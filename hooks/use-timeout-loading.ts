--- conflicted
+++ resolved
@@ -64,7 +64,6 @@
       return
     }
 
-<<<<<<< HEAD
     // Prevent infinite reload loops - max 2 attempts
     if (hasTimedOutRef.current && attemptCountRef.current >= 2) {
       console.warn('⛔ Maximum reload attempts reached, stopping to prevent infinite loop')
@@ -108,51 +107,24 @@
         }
       }, effectiveTimeout)
 
-      // Load the data
+      // Execute the load function
       const result = await loadFunction(forceRefresh)
-
+      
+      // Reset timeout flag on successful load
+      hasTimedOutRef.current = false
+      
       if (onSuccess && isMountedRef.current) {
         onSuccess(result)
       }
 
-      // Reset timeout flag on successful load
-      hasTimedOutRef.current = false
-
       return result
     } catch (error) {
       console.error('Failed to load data:', error)
-=======
-    loadingRef.current = true
 
-    // Fire and forget - don't block navigation
-    loadFunction(forceRefresh)
-      .then(result => {
-        if (onSuccess && isMountedRef.current) {
-          onSuccess(result)
-        }
-        loadingRef.current = false
-        clearTimeoutSafe()
-      })
-      .catch(error => {
-        console.error('Failed to load data:', error)
-        if (onError && isMountedRef.current) {
-          onError(error)
-        }
-        loadingRef.current = false
-        clearTimeoutSafe()
-      })
->>>>>>> 7163d6b1
+      if (onError && isMountedRef.current) {
+        onError(error)
+      }
 
-    // Set a longer timeout as safety net only (60 seconds)
-    timeoutIdRef.current = setTimeout(() => {
-      if ((isLoading || loadingRef.current) && isMountedRef.current) {
-        console.warn(`⚠️ Loading taking unusually long (>${timeout}ms) - data may still load`)
-        loadingRef.current = false
-        // Don't force reload - just reset loading state to unblock UI
-      }
-    }, Math.max(timeout, 60000)) // Minimum 60 second timeout
-
-<<<<<<< HEAD
       // Don't throw in production to prevent page crashes
       if (process.env.NODE_ENV === 'production') {
         return null
@@ -162,10 +134,6 @@
       loadingRef.current = false
       clearTimeoutSafe()
     }
-=======
-    // Return immediately without blocking
-    return Promise.resolve()
->>>>>>> 7163d6b1
   }, [loadFunction, isLoading, timeout, forceRefreshOnMount, onError, onSuccess, clearTimeoutSafe])
 
   // Load on mount and when dependencies change
