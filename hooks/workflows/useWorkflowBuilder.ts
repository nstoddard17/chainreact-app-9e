import { useState, useCallback, useEffect, useMemo, useRef } from 'react'
import { useSearchParams, useRouter } from 'next/navigation'
import { useNodesState, useEdgesState, useReactFlow, type Node, type Edge, type Connection } from '@xyflow/react'
import { useToast } from '@/hooks/use-toast'

// Store imports
import { useWorkflowStore, type Workflow, type WorkflowNode, type WorkflowConnection } from '@/stores/workflowStore'
import { useCollaborationStore } from '@/stores/collaborationStore'
import { useIntegrationStore } from '@/stores/integrationStore'
import { useWorkflowErrorStore } from '@/stores/workflowErrorStore'

// Custom hooks
import { useWorkflowExecution } from './useWorkflowExecution'
import { useWorkflowDialogs } from './useWorkflowDialogs'
import { useIntegrationSelection } from './useIntegrationSelection'
import { useNodeConfiguration } from './useNodeConfiguration'

// Utils
import { supabase } from '@/utils/supabaseClient'
import CustomNode from '@/components/workflows/CustomNode'
import { AddActionNode } from '@/components/workflows/AddActionNode'
import InsertActionNode from '@/components/workflows/InsertActionNode'
import { CustomEdgeWithButton } from '@/components/workflows/builder/CustomEdgeWithButton'
import { ALL_NODE_COMPONENTS, type NodeComponent } from '@/lib/workflows/nodes'

interface IntegrationInfo {
  id: string
  name: string
  description: string
  category: string
  color: string
  triggers: NodeComponent[]
  actions: NodeComponent[]
}

export function useWorkflowBuilder() {
  const router = useRouter()
  const searchParams = useSearchParams()
  const workflowId = searchParams.get("id")
  const { toast } = useToast()

  // Store hooks
  const { workflows, currentWorkflow, setCurrentWorkflow, updateWorkflow, removeNode, loading: workflowLoading, fetchWorkflows } = useWorkflowStore()
  const { joinCollaboration, leaveCollaboration, collaborators } = useCollaborationStore()
  const { getConnectedProviders, loading: integrationsLoading } = useIntegrationStore()
  const { addError, setCurrentWorkflow: setErrorStoreWorkflow, getLatestErrorForNode } = useWorkflowErrorStore()
  
  // Store onClick handlers for AddActionNodes - needs to be before setNodes
  const addActionHandlersRef = useRef<Record<string, () => void>>({})

  // React Flow state
  const [nodes, setNodesInternal, onNodesChange] = useNodesState<Node>([])
  const [edges, setEdges, onEdgesChange] = useEdgesState<Edge>([])
  const { fitView, getNodes, getEdges } = useReactFlow()

  // Additional states needed by the main component
  const [cachedIntegrationStatus, setCachedIntegrationStatus] = useState<Map<string, boolean>>(new Map())
  
  // Custom setNodes that preserves onClick handlers for AddActionNodes
  const setNodes = useCallback((updater: Node[] | ((nodes: Node[]) => Node[])) => {
    setNodesInternal(currentNodes => {
      const incoming = typeof updater === 'function' ? updater(currentNodes) : updater

      // Sanitize nodes: drop malformed, fix missing titles, and restore AddAction handlers
      const sanitized: Node[] = []
      for (const node of incoming) {
        // Always allow UI addAction nodes
        if (node.type === 'addAction') {
          const withHandler = addActionHandlersRef.current[node.id]
            ? { ...node, data: { ...(node.data || {}), onClick: addActionHandlersRef.current[node.id] } }
            : node
          sanitized.push(withHandler)
          continue
        }

        const nodeType = (node as any)?.data?.type
        const isTrigger = Boolean((node as any)?.data?.isTrigger)
        if (!nodeType && !isTrigger) {
          console.warn('[WorkflowBuilder] Dropping malformed node without data.type', { id: node.id, type: node.type })
          continue
        }

        // Ensure a stable, human-readable title
        const existingTitle = (node as any)?.data?.title
        if (!existingTitle || (typeof existingTitle === 'string' && existingTitle.trim().length === 0) || existingTitle === 'Unnamed Action') {
          const component = ALL_NODE_COMPONENTS.find(c => c.type === nodeType)
          const safeTitle = component?.title || nodeType || (isTrigger ? 'Trigger' : 'Action')
          sanitized.push({
            ...node,
            data: { ...(node.data as any), title: safeTitle }
          })
        } else {
          sanitized.push(node)
        }
      }

      return sanitized
    })
  }, [])

  // Workflow metadata
  const [workflowName, setWorkflowName] = useState("")
  const [workflowDescription, setWorkflowDescription] = useState("")
  const [isSaving, setIsSaving] = useState(false)
  const [hasUnsavedChanges, setHasUnsavedChanges] = useState(false)
  const [listeningMode, setListeningMode] = useState(false)
  const [hasShownLoading, setHasShownLoading] = useState(false)
  const isProcessingChainsRef = useRef(false)

  // Custom hooks
  const executionHook = useWorkflowExecution()
  const dialogsHook = useWorkflowDialogs()
  const integrationHook = useIntegrationSelection()
  const configHook = useNodeConfiguration(
    currentWorkflow?.id,
    nodes,
    setNodes,
    setHasUnsavedChanges,
    edges,
    setEdges
  )

  // Memoized node and edge types
  const nodeTypes = useMemo(() => ({
    custom: CustomNode,
    addAction: AddActionNode,
    insertAction: InsertActionNode as any,
  }), [])
  
  const edgeTypes = useMemo(() => ({
    custom: CustomEdgeWithButton,
  }), [])

  // Load initial data in parallel with proper error handling
  useEffect(() => {
    const loadInitialData = async () => {
      // Set a global timeout for all initial loading
      const loadingTimeout = setTimeout(() => {
        console.warn('[WorkflowBuilder] Initial load timeout - resetting loading states')
        // Force clear any stuck loading states
        if (workflowLoading) {
          useWorkflowStore.setState({ loading: false })
        }
        if (integrationsLoading) {
          useIntegrationStore.setState({ loading: false })
        }
      }, 10000) // 10 second timeout for initial load

      try {
        // Fetch workflows and integrations in parallel
        await Promise.all([
          fetchWorkflows().catch(err => {
            console.error('[WorkflowBuilder] Failed to fetch workflows:', err)
            return [] // Continue even if workflows fail
          }),
          // Only fetch integrations if not already loaded
          !getConnectedProviders()?.length ?
            useIntegrationStore.getState().fetchIntegrations().catch(err => {
              console.error('[WorkflowBuilder] Failed to fetch integrations:', err)
              return [] // Continue even if integrations fail
            }) : Promise.resolve()
        ])
      } finally {
        clearTimeout(loadingTimeout)
      }
    }

    loadInitialData()
  }, [])

  // Stable callback refs - don't depend on nodes to avoid loops
  const nodesRef = useRef(nodes)
  nodesRef.current = nodes

  // Handle add action button click - moved up before other callbacks to ensure it's available
  const handleAddActionClick = useCallback((nodeId: string, parentId: string) => {
    console.log('handleAddActionClick called with nodeId:', nodeId, 'parentId:', parentId)
    console.log('dialogsHook available:', !!dialogsHook)
    console.log('Current showActionDialog state before:', dialogsHook.showActionDialog)
    
    dialogsHook.setSourceAddNode({ id: nodeId, parentId })
    dialogsHook.setSelectedIntegration(null)
    dialogsHook.setSelectedAction(null)
    dialogsHook.setSearchQuery("")
    dialogsHook.setShowActionDialog(true)
    
    console.log('Called setShowActionDialog(true)')
    // Force a check after a small delay to see if state updated
    setTimeout(() => {
      console.log('showActionDialog state after 100ms:', dialogsHook.showActionDialog)
    }, 100)
  }, [dialogsHook])

  const handleNodeConfigure = useCallback((id: string) => {
    const nodeToConfig = nodesRef.current.find(n => n.id === id)
    if (nodeToConfig) {
      configHook.setConfiguringNode({
        id: nodeToConfig.id,
        nodeComponent: ALL_NODE_COMPONENTS.find(c => c.type === nodeToConfig.data?.type),
        integration: null,
        config: nodeToConfig.data?.config || {}
      })
    }
  }, [configHook])

  const handleNodeDelete = useCallback((id: string) => {
    const node = nodesRef.current.find(n => n.id === id)
    dialogsHook.setDeletingNode({ id, name: node?.data?.title || 'this node' })
  }, [dialogsHook])

  const handleNodeAddChain = useCallback((nodeId: string) => {
    console.log('Add chain to AI Agent:', nodeId)
  }, [])

  // Load workflow when ID changes
  useEffect(() => {
    if (workflowId && workflows && workflows.length > 0) {
      const workflow = workflows.find(w => w.id === workflowId)
      if (workflow) {
        setCurrentWorkflow(workflow)
        setWorkflowName(workflow.name)
        setWorkflowDescription(workflow.description || "")
        
        // Convert workflow nodes and connections to React Flow format
        let allNodes: Node[] = []
        let addActionNodeData: { id: string, parentId: string } | null = null
        
        if (workflow.nodes) {
          // Sanitize: drop any UI-only or malformed nodes that can appear from older saves
          const sanitizedNodes = (workflow.nodes as WorkflowNode[]).filter((node: any) => {
            // Remove placeholder UI nodes by type or id pattern
            if (node?.type === 'addAction') return false
            if (typeof node?.id === 'string' && node.id.startsWith('add-action-')) return false
            // Remove nodes with no actionable type (but keep triggers explicitly marked)
            const hasType = Boolean(node?.data?.type)
            const isTrigger = Boolean(node?.data?.isTrigger)
            return hasType || isTrigger
          })

          const flowNodes = sanitizedNodes.map((node: WorkflowNode) => ({
            id: node.id,
            type: node.type || 'custom',
            position: node.position,
            data: {
              ...node.data,
              // Ensure providerId is set for proper logo display
              providerId: (() => {
                // First check if providerId is already set
                if (node.data?.providerId) return node.data.providerId
                
                // Try to extract from type
                const type = node.data?.type
                if (!type) return null
                
                // Handle different type formats
                if (type.includes('_trigger_')) {
                  return type.split('_')[0] // gmail_trigger_new_email -> gmail
                } else if (type.includes('_')) {
                  return type.split('_')[0] // gmail_send -> gmail
                } else if (type.includes(':')) {
                  return type.split(':')[0] // google-drive:upload -> google-drive
                }
                
                // Look up the component to get providerId
                const component = ALL_NODE_COMPONENTS.find(c => c.type === type)
                return component?.providerId || null
              })(),
              // Ensure a human-readable title exists for actions; fallback to component title or type
              title: (() => {
                const existing = (node.data as any)?.title
                if (existing && typeof existing === 'string' && existing.trim().length > 0) return existing
                const comp = ALL_NODE_COMPONENTS.find(c => c.type === (node.data as any)?.type)
                return comp?.title || (node.data as any)?.type || 'Unnamed Action'
              })(),
              onConfigure: handleNodeConfigure,
              onDelete: handleNodeDelete,
              onAddChain: node.data?.type === 'ai_agent' ? handleNodeAddChain : undefined
            }
          }))
          
          // Add AddActionNodes after each leaf node (nodes with no outgoing edges)
          allNodes = [...flowNodes]

          // Find leaf nodes - nodes that are not sources for any connection
          const leafNodes = flowNodes.filter((node: any) => {
            // Skip AI agent nodes and existing addAction nodes
            if (node.data?.type === 'ai_agent' || node.type === 'addAction') {
              return false
            }

            // Check if this node is a source for any REAL connection (not to AddActionNodes)
            // This ensures we only consider actual workflow connections
            const edgesToCheck = workflow.connections || []
            const isSource = edgesToCheck.some((conn: WorkflowConnection) =>
              conn.source === node.id &&
              !conn.target.includes('add-action') // Ignore connections to AddActionNodes
            )

            // If it's not a source for any real connection, it's a leaf node
            return !isSource
          })
          
          // If no leaf nodes found but we have nodes, use all non-AI-agent nodes
          const nodesToAddAfter = leafNodes.length > 0 ? leafNodes : 
            flowNodes.filter((n: any) => n.data?.type !== 'ai_agent' && n.type !== 'addAction')
          
          // Add AddActionNode after each leaf node
          const addActionNodes: Node[] = []
          const addActionEdges: any[] = []
          
          nodesToAddAfter.forEach((node: any, index: number) => {
            const addActionId = `add-action-${node.id}`
            console.log('Creating AddActionNode:', addActionId, 'handleAddActionClick available:', !!handleAddActionClick)
            
            // Store the handler in ref
            const clickHandler = () => handleAddActionClick(addActionId, node.id)
            addActionHandlersRef.current[addActionId] = clickHandler
            
            const addActionNode: Node = {
              id: addActionId,
              type: 'addAction',
              position: {
                x: node.position.x,
                y: node.position.y + 160
              },
              draggable: false,
              selectable: false,
              data: {
                parentId: node.id,
                onClick: clickHandler
              }
            }
            addActionNodes.push(addActionNode)
            // Ensure unique edge IDs by adding index if needed
            const edgeId = `e-${node.id}-add-${Date.now()}-${index}`
            addActionEdges.push({
              id: edgeId,
              source: node.id,
              target: addActionId,
              parentId: node.id
            })
          })
          
          allNodes.push(...addActionNodes)
          addActionNodeData = addActionEdges.length > 0 ? addActionEdges : null
          
          setNodes(allNodes)
        }
        
        if (workflow.connections) {
          // Filter out edges that reference nodes we filtered out above
          const validNodeIds = new Set(allNodes.map(n => n.id))
          const seenEdgeKey = new Set<string>()
          const seenIds = new Set<string>()
          const flowEdges = [] as any[]
          for (const conn of workflow.connections as WorkflowConnection[]) {
            if (!conn?.source || !conn?.target) continue
            // Skip edges to/from AddActionNodes (they should be created dynamically)
            if (conn.source.includes('add-action') || conn.target.includes('add-action')) {
              console.log('Skipping saved AddActionNode edge:', conn.id)
              continue
            }
            if (!validNodeIds.has(conn.source) || !validNodeIds.has(conn.target)) continue
            const key = `${conn.source}->${conn.target}`
            if (seenEdgeKey.has(key)) continue
            seenEdgeKey.add(key)
            let id = conn.id || `e-${conn.source}-${conn.target}`
            if (seenIds.has(id)) {
              id = `e-${conn.source}-${conn.target}-${Date.now()}-${Math.random().toString(36).slice(2,6)}`
            }
            seenIds.add(id)
            flowEdges.push({
              id,
              source: conn.source,
              target: conn.target,
              type: 'custom',
              animated: false,
              style: { stroke: "#d1d5db", strokeWidth: 1 }
            })
          }
          
          // Add edges to AddActionNodes if we created them
          if (addActionNodeData && Array.isArray(addActionNodeData)) {
            addActionNodeData.forEach(edgeData => {
              // Check if edge already exists (avoid duplicates)
              const edgeKey = `${edgeData.source}->${edgeData.target}`
              if (!seenEdgeKey.has(edgeKey)) {
                seenEdgeKey.add(edgeKey)
                flowEdges.push({
                  id: edgeData.id,
                  source: edgeData.source,
                  target: edgeData.target,
                  type: 'custom',
                  animated: false,
                  style: {
                    stroke: "#d1d5db",
                    strokeWidth: 1,
                    strokeDasharray: "5 5" // Make it dotted
                  }
                })
              }
            })
          }
          
          setEdges(flowEdges)
        }
        
        // Join collaboration
        joinCollaboration(workflowId)
        
        // Set workflow for error tracking
        setErrorStoreWorkflow(workflow)
        
        // Fit view after loading with offset to prevent nodes from going under top UI
        setTimeout(() => fitView({
          padding: 0.2,
          includeHiddenNodes: false,
          minZoom: 0.5,
          maxZoom: 2,
          offset: { x: 0, y: 40 }
        }), 100)
      }
    }
    
    return () => {
      if (workflowId) {
        leaveCollaboration(workflowId)
      }
    }
  }, [workflowId, workflows, setCurrentWorkflow, setNodes, setEdges, joinCollaboration, leaveCollaboration, setErrorStoreWorkflow, fitView, setWorkflowName, setWorkflowDescription])

  // Handle save
  const handleSave = useCallback(async () => {
    if (!currentWorkflow?.id) {
      toast({
        title: "Error",
        description: "No workflow to save",
        variant: "destructive",
      })
      return
    }

    try {
      setIsSaving(true)
      
      // Remove UI-only placeholder nodes (AddAction) before saving
      const placeholderNodeIds = new Set(
        nodes
          .filter(n => n.type === 'addAction' || (typeof n.id === 'string' && n.id.startsWith('add-action-')))
          .map(n => n.id)
      )

      const persistedNodes = nodes.filter(n => !placeholderNodeIds.has(n.id))
      // Filter out edges to/from placeholder nodes (including AddActionNodes)
      const persistedEdges = edges.filter(e =>
        !placeholderNodeIds.has(e.source) &&
        !placeholderNodeIds.has(e.target) &&
        !e.target.includes('add-action') && // Explicitly filter out edges to AddActionNodes
        !e.source.includes('add-action')    // Explicitly filter out edges from AddActionNodes
      )

      const workflowNodes: WorkflowNode[] = persistedNodes.map(node => ({
        id: node.id,
        type: node.type || 'custom',
        position: node.position,
        data: node.data,
      }))

      const workflowConnections: WorkflowConnection[] = persistedEdges.map(edge => ({
        id: edge.id,
        source: edge.source,
        target: edge.target,
      }))

      await updateWorkflow(currentWorkflow.id, {
        name: workflowName,
        description: workflowDescription,
        nodes: workflowNodes,
        connections: workflowConnections,
      })

      setHasUnsavedChanges(false)
      
      toast({
        title: "Success",
        description: "Workflow saved successfully",
      })
    } catch (error) {
      console.error('Error saving workflow:', error)
      toast({
        title: "Error",
        description: "Failed to save workflow",
        variant: "destructive",
      })
    } finally {
      setIsSaving(false)
    }
  }, [currentWorkflow, nodes, edges, workflowName, workflowDescription, updateWorkflow, toast])

  // Handle toggling workflow live status
  const [isUpdatingStatus, setIsUpdatingStatus] = useState(false)
  
  const handleToggleLive = useCallback(async () => {
    if (!currentWorkflow?.id) {
      toast({
        title: "Error",
        description: "No workflow to activate",
        variant: "destructive",
      })
      return
    }

    if (hasUnsavedChanges) {
      toast({
        title: "Save Required",
        description: "Please save your changes before activating the workflow",
        variant: "destructive",
      })
      return
    }

    try {
      setIsUpdatingStatus(true)
      
      const newStatus = currentWorkflow.status === 'active' ? 'paused' : 'active'
      
      const { error } = await supabase
        .from('workflows')
        .update({ 
          status: newStatus,
          is_enabled: newStatus === 'active',
          updated_at: new Date().toISOString()
        })
        .eq('id', currentWorkflow.id)

      if (error) throw error

      // Update the local state
      setCurrentWorkflow({
        ...currentWorkflow,
        status: newStatus
      })

      toast({
        title: "Success",
        description: `Workflow ${newStatus === 'active' ? 'is now live' : 'has been paused'}`,
        variant: newStatus === 'active' ? 'default' : 'secondary',
      })
    } catch (error) {
      console.error('Error updating workflow status:', error)
      toast({
        title: "Error",
        description: "Failed to update workflow status",
        variant: "destructive",
      })
    } finally {
      setIsUpdatingStatus(false)
    }
  }, [currentWorkflow, hasUnsavedChanges, setCurrentWorkflow, toast])

  // Handle node connection
  const onConnect = useCallback((params: Connection) => {
    if (!params.source || !params.target) return
    
    const newEdge: Edge = {
      id: `${params.source}-${params.target}`,
      source: params.source,
      target: params.target,
      type: 'custom',
      animated: false,
      style: { stroke: "#d1d5db", strokeWidth: 1 }
    }
    
    setEdges((eds) => [...eds, newEdge])
    setHasUnsavedChanges(true)
  }, [setEdges])

  // Process edges to add handleAddNodeBetween
  const processedEdges = useMemo(() => {
    return edges.map(edge => {
      if (edge.type === 'custom') {
        return {
          ...edge,
          data: {
            ...edge.data,
            onAddNode: (sourceId: string, targetId: string, position: { x: number; y: number }) => {
              // Implementation for adding node between edges
              console.log('Add node between', sourceId, 'and', targetId)
              console.log('Current showActionDialog state:', dialogsHook.showActionDialog)
              console.log('Setting sourceAddNode and opening dialog...')
              
              // This would open the action dialog with the appropriate context
              dialogsHook.setSourceAddNode({ 
                id: `insert-${Date.now()}`,
                parentId: sourceId,
                insertBefore: targetId
              })
              dialogsHook.setSelectedIntegration(null)
              dialogsHook.setSelectedAction(null)
              dialogsHook.setSearchQuery("")
              dialogsHook.setShowActionDialog(true)
              
              console.log('Dialog should now be open, showActionDialog:', dialogsHook.showActionDialog)
            }
          }
        }
      }
      return edge
    })
  }, [edges, dialogsHook])

  // Determine loading state with timeout protection
  const [loadingStartTime, setLoadingStartTime] = useState<number | null>(null)
  const MAX_LOADING_TIME = 15000 // 15 seconds max loading time

  const shouldShowLoading = () => {
    // If we have a workflow ID but no current workflow, we're loading
    if (workflowId && !currentWorkflow) {
      // But not if we've been loading for too long
      if (loadingStartTime && Date.now() - loadingStartTime > MAX_LOADING_TIME) {
        console.warn('[WorkflowBuilder] Loading timeout reached, hiding loading screen')
        return false
      }
      return true
    }
    // Only show loading for integrations if we have no workflows yet
    if (integrationsLoading && workflows.length === 0) {
      if (loadingStartTime && Date.now() - loadingStartTime > MAX_LOADING_TIME) {
        return false
      }
      return true
    }
    // Show loading if workflows are loading and we don't have a current workflow
    if (workflowLoading && !currentWorkflow) {
      if (loadingStartTime && Date.now() - loadingStartTime > MAX_LOADING_TIME) {
        return false
      }
      return true
    }
    return false
  }

  const isLoading = shouldShowLoading()

  // Track when loading starts
  useEffect(() => {
    if (isLoading && !loadingStartTime) {
      setLoadingStartTime(Date.now())
    } else if (!isLoading && loadingStartTime) {
      setLoadingStartTime(null)
    }
  }, [isLoading, loadingStartTime])
  // Failsafe: never let the Save spinner get stuck indefinitely
  useEffect(() => {
    if (!isSaving) return
    const timeoutId = setTimeout(() => {
      // If we are still saving after the timeout, force-clear and notify
      setIsSaving(false)
      console.warn('[Workflow Builder] Save operation took too long; clearing loading state')
    }, 20000)
    return () => clearTimeout(timeoutId)
  }, [isSaving])


  // Track loading state changes
  useEffect(() => {
    if (isLoading && !hasShownLoading) {
      setHasShownLoading(true)
    } else if (!isLoading && hasShownLoading) {
      setHasShownLoading(false)
    }
  }, [isLoading, hasShownLoading])

  // Handle trigger selection
  const handleTriggerSelect = useCallback((integration: IntegrationInfo, trigger: NodeComponent) => {
    if (configHook.nodeNeedsConfiguration(trigger)) {
      // Store the pending trigger info and open configuration
      configHook.setPendingNode({ type: 'trigger', integration, nodeComponent: trigger })
      configHook.setConfiguringNode({ 
        id: 'pending-trigger', 
        integration, 
        nodeComponent: trigger, 
        config: {} 
      })
    } else {
      // Add trigger without configuration
      // Implementation would go here
    }
    dialogsHook.setShowTriggerDialog(false)
  }, [configHook, dialogsHook])

  // Handle action selection
  const handleActionSelect = useCallback((integration: IntegrationInfo, action: NodeComponent) => {
    // Check if trying to add an AI Agent when one already exists
    if (action.type === 'ai_agent') {
      const existingAIAgent = nodes.find(n => n.data?.type === 'ai_agent')
      if (existingAIAgent) {
        toast({
          title: "AI Agent Already Exists",
          description: "You can only have one AI Agent node per workflow.",
          variant: "destructive"
        })
        return
      }
    }

    if (configHook.nodeNeedsConfiguration(action)) {
      // Store the pending action info and open configuration
      configHook.setPendingNode({ 
        type: 'action', 
        integration, 
        nodeComponent: action,
        sourceNodeInfo: dialogsHook.sourceAddNode 
      })
      configHook.setConfiguringNode({ 
        id: 'pending-action', 
        integration, 
        nodeComponent: action, 
        config: {} 
      })
    } else {
      // Add action without configuration
      // Implementation would go here
    }
    dialogsHook.setShowActionDialog(false)
  }, [nodes, configHook, dialogsHook, toast])

  // Handle adding a trigger node
  const handleAddTrigger = useCallback((integration: any, nodeComponent: any, config: Record<string, any>) => {
    const newNodeId = `trigger-${Date.now()}`
    const newNode: Node = {
      id: newNodeId,
      type: 'custom',
      position: { x: 250, y: 100 },
      data: {
        title: nodeComponent.title,
        description: nodeComponent.description,
        type: nodeComponent.type,
        isTrigger: true,
        config,
        providerId: nodeComponent.providerId || integration.id,
        onConfigure: handleNodeConfigure,
        onDelete: handleNodeDelete
      }
    }
    
    // Add the trigger node
    setNodes(nds => {
      const updatedNodes = [...nds, newNode]
      
      // Add AddActionNode after the trigger
      const addActionId = `add-action-${newNodeId}`
      
      // Store the handler in ref
      const clickHandler = () => handleAddActionClick(addActionId, newNodeId)
      addActionHandlersRef.current[addActionId] = clickHandler
      
      const addActionNode: Node = {
        id: addActionId,
        type: 'addAction',
        position: { x: 250, y: 260 },
        draggable: false,
        selectable: false,
        data: {
          parentId: newNodeId,
          onClick: clickHandler
        }
      }
      
      return [...updatedNodes, addActionNode]
    })
    
    // Add edge between trigger and AddActionNode
    setEdges(eds => [...eds, {
      id: `e-${newNodeId}-add-action-${newNodeId}`,
      source: newNodeId,
      target: `add-action-${newNodeId}`,
      type: 'custom',
      animated: false,
      style: { stroke: "#d1d5db", strokeWidth: 1, strokeDasharray: "5 5" }
    }])
    
    setHasUnsavedChanges(true)
  }, [setNodes, setEdges, handleNodeConfigure, handleNodeDelete, handleAddActionClick])

  // Handle adding an action node
  const handleAddAction = useCallback((integration: any, nodeComponent: any, config: Record<string, any>, sourceNodeInfo: any) => {
    const parentId = sourceNodeInfo?.parentId || sourceNodeInfo?.id
    if (!parentId) return undefined
    
    const newNodeId = `action-${Date.now()}`
    const parentNode = nodes.find(n => n.id === parentId)
    if (!parentNode) return undefined
    
    const newNode: Node = {
      id: newNodeId,
      type: 'custom',
      position: { 
        x: parentNode.position.x, 
        y: parentNode.position.y + 160 
      },
      data: {
        title: nodeComponent.title,
        description: nodeComponent.description,
        type: nodeComponent.type,
        config,
        providerId: nodeComponent.providerId || integration.id,
        onConfigure: handleNodeConfigure,
        onDelete: handleNodeDelete,
        onAddChain: nodeComponent.type === 'ai_agent' ? handleNodeAddChain : undefined
      }
    }
    
    // Remove old AddActionNode and add new nodes
    setNodes(nds => {
      const filteredNodes = nds.filter(n => n.id !== sourceNodeInfo.id)
      const updatedNodes = [...filteredNodes, newNode]
      
      // Add new AddActionNode after the new action
      const addActionId = `add-action-${newNodeId}`
      
      // Store the handler in ref
      const clickHandler = () => handleAddActionClick(addActionId, newNodeId)
      addActionHandlersRef.current[addActionId] = clickHandler
      
      const addActionNode: Node = {
        id: addActionId,
        type: 'addAction',
        position: {
          x: newNode.position.x,
          y: newNode.position.y + 160
        },
        draggable: false,
        selectable: false,
        data: {
          parentId: newNodeId,
          onClick: clickHandler
        }
      }
      
      return [...updatedNodes, addActionNode]
    })
    
    // Update edges
    setEdges(eds => {
      // Remove edge to old AddActionNode
      const filteredEdges = eds.filter(e => e.target !== sourceNodeInfo.id)
      
      // Add edge from parent to new node
      const newEdges = [...filteredEdges, {
        id: `e-${parentId}-${newNodeId}`,
        source: parentId,
        target: newNodeId,
        type: 'custom',
        animated: false,
        style: { stroke: "#d1d5db", strokeWidth: 1 }
      }, {
        id: `e-${newNodeId}-add-action-${newNodeId}`,
        source: newNodeId,
        target: `add-action-${newNodeId}`,
        type: 'custom',
        animated: false,
        style: { stroke: "#d1d5db", strokeWidth: 1, strokeDasharray: "5 5" }
      }]
      
      return newEdges
    })
    
    setHasUnsavedChanges(true)
    return newNodeId
  }, [nodes, setNodes, setEdges, handleNodeConfigure, handleNodeDelete, handleNodeAddChain, handleAddActionClick])

  // Additional handlers needed
  const optimizedOnNodesChange = useCallback((changes: any) => {
    // Handle parent-child movement for add action nodes
    const positionChanges = changes.filter((change: any) => change.type === 'position')

    if (positionChanges.length > 0) {
      // Find add action nodes that need to move with their parent
      const additionalChanges: any[] = []
      const currentNodes = getNodes()

      positionChanges.forEach((change: any) => {
        if (change.dragging !== false && !change.id.startsWith('add-action-')) {
          // This is a parent node being dragged, find its add action node
          const addActionId = `add-action-${change.id}`
          const addActionNode = currentNodes.find(n => n.id === addActionId)

          if (addActionNode && change.position) {
            // Move the add action node with the parent
            additionalChanges.push({
              id: addActionId,
              type: 'position',
              position: {
                x: change.position.x,
                y: change.position.y + 120 // Keep 120px below parent
              }
            })
          }
        }
      })

      // Apply all changes including parent and child movements
      onNodesChange([...changes, ...additionalChanges])
    } else {
      // No position changes, apply normally
      onNodesChange(changes)
    }
  }, [onNodesChange, getNodes])

  const handleConfigureNode = useCallback((nodeId: string) => {
    const node = nodes.find(n => n.id === nodeId)
    if (node && configHook.setConfiguringNode) {
      configHook.setConfiguringNode({
        id: nodeId,
        nodeComponent: node.data?.nodeComponent,
        integration: node.data?.integration,
        config: node.data?.config || {}
      })
    }
  }, [nodes, configHook])

  const handleDeleteNodeWithConfirmation = useCallback((nodeId: string) => {
    const node = nodes.find(n => n.id === nodeId)
    if (node) {
      dialogsHook.setDeletingNode({
        id: nodeId,
        name: node.data?.title || 'Node'
      })
    }
  }, [nodes, dialogsHook])

  const handleAddNodeBetween = useCallback((sourceId: string, targetId: string, position: { x: number; y: number }) => {
    // Implementation for adding node between two nodes
    console.log('Add node between', sourceId, targetId, position)
  }, [])

  const openTriggerDialog = useCallback(() => {
    dialogsHook.setShowTriggerDialog(true)
  }, [dialogsHook])

  const getWorkflowStatus = useCallback(() => {
    if (executionHook.isExecuting) return { text: "Executing", variant: "default" as const }
    if (isSaving) return { text: "Saving", variant: "secondary" as const }
    if (hasUnsavedChanges) return { text: "Draft", variant: "outline" as const }
    return { text: "Saved", variant: "secondary" as const }
  }, [executionHook.isExecuting, isSaving, hasUnsavedChanges])

  const nodeNeedsConfiguration = useCallback((nodeId: string) => {
    const node = nodes.find(n => n.id === nodeId)
    if (!node || !node.data?.nodeComponent) return false
    const config = node.data?.config || {}
    const fields = node.data?.nodeComponent?.fields || []
    return fields.some((field: any) => field.required && !config[field.name])
  }, [nodes])

  const confirmDeleteNode = useCallback((nodeId: string) => {
<<<<<<< HEAD
    // Actually delete the node
    setNodes((currentNodes) => {
      // Remove the node and its associated add action node
      return currentNodes.filter(n => n.id !== nodeId && n.id !== `add-action-${nodeId}`)
    })

    // Remove edges connected to this node
    setEdges((currentEdges) => {
      return currentEdges.filter(e => e.source !== nodeId && e.target !== nodeId)
    })

    // Clear the deletion modal
    dialogsHook.setDeletingNode(null)

    // Mark as having unsaved changes
    setHasUnsavedChanges(true)

    // Show success toast
    toast({
      title: "Node deleted",
      description: "The node has been removed from the workflow",
    })
  }, [setNodes, setEdges, dialogsHook, setHasUnsavedChanges, toast])
=======
    const nodeToDelete = nodesRef.current.find((n) => n.id === nodeId)
    if (!nodeToDelete) {
      dialogsHook.setDeletingNode(null)
      return
    }

    const placeholderId = `add-action-${nodeId}`
    const currentEdges = getEdges()
    const parentIds = Array.from(new Set(currentEdges.filter((edge) => edge.target === nodeId).map((edge) => edge.source)))

    delete addActionHandlersRef.current[placeholderId]

    setNodes((prevNodes) => {
      let nextNodes = prevNodes.filter((node) => node.id !== nodeId && node.id !== placeholderId)

      parentIds.forEach((parentId) => {
        const placeholderForParent = `add-action-${parentId}`
        const hasPlaceholder = nextNodes.some((node) => node.id === placeholderForParent)
        if (hasPlaceholder) {
          return
        }

        const parentNode = nextNodes.find((node) => node.id === parentId) || prevNodes.find((node) => node.id === parentId)
        if (!parentNode) {
          return
        }

        const clickHandler = () => handleAddActionClick(placeholderForParent, parentId)
        addActionHandlersRef.current[placeholderForParent] = clickHandler

        nextNodes = [
          ...nextNodes,
          {
            id: placeholderForParent,
            type: 'addAction',
            position: {
              x: parentNode.position?.x ?? 0,
              y: (parentNode.position?.y ?? 0) + 160,
            },
            data: {
              parentId,
              onClick: clickHandler,
            },
          } as Node,
        ]
      })

      return nextNodes
    })

    setEdges((prevEdges) => {
      let nextEdges = prevEdges.filter((edge) => {
        if (edge.source === nodeId || edge.target === nodeId) return false
        if (edge.source === placeholderId || edge.target === placeholderId) return false
        return true
      })

      parentIds.forEach((parentId) => {
        const placeholderForParent = `add-action-${parentId}`
        const hasEdge = nextEdges.some((edge) => edge.source === parentId && edge.target === placeholderForParent)
        if (hasEdge) {
          return
        }

        nextEdges = [
          ...nextEdges,
          {
            id: `e-${parentId}-${placeholderForParent}`,
            source: parentId,
            target: placeholderForParent,
            type: 'custom',
            animated: false,
            style: { stroke: '#d1d5db', strokeWidth: 1, strokeDasharray: '5 5' },
          } as Edge,
        ]
      })

      return nextEdges
    })

    removeNode(nodeId)
    setHasUnsavedChanges(true)

    if (configHook.configuringNode?.id === nodeId) {
      configHook.setConfiguringNode(null)
    }
    if (configHook.pendingNode?.sourceNodeInfo?.id === nodeId || configHook.pendingNode?.sourceNodeInfo?.parentId === nodeId) {
      configHook.setPendingNode(null)
    }
    if (dialogsHook.sourceAddNode?.id === nodeId || dialogsHook.sourceAddNode?.parentId === nodeId) {
      dialogsHook.setSourceAddNode(null)
    }

    dialogsHook.setDeletingNode(null)
  }, [setNodes, setEdges, getEdges, handleAddActionClick, removeNode, setHasUnsavedChanges, configHook, dialogsHook])
>>>>>>> b87faae7

  const forceUpdate = useCallback(() => {
    // Force a re-render
    setNodes(nodes => [...nodes])
  }, [setNodes])

  const [displayedTriggers, setDisplayedTriggers] = useState<any[]>([])
  const [filteredIntegrations, setFilteredIntegrations] = useState<any[]>([])

  const handleConfigurationClose = useCallback(() => {
    configHook.setConfiguringNode(null)
  }, [configHook])

  const handleConfigurationSave = useCallback(async (config: any) => {
    if (configHook.configuringNode) {
      await configHook.handleSaveConfiguration(
        { id: configHook.configuringNode.id },
        config,
        handleAddTrigger,
        handleAddAction,
        handleSave
      )
    }
  }, [configHook, handleAddTrigger, handleAddAction, handleSave])

  const configuringNodeInfo = configHook.configuringNode?.nodeComponent
  const configuringIntegrationName = configHook.configuringNode?.integration?.name || ''
  const configuringInitialData = configHook.configuringNode?.config || {}

  // Wrap execution handlers to provide nodes and edges
  const handleTestSandbox = useCallback(() => {
    return executionHook.handleTestSandbox()
  }, [executionHook])

  const handleExecuteLive = useCallback(() => {
    const currentNodes = getNodes()
    const currentEdges = getEdges()
    return executionHook.handleExecute(currentNodes, currentEdges)
  }, [getNodes, getEdges, executionHook])

  return {
    // React Flow state
    nodes,
    edges: processedEdges,
    setNodes,
    setEdges,
    onNodesChange,
    optimizedOnNodesChange,
    onEdgesChange,
    onConnect,
    nodeTypes,
    edgeTypes,
    fitView,
    getNodes,
    getEdges,
    
    // Workflow metadata
    workflowName,
    setWorkflowName,
    workflowDescription,
    setWorkflowDescription,
    currentWorkflow,
    workflowId,
    workflows,
    
    // Loading/saving states
    isSaving,
    isLoading,
    workflowLoading,
    integrationsLoading,
    hasUnsavedChanges,
    setHasUnsavedChanges,
    listeningMode,
    setListeningMode,
    isProcessingChainsRef,
    
    // Handlers
    handleSave,
    handleToggleLive,
    isUpdatingStatus,
    handleTriggerSelect,
    handleActionSelect,
    handleAddActionClick,
    handleAddTrigger,
    handleAddAction,
    
    // Collaboration
    collaborators,
    
    // From custom hooks (spread but override certain handlers)
    ...executionHook,
    handleTestSandbox,  // Override with wrapped version
    handleExecuteLive,  // Override with wrapped version
    ...dialogsHook,
    ...integrationHook,
    ...configHook,

    // Additional handlers and states
    handleConfigureNode,
    handleDeleteNodeWithConfirmation,
    handleAddNodeBetween,
    openTriggerDialog,
    getWorkflowStatus,
    nodeNeedsConfiguration,
    confirmDeleteNode,
    forceUpdate,
    displayedTriggers,
    filteredIntegrations,
    handleConfigurationClose,
    handleConfigurationSave,
    configuringNodeInfo,
    configuringIntegrationName,
    configuringInitialData,
    cachedIntegrationStatus,
  }
}<|MERGE_RESOLUTION|>--- conflicted
+++ resolved
@@ -955,31 +955,6 @@
   }, [nodes])
 
   const confirmDeleteNode = useCallback((nodeId: string) => {
-<<<<<<< HEAD
-    // Actually delete the node
-    setNodes((currentNodes) => {
-      // Remove the node and its associated add action node
-      return currentNodes.filter(n => n.id !== nodeId && n.id !== `add-action-${nodeId}`)
-    })
-
-    // Remove edges connected to this node
-    setEdges((currentEdges) => {
-      return currentEdges.filter(e => e.source !== nodeId && e.target !== nodeId)
-    })
-
-    // Clear the deletion modal
-    dialogsHook.setDeletingNode(null)
-
-    // Mark as having unsaved changes
-    setHasUnsavedChanges(true)
-
-    // Show success toast
-    toast({
-      title: "Node deleted",
-      description: "The node has been removed from the workflow",
-    })
-  }, [setNodes, setEdges, dialogsHook, setHasUnsavedChanges, toast])
-=======
     const nodeToDelete = nodesRef.current.find((n) => n.id === nodeId)
     if (!nodeToDelete) {
       dialogsHook.setDeletingNode(null)
@@ -1074,8 +1049,13 @@
     }
 
     dialogsHook.setDeletingNode(null)
-  }, [setNodes, setEdges, getEdges, handleAddActionClick, removeNode, setHasUnsavedChanges, configHook, dialogsHook])
->>>>>>> b87faae7
+
+    // Show success toast
+    toast({
+      title: "Node deleted",
+      description: "The node has been removed from the workflow",
+    })
+  }, [setNodes, setEdges, getEdges, handleAddActionClick, removeNode, setHasUnsavedChanges, configHook, dialogsHook, toast])
 
   const forceUpdate = useCallback(() => {
     // Force a re-render
