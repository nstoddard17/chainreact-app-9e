{
  "permissions": {
    "allow": [
      "Bash(git rm:*)",
      "Bash(git commit:*)",
      "Bash(for file in /Users/nathanielstoddard/chainreact-app/chainreact-app-9e/lib/workflows/nodes/providers/slack/actions/*.schema.ts)",
      "Bash(done)",
      "Bash(for file in /Users/nathanielstoddard/chainreact-app/chainreact-app-9e/lib/workflows/nodes/providers/slack/triggers/*.schema.ts)",
      "Bash(for file in /Users/nathanielstoddard/chainreact-app/chainreact-app-9e/lib/workflows/nodes/providers/gmail/actions/*.schema.ts)",
      "Bash(for file in /Users/nathanielstoddard/chainreact-app/chainreact-app-9e/lib/workflows/nodes/providers/gmail/triggers/*.schema.ts)",
      "Bash(for file in /Users/nathanielstoddard/chainreact-app/chainreact-app-9e/lib/workflows/nodes/providers/airtable/actions/*.schema.ts)",
      "Bash(for file in /Users/nathanielstoddard/chainreact-app/chainreact-app-9e/lib/workflows/nodes/providers/airtable/triggers/*.schema.ts)",
      "Bash(find:*)",
      "Bash(node -c:*)",
      "Bash(npm run lint:*)",
      "Bash(npx tsc:*)",
      "Read(//tmp/**)",
      "Bash(chmod:*)",
      "Bash(/tmp/count_nodes.sh:*)",
      "Bash(/tmp/accurate_node_audit.sh)",
      "Bash(/tmp/comprehensive_audit.sh)",
      "Bash(/tmp/accurate_complete_audit.sh)",
      "Bash(/tmp/final_audit.sh)",
      "Bash(python3:*)",
      "Bash(node:*)",
      "Bash(/tmp/audit_output_schemas.sh)",
      "Bash(/tmp/simple_audit.sh)",
      "Bash(for dir in outlook onedrive onenote microsoft-excel hubspot trello google-calendar google-docs dropbox facebook google-analytics shopify stripe)",
      "Bash(do echo \"=== $dir ===\")",
      "Bash(ls:*)",
      "Bash(do echo -n \"$dir: \")",
      "Bash(cat:*)",
      "Bash(bash:*)",
      "Bash(awk:*)",
<<<<<<< HEAD
      "Bash(for file in /Users/nathanielstoddard/chainreact-app/chainreact-app-9e/app/api/integrations/{gmail,slack,discord,notion,trello,hubspot,stripe,google-sheets,google-calendar}/callback/route.ts)",
      "Bash(do if [ -f \"$file\" ])"
    ]
  },
  "autoApprovalPatterns": {
    "bash": [
      "*"
=======
      "Bash(npm run lint:*)",
      "Bash(npx tsc:*)",
      "Bash(curl:*)",
      "Bash(git checkout:*)"
>>>>>>> f26ee42c
    ],
    "edit": [
      "*"
    ],
    "write": [
      "*"
    ],
    "read": [
      "*"
    ]
  },
  "requireApproval": {
    "bash": false,
    "edit": false,
    "write": false,
    "read": false
  }
}<|MERGE_RESOLUTION|>--- conflicted
+++ resolved
@@ -32,20 +32,24 @@
       "Bash(cat:*)",
       "Bash(bash:*)",
       "Bash(awk:*)",
-<<<<<<< HEAD
       "Bash(for file in /Users/nathanielstoddard/chainreact-app/chainreact-app-9e/app/api/integrations/{gmail,slack,discord,notion,trello,hubspot,stripe,google-sheets,google-calendar}/callback/route.ts)",
-      "Bash(do if [ -f \"$file\" ])"
+      "Bash(do if [ -f \"$file\" ])",
+      "Bash(curl:*)",
+      "Bash(git checkout:*)"
+    ],
+    "edit": [
+      "*"
+    ],
+    "write": [
+      "*"
+    ],
+    "read": [
+      "*"
     ]
   },
   "autoApprovalPatterns": {
     "bash": [
       "*"
-=======
-      "Bash(npm run lint:*)",
-      "Bash(npx tsc:*)",
-      "Bash(curl:*)",
-      "Bash(git checkout:*)"
->>>>>>> f26ee42c
     ],
     "edit": [
       "*"
