--- conflicted
+++ resolved
@@ -1,19 +1,13 @@
 {
   "permissions": {
-<<<<<<< HEAD
     "defaultMode": "acceptEdits",
     "allow": [
-      "Bash(npm run dev:*)"
-    ]
-=======
-    "allow": [
+      "Bash(npm run dev:*)",
       "Bash(npm run lint)",
       "Bash(npm run build:*)",
       "Bash(git add:*)",
       "Bash(git commit:*)",
       "Bash(git push:*)"
-    ],
-    "defaultMode": "acceptEdits"
->>>>>>> 20bb2aa1
+    ]
   }
 }