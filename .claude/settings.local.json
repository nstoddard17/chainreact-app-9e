--- conflicted
+++ resolved
@@ -7,13 +7,9 @@
       "Bash(git add:*)",
       "Bash(git commit:*)",
       "Bash(git push:*)",
-<<<<<<< HEAD
-      "Bash(rm:*)"
-=======
+      "Bash(rm:*)",
       "Bash(grep:*)",
-      "Bash(git pull:*)",
-      "Bash(npm run dev:*)"
->>>>>>> 45288241
+      "Bash(git pull:*)"
     ],
     "defaultMode": "acceptEdits"
   }
