--- conflicted
+++ resolved
@@ -62,7 +62,6 @@
       "Bash(node check-avatar-data.js:*)",
       "Bash(psql \"postgresql://postgres.xzwsdwllmrnrgbltibxt:***REDACTED_PASSWORD***@aws-0-us-east-1.pooler.supabase.com:6543/postgres\" -c \"SELECT indexname, indexdef FROM pg_indexes WHERE tablename = ''integrations'' AND indexdef LIKE ''%UNIQUE%'';\")",
       "Bash(psql \"postgresql://postgres.xzwsdwllmrnrgbltibxt:***REDACTED_PASSWORD***@aws-0-us-east-1.pooler.supabase.com:6543/postgres\" -c \"SELECT id, provider, email, account_name, avatar_url, created_at FROM integrations WHERE provider = ''hubspot'' ORDER BY created_at DESC LIMIT 5;\")",
-<<<<<<< HEAD
       "Bash(paste:*)",
       "Bash(node -c:*)",
       "Bash(psql \"postgresql://postgres.xzwsdwllmrnrgbltibxt:***REDACTED_PASSWORD***@aws-0-us-east-1.pooler.supabase.com:6543/postgres\" -c \"SELECT COUNT(*) as total_workflows, COUNT(DISTINCT user_id) as unique_users FROM workflows WHERE nodes::text LIKE ''%http_request%'';\")",
@@ -79,13 +78,11 @@
       "Bash(node scripts/update-loaders-reconnection.cjs:*)",
       "Bash(psql \"postgresql://postgres.xzwsdwllmrnrgbltibxt:***REDACTED_PASSWORD***@aws-0-us-east-1.pooler.supabase.com:6543/postgres\" -c \"SELECT provider, status, COUNT(*) FROM integrations GROUP BY provider, status ORDER BY provider;\")",
       "Bash(git checkout:*)",
-      "Bash(psql:*)"
-=======
+      "Bash(psql:*)",
       "Bash(del \"c:\\Users\\marcu\\source\\repos\\nstoddard17\\chainreact-app-9e\\app\\api\\integrations\\shopify\\callback\\route.ts\")",
       "Bash(test:*)",
       "Bash(where:*)",
       "Bash(git push:*)"
->>>>>>> 566de644
     ],
     "edit": [
       "*"
