--- conflicted
+++ resolved
@@ -21,17 +21,15 @@
       "Bash(psql \"postgresql://postgres.xzwsdwllmrnrgbltibxt:***REDACTED_PASSWORD***@aws-0-us-east-1.pooler.supabase.com:6543/postgres\" -c \"SELECT id, provider, status, access_token IS NOT NULL as has_token, refresh_token IS NOT NULL as has_refresh, created_at, expires_at FROM integrations WHERE provider ILIKE ''%google%calendar%'' OR provider = ''google'' ORDER BY created_at DESC LIMIT 5;\")",
       "Bash(lsof:*)",
       "Bash(xargs kill:*)",
-<<<<<<< HEAD
       "Bash(chmod:*)",
-      "Bash(./scripts/audit-output-schemas.sh:*)"
-=======
+      "Bash(./scripts/audit-output-schemas.sh:*)",
       "Bash(do if grep -q \"name: \"\"channel\"\"\" \"$f\")",
       "Bash(then echo \"$f\")",
       "Bash(cat:*)",
       "Bash(dir:*)",
       "Bash(nul)",
-      "Bash(findstr:*)"
->>>>>>> 23040aa0
+      "Bash(findstr:*)",
+      "Bash(git add:*)"
     ],
     "edit": [
       "*"
