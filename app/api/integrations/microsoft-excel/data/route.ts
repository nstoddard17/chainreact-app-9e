/**
 * Microsoft Excel Integration Data API Route
 * Handles Excel data requests using Microsoft Graph API
 */

import { NextRequest, NextResponse } from 'next/server'
import { jsonResponse, errorResponse, successResponse } from '@/lib/utils/api-response'
import { createClient } from "@supabase/supabase-js"
import { microsoftExcelHandlers } from './handlers'
import { MicrosoftExcelIntegration } from './types'

import { logger } from '@/lib/utils/logger'

const supabaseUrl = process.env.NEXT_PUBLIC_SUPABASE_URL || ""
const supabaseKey = process.env.SUPABASE_SERVICE_ROLE_KEY || ""
const supabase = createClient(supabaseUrl, supabaseKey)

export async function POST(req: NextRequest) {
  try {
    const { integrationId, dataType, options = {} } = await req.json()

    // Validate required parameters
    if (!dataType) {
      return errorResponse('Missing required parameter: dataType'
      , 400)
    }

    // If integrationId is provided, first get that integration to find the user
    let userId: string | null = null
    if (integrationId) {
      const { data: requestingIntegration, error: requestingError } = await supabase
        .from('integrations')
        .select('user_id')
        .eq('id', integrationId)
        .single()

      if (!requestingError && requestingIntegration) {
        userId = requestingIntegration.user_id
        logger.debug('📊 [Microsoft Excel API] Found user from integrationId:', { integrationId, userId })
      }
    }

    // Fetch the Microsoft Excel integration
    let query = supabase
      .from('integrations')
      .select('*')
      .eq('provider', 'microsoft-excel')

    // Filter by user if we have the userId
    if (userId) {
      query = query.eq('user_id', userId)
    }

    const { data: integrations, error: integrationError } = await query

    if (integrationError || !integrations || integrations.length === 0) {
<<<<<<< HEAD
      logger.error('❌ [Microsoft Excel API] Integration not found:', { error: integrationError, userId })
      return errorResponse('Microsoft Excel connection not found. Please connect your Microsoft Excel account first.'
      , 404)
    }

    // Use the first connected Microsoft Excel integration
    const integration = integrations.find(i => i.status === 'connected')

    if (!integration) {
      logger.error('❌ [Microsoft Excel API] Integration not connected')
      return errorResponse('Microsoft Excel is not connected. Please connect your Microsoft Excel account.', 400, { needsReconnection: true
=======
      logger.error('❌ [Microsoft Excel API] Excel integration not found:', { error: integrationError, userId })
      return errorResponse('Microsoft Excel is not connected. Please connect your Microsoft Excel account first.'
      , 404)
    }

    // Use the first connected Excel integration
    const integration = integrations.find(i => i.status === 'connected')

    if (!integration) {
      logger.error('❌ [Microsoft Excel API] Excel integration not connected')
      return errorResponse('Microsoft Excel requires an active connection. Please connect your Microsoft account.', 400, { needsReconnection: true
>>>>>>> 56b8fec4
       })
    }

    // Validate integration status
    if (integration.status !== 'connected') {
<<<<<<< HEAD
      logger.error('❌ [Microsoft Excel API] Integration not connected:', {
=======
      logger.error('❌ [Microsoft Excel API] Excel integration not connected:', {
>>>>>>> 56b8fec4
        status: integration.status
      })
      return errorResponse('Microsoft Excel integration is not connected. Please reconnect your account.', 400, {
        needsReconnection: true,
        currentStatus: integration.status
      })
    }

    // Get the appropriate handler
    const handler = microsoftExcelHandlers[dataType]
    if (!handler) {
      logger.error('❌ [Microsoft Excel API] Unknown data type:', dataType)
      return jsonResponse({
        error: `Unknown Microsoft Excel data type: ${dataType}`,
        availableTypes: Object.keys(microsoftExcelHandlers)
      }, { status: 400 })
    }

    logger.debug(`🔍 [Microsoft Excel API] Processing request:`, {
      dataType,
      userId,
      integrationId,
      status: integration.status,
      hasToken: !!integration.access_token,
      provider: integration.provider,
      options
    })

    // Execute the handler
    const data = await handler(integration as MicrosoftExcelIntegration, options)

    logger.debug(`✅ [Microsoft Excel API] Successfully processed ${dataType}:`, {
      resultCount: Array.isArray(data) ? data.length : 1
    })

    return jsonResponse({
      data,
      success: true,
      dataType
    })

  } catch (error: any) {
    logger.error('❌ [Microsoft Excel API] Unexpected error:', {
      error: error.message,
      stack: error.stack
    })

    // Handle authentication errors
    if (error.message?.includes('authentication') || error.message?.includes('expired')) {
      return errorResponse(error.message, 401, { needsReconnection: true
       })
    }

    // Handle rate limit errors
    if (error.message?.includes('rate limit')) {
      return errorResponse('Microsoft Graph API rate limit exceeded. Please try again later.'
      , 429)
    }

    return errorResponse(error.message || 'Failed to fetch Excel data', 500, { details: process.env.NODE_ENV === 'development' ? error.stack : undefined
     })
  }
}<|MERGE_RESOLUTION|>--- conflicted
+++ resolved
@@ -54,10 +54,11 @@
     const { data: integrations, error: integrationError } = await query
 
     if (integrationError || !integrations || integrations.length === 0) {
-<<<<<<< HEAD
       logger.error('❌ [Microsoft Excel API] Integration not found:', { error: integrationError, userId })
-      return errorResponse('Microsoft Excel connection not found. Please connect your Microsoft Excel account first.'
-      , 404)
+      return errorResponse(
+        'Microsoft Excel connection not found. Please connect your Microsoft Excel account first.',
+        404
+      )
     }
 
     // Use the first connected Microsoft Excel integration
@@ -65,30 +66,16 @@
 
     if (!integration) {
       logger.error('❌ [Microsoft Excel API] Integration not connected')
-      return errorResponse('Microsoft Excel is not connected. Please connect your Microsoft Excel account.', 400, { needsReconnection: true
-=======
-      logger.error('❌ [Microsoft Excel API] Excel integration not found:', { error: integrationError, userId })
-      return errorResponse('Microsoft Excel is not connected. Please connect your Microsoft Excel account first.'
-      , 404)
-    }
-
-    // Use the first connected Excel integration
-    const integration = integrations.find(i => i.status === 'connected')
-
-    if (!integration) {
-      logger.error('❌ [Microsoft Excel API] Excel integration not connected')
-      return errorResponse('Microsoft Excel requires an active connection. Please connect your Microsoft account.', 400, { needsReconnection: true
->>>>>>> 56b8fec4
-       })
+      return errorResponse(
+        'Microsoft Excel requires an active connection. Please connect your Microsoft account.',
+        400,
+        { needsReconnection: true }
+      )
     }
 
     // Validate integration status
     if (integration.status !== 'connected') {
-<<<<<<< HEAD
       logger.error('❌ [Microsoft Excel API] Integration not connected:', {
-=======
-      logger.error('❌ [Microsoft Excel API] Excel integration not connected:', {
->>>>>>> 56b8fec4
         status: integration.status
       })
       return errorResponse('Microsoft Excel integration is not connected. Please reconnect your account.', 400, {
