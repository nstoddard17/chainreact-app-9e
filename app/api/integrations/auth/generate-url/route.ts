import { type NextRequest, NextResponse } from "next/server"
import { jsonResponse, errorResponse, successResponse } from '@/lib/utils/api-response'
import { createSupabaseRouteHandlerClient } from "@/utils/supabase/server"
import { cookies } from "next/headers"
import crypto from "crypto"
import { createAdminClient } from "@/lib/supabase/admin"
import { getBaseUrl } from "@/lib/utils/getBaseUrl"
import { getHubSpotScopeString } from "@/lib/integrations/hubspotScopes"

import { logger } from '@/lib/utils/logger'

// List of providers that don't support localhost redirect URIs
const PROVIDERS_WITHOUT_LOCALHOST_SUPPORT = [
  'facebook', // Facebook requires HTTPS for OAuth redirects
  'instagram', // Instagram requires HTTPS for OAuth redirects  
  'linkedin', // LinkedIn doesn't allow localhost in production apps
  'twitter', // Twitter (X) doesn't allow localhost URLs
  'tiktok', // TikTok requires verified domains
  'youtube', // YouTube requires verified domains in production
  'youtube-studio', // YouTube Studio requires verified domains
  'stripe', // Stripe requires HTTPS in production mode
  'paypal', // PayPal doesn't allow localhost in production mode
];

export async function POST(request: NextRequest) {
  try {
    cookies()
    const supabase = await createSupabaseRouteHandlerClient()
    const supabaseAdmin = createAdminClient()

    // Get authenticated user
    const {
      data: { user },
      error: userError,
    } = await supabase.auth.getUser()

    if (userError || !user) {
      logger.debug('🔐 [GENERATE-URL] Authentication failed:', userError?.message || 'No user found')
      return errorResponse("Unauthorized", 401, {
        message: "Valid authentication required to generate OAuth URLs",
        details: userError?.message || "No authenticated user session found"
      })
    }

    const {
      provider,
      reconnect = false,
      integrationId,
      forceFresh = false,
      // NEW: Workspace context
      workspaceType = 'personal',
      workspaceId,
      // Shopify-specific: shop domain
      shop
    } = await request.json()

    if (!provider) {
      return errorResponse("Provider is required" , 400)
    }

    // Validate workspace context
    if ((workspaceType === 'team' || workspaceType === 'organization') && !workspaceId) {
      return errorResponse("workspaceId is required for team/organization context", 400)
    }

    // Check if we're running on localhost and the provider doesn't support it
    const baseUrl = getBaseUrl()
    const isLocalhost = baseUrl.includes('localhost') || baseUrl.includes('127.0.0.1')
    
    if (isLocalhost && PROVIDERS_WITHOUT_LOCALHOST_SUPPORT.includes(provider.toLowerCase())) {
      logger.debug(`⚠️ ${provider} doesn't support localhost redirect URIs`)
      return jsonResponse({ 
        error: `${provider} doesn't support localhost redirect URIs`, 
        message: `The ${provider} OAuth provider requires HTTPS and doesn't allow localhost URLs. Please use ngrok or deploy to a staging environment to test ${provider} integration.`,
        details: {
          provider,
          suggestion: "Use 'ngrok http 3000' to create a public HTTPS tunnel to your local development server",
          alternativeSolutions: [
            "Deploy to a staging environment",
            "Use ngrok to create an HTTPS tunnel",
            "Test in production environment"
          ]
        }
      }, { status: 400 })
    }

    // Special handling for Teams integration - check user role
    if (provider.toLowerCase() === "teams") {
      try {
        const { data: profile } = await supabase
          .from('user_profiles')
          .select('role')
          .eq('id', user.id)
          .single()

        const userRole = profile?.role || 'free'
        const allowedRoles = ['business', 'enterprise', 'admin']
        
        if (!allowedRoles.includes(userRole)) {
          return jsonResponse({ 
            error: "Teams integration requires a Business, Enterprise, or Admin plan. Please upgrade your account to access Teams integration.",
            details: {
              currentRole: userRole,
              requiredRoles: allowedRoles
            }
          }, { status: 403 })
        }
      } catch (profileError) {
        logger.error("Error checking user profile for Teams:", profileError)
        return errorResponse("Unable to verify account permissions for Teams integration. Please try again or contact support.", 500, { details: "Profile lookup failed"
         })
      }
    }

    // Create state object with workspace context
    const stateObject: {
      userId: string
      provider: string
      reconnect: boolean
      integrationId?: string
      timestamp: number
      forceFresh?: boolean
      forceConsent?: boolean
      // NEW: Workspace context
      workspaceType?: 'personal' | 'team' | 'organization'
      workspaceId?: string
    } = {
      userId: user.id,
      provider: provider.toLowerCase(), // Ensure consistent provider naming
      reconnect,
      integrationId,
      timestamp: Date.now(),
      // NEW: Add workspace context to state
      workspaceType: workspaceType as 'personal' | 'team' | 'organization',
      workspaceId: workspaceId || undefined,
    }

    let finalState = btoa(JSON.stringify(stateObject))
    let authUrl = ""

    switch (provider.toLowerCase()) {
      case "slack":
        authUrl = generateSlackAuthUrl(finalState)
        break

      case "discord":
        authUrl = generateDiscordAuthUrl(finalState)
        break

      case "github":
        authUrl = generateGitHubAuthUrl(finalState)
        break

      case "google":
        authUrl = generateGoogleAuthUrl("google", finalState)
        break
      case "gmail":
        authUrl = generateGoogleAuthUrl("gmail", finalState)
        break
      case "google-drive":
        authUrl = generateGoogleAuthUrl("google-drive", finalState)
        break
      case "google-sheets":
        authUrl = generateGoogleAuthUrl("google-sheets", finalState)
        break
      case "google-docs":
        authUrl = generateGoogleAuthUrl("google-docs", finalState)
        break
      case "google-calendar":
        logger.debug("🔵 Generating Google Calendar OAuth URL")
        logger.debug("🔵 State object:", stateObject)
        authUrl = generateGoogleAuthUrl("google-calendar", finalState)
        logger.debug("🔵 Generated Google Calendar auth URL:", authUrl)
        break
      case "youtube":
        authUrl = generateGoogleAuthUrl("youtube", finalState)
        break
      case "youtube-studio":
        authUrl = generateGoogleAuthUrl("youtube-studio", finalState)
        break
      case "google-analytics":
        authUrl = generateGoogleAuthUrl("google-analytics", finalState)
        break

      case "notion":
        authUrl = await generateNotionAuthUrl(stateObject, supabaseAdmin)
        break

      case "twitter":
        authUrl = await generateTwitterAuthUrl(stateObject, supabaseAdmin)
        break

      case "linkedin":
        authUrl = await generateLinkedInAuthUrl(stateObject, supabaseAdmin)
        break

      case "facebook":
        authUrl = generateFacebookAuthUrl(finalState)
        break

      case "instagram":
        authUrl = await generateInstagramAuthUrl(stateObject, supabaseAdmin)
        break

      case "tiktok":
        authUrl = await generateTikTokAuthUrl(stateObject, supabaseAdmin)
        break

      case "trello":
        authUrl = generateTrelloAuthUrl(finalState)
        break

      case "dropbox":
        authUrl = await generateDropboxAuthUrl(stateObject, supabaseAdmin)
        break

      case "box":
        authUrl = generateBoxAuthUrl(finalState)
        break

      case "hubspot":
        authUrl = await generateHubSpotAuthUrl(stateObject, supabaseAdmin)
        break

      case "airtable":
        authUrl = await generateAirtableAuthUrl(stateObject, supabaseAdmin)
        break

      case "mailchimp":
        authUrl = generateMailchimpAuthUrl(finalState)
        break

      case "shopify":
        if (!shop) {
          return errorResponse("Shopify integration requires 'shop' parameter (e.g., 'your-store.myshopify.com')", 400)
        }
        authUrl = generateShopifyAuthUrl(finalState, shop)
        break

      case "stripe":
        authUrl = generateStripeAuthUrl(finalState)
        break

      case "paypal":
        authUrl = await generatePayPalAuthUrl(stateObject)
        break

      case "teams":
        authUrl = await generateTeamsAuthUrl(finalState)
        break

      case "onedrive":
        authUrl = await generateOneDriveAuthUrl(finalState)
        break

      case "microsoft-excel":
<<<<<<< HEAD
        authUrl = await generateMicrosoftExcelAuthUrl(finalState)
=======
        authUrl = await generateExcelAuthUrl(finalState)
>>>>>>> 56b8fec4
        break

      case "gitlab":
        authUrl = generateGitLabAuthUrl(finalState)
        break

      case "docker":
        authUrl = generateDockerAuthUrl(finalState)
        break

      case "kit":
        authUrl = await generateKitAuthUrl(stateObject)
        break

      case "blackbaud":
        authUrl = generateBlackbaudAuthUrl(finalState)
        break

      case "microsoft-outlook":
        authUrl = await generateMicrosoftOutlookAuthUrl(finalState)
        break

      case "microsoft-onenote":
        // For OneNote, always force fresh consent by adding unique parameters
        stateObject.forceFresh = true
        stateObject.timestamp = Date.now() // Ensure unique state
        stateObject.forceConsent = true // Force Microsoft to show consent screen
        finalState = btoa(JSON.stringify(stateObject))
        authUrl = await generateMicrosoftOneNoteAuthUrl(finalState)
        break

      case "gumroad":
        authUrl = await generateGumroadAuthUrl(stateObject)
        break

      default:
        return jsonResponse({ error: `Provider ${provider} not supported` }, { status: 400 })
    }

    return jsonResponse({
      success: true,
      authUrl,
      provider,
    })
  } catch (error: any) {
    logger.error("OAuth URL generation error:", error)
    return jsonResponse(
      { error: "Failed to generate OAuth URL", details: error.message },
      { status: 500 },
    )
  }
}

// Helper functions to generate proper OAuth URLs
function generateSlackAuthUrl(state: string): string {
  const clientId = process.env.SLACK_CLIENT_ID
  if (!clientId) throw new Error("Slack client ID not configured")
  
  const baseUrl = getBaseUrl()
  const devWebhookUrl = process.env.NEXT_PUBLIC_WEBHOOK_HTTPS_URL || process.env.NGROK_URL || process.env.NEXT_PUBLIC_NGROK_URL || process.env.TUNNEL_URL
  const redirectBase = devWebhookUrl || baseUrl

  // Using Slack's recommended scopes from their shareable link
  // This includes both bot scopes AND user scopes as configured in the Slack app
  const params = new URLSearchParams({
    client_id: clientId,
    // Bot scopes for workspace-level actions
    scope: "channels:join,channels:read,chat:write,chat:write.public,files:write,groups:read,im:read,reactions:write,team:read,users:read",
    // User scopes for user-level actions
    user_scope: "channels:read,chat:write,groups:read,mpim:read,channels:history,groups:history,im:history,mpim:history,reactions:read",
    redirect_uri: `${redirectBase}/api/integrations/slack/callback`,
    state,
  })

  // Optional: Add team parameter to restrict to a specific workspace
  const teamId = process.env.SLACK_TEAM_ID
  if (teamId) {
    params.append('team', teamId)
    logger.debug(`🏢 Restricting Slack OAuth to team: ${teamId}`)
  }

  const authUrl = `https://slack.com/oauth/v2/authorize?${params.toString()}`
  logger.debug(`🔗 Generated Slack auth URL: ${authUrl}`)
  logger.debug(`🔑 Using Client ID: ${clientId}`)
  logger.debug(`📍 Using base URL: ${baseUrl}`)
  if (devWebhookUrl) {
    logger.debug(`🌐 Using development webhook HTTPS URL for Slack redirect: ${redirectBase}`)
  }
  logger.debug(`📋 Using both bot scopes and user scopes as configured in Slack app`)
  
  return authUrl
}

function generateDiscordAuthUrl(state: string): string {
  const clientId = "1378595955212812308"
  const baseUrl = getBaseUrl()
  const redirectUri = `${baseUrl}/api/integrations/discord/callback`

  const params = new URLSearchParams({
    client_id: clientId,
    redirect_uri: redirectUri,
    response_type: "code",
    scope: "identify email connections guilds guilds.members.read",
    state,
    prompt: "consent",
  })

  return `https://discord.com/api/oauth2/authorize?${params.toString()}`
}

function generateGitHubAuthUrl(state: string): string {
  const clientId = process.env.GITHUB_CLIENT_ID
  if (!clientId) throw new Error("GitHub client ID not configured")
  const baseUrl = getBaseUrl()

  const params = new URLSearchParams({
    client_id: clientId,
    redirect_uri: `${baseUrl}/api/integrations/github/callback`,
    scope: "repo user:email read:org",
    state,
    response_type: "code",
  })

  return `https://github.com/login/oauth/authorize?${params.toString()}`
}

function generateGoogleAuthUrl(service: string, state: string): string {
  const clientId = process.env.GOOGLE_CLIENT_ID
  if (!clientId) throw new Error("Google client ID not configured")
  const baseUrl = getBaseUrl()

  // Map service to specific scopes
  let scopes = "https://www.googleapis.com/auth/userinfo.email https://www.googleapis.com/auth/userinfo.profile"

  switch (service) {
    case "gmail":
      scopes += " https://www.googleapis.com/auth/gmail.modify https://www.googleapis.com/auth/gmail.settings.basic https://www.googleapis.com/auth/gmail.settings.sharing https://www.googleapis.com/auth/contacts.readonly"
      break
    case "google":
      scopes = "https://www.googleapis.com/auth/userinfo.email https://www.googleapis.com/auth/userinfo.profile"
      break
    case "google-drive":
      scopes += " https://www.googleapis.com/auth/drive"
      break
    case "google-sheets":
      scopes += " https://www.googleapis.com/auth/spreadsheets https://www.googleapis.com/auth/drive.readonly"
      break
    case "google-docs":
      scopes += " https://www.googleapis.com/auth/documents https://www.googleapis.com/auth/drive.readonly"
      break
    case "google-calendar":
      scopes += " https://www.googleapis.com/auth/calendar"
      break
    case "youtube":
      scopes += " https://www.googleapis.com/auth/youtube"
      break
    case "youtube-studio":
      scopes += " https://www.googleapis.com/auth/youtubepartner"
      break
    case "google-analytics":
      scopes += " https://www.googleapis.com/auth/analytics.readonly https://www.googleapis.com/auth/analytics.edit"
      break
    default:
      // Use base scopes for unknown services
      break
  }

  const params = new URLSearchParams({
    client_id: clientId,
    redirect_uri: `${baseUrl}/api/integrations/${service}/callback`,
    response_type: "code",
    scope: scopes,
    state,
    access_type: "offline",
    // IMPORTANT: Always use "consent" to force OAuth consent screen
    // This ensures users always see the permissions and can grant fresh access
    // This also revokes previous app access when they connect again
    prompt: "consent",
    include_granted_scopes: "true",
  })

  // Add debugging for Gmail specifically
  if (service === "gmail") {
    logger.debug("🔍 Generated Gmail OAuth URL with params:", Object.fromEntries(params))
  }

  return `https://accounts.google.com/o/oauth2/v2/auth?${params.toString()}`
}

async function generateNotionAuthUrl(stateObject: any, supabase: any): Promise<string> {
  const clientId = process.env.NOTION_CLIENT_ID
  if (!clientId) throw new Error("Notion client ID not configured")
  const baseUrl = getBaseUrl()

  // Generate PKCE challenge
  const codeVerifier = crypto.randomBytes(32).toString("hex")
  
  // Convert state object to string
  const state = btoa(JSON.stringify(stateObject))
  
  // Store state in database for verification in callback
  const { error } = await supabase
    .from("pkce_flow")
    .insert({ 
      state,
      code_verifier: codeVerifier,
      provider: "notion" 
    })

  if (error) {
    throw new Error(`Failed to store Notion OAuth state: ${error.message}`)
  }

  const params = new URLSearchParams({
    client_id: clientId,
    response_type: "code",
    redirect_uri: `${baseUrl}/api/integrations/notion/callback`,
    owner: "user", // Show all workspaces the user has access to
    state,
  })

  const authUrl = `https://api.notion.com/v1/oauth/authorize?${params.toString()}`
  logger.debug('🔍 Notion OAuth URL Generation:')
  logger.debug('  - Client ID:', clientId ? `${clientId.substring(0, 10)}...` : 'NOT SET')
  logger.debug('  - Redirect URI:', `${baseUrl}/api/integrations/notion/callback`)
  logger.debug('  - Owner parameter: user (shows all workspaces)')

  return authUrl
}

async function generateTwitterAuthUrl(stateObject: any, supabase: any): Promise<string> {
  const { getOAuthConfig } = await import("@/lib/integrations/oauthConfig")
  const config = getOAuthConfig("twitter")
  if (!config) throw new Error("Twitter OAuth config not found")
  
  const { getOAuthClientCredentials } = await import("@/lib/integrations/oauthConfig")
  const { clientId } = getOAuthClientCredentials(config)
  if (!clientId) throw new Error("Twitter client ID not configured")
  
  const baseUrl = getBaseUrl()

  // Generate PKCE challenge
  const codeVerifier = crypto.randomBytes(32).toString("hex")
  const codeChallenge = crypto.createHash("sha256").update(codeVerifier).digest("base64url")

  const state = btoa(JSON.stringify(stateObject))

  // Store the code_verifier in the database
  const { error } = await supabase
    .from("pkce_flow")
    .insert({ state, code_verifier: codeVerifier, provider: "twitter" })

  if (error) {
    throw new Error(`Failed to store PKCE code verifier: ${error.message}`)
  }

  // Use the scope from OAuth config, joining array scopes with spaces
  const scopeString = Array.isArray(config.scope) 
    ? config.scope.join(" ") 
    : (config.scope || "tweet.read users.read offline.access")

  const params = new URLSearchParams({
    response_type: "code",
    client_id: clientId,
    redirect_uri: `${baseUrl}/api/integrations/twitter/callback`,
    scope: scopeString,
    state: state,
    code_challenge: codeChallenge,
    code_challenge_method: "S256",
    // Force account selection screen - allows users to choose which Twitter account to connect
    force_login: "true",
  })

  logger.debug('🐦 Twitter OAuth URL Generation:')
  logger.debug('  - Scope from config:', config.scope)
  logger.debug('  - Final scope string:', scopeString)
  logger.debug('  - Client ID:', clientId ? `${clientId.substring(0, 10)}...` : 'NOT SET')

  return `https://twitter.com/i/oauth2/authorize?${params.toString()}`
}

async function generateLinkedInAuthUrl(stateObject: any, supabase: any): Promise<string> {
  const clientId = process.env.LINKEDIN_CLIENT_ID
  logger.debug('LinkedIn Client ID:', clientId ? `${clientId.substring(0, 4)}...` : 'NOT SET')
  logger.debug('LinkedIn Client ID length:', clientId ? clientId.length : 0)
  
  if (!clientId) throw new Error("LinkedIn client ID not configured")
  const baseUrl = getBaseUrl()

  // Convert state object to string
  const state = btoa(JSON.stringify(stateObject))
  
  // Store state in database for verification in callback - UPDATED to use pkce_flow table
  const { error } = await supabase
    .from("pkce_flow")
    .insert({ 
      state, 
      code_verifier: crypto.randomBytes(32).toString("hex"), // Add code_verifier for consistency
      provider: "linkedin" 
    })

  if (error) {
    throw new Error(`Failed to store LinkedIn OAuth state: ${error.message}`)
  }

  const params = new URLSearchParams({
    response_type: "code",
    client_id: clientId,
    redirect_uri: `${baseUrl}/api/integrations/linkedin/callback`,
    state,
    scope: "openid profile email w_member_social r_events rw_events",
  })

  const authUrl = `https://www.linkedin.com/oauth/v2/authorization?${params.toString()}`
  logger.debug('Generated LinkedIn auth URL:', authUrl)
  
  return authUrl
}

function generateFacebookAuthUrl(state: string): string {
  const clientId = process.env.FACEBOOK_CLIENT_ID
  logger.debug('Facebook Client ID:', clientId ? `${clientId.substring(0, 4)}...` : 'NOT SET')
  logger.debug('Facebook Client ID length:', clientId ? clientId.length : 0)
  logger.debug('Facebook Client ID format valid:', clientId ? /^\d{15,16}$/.test(clientId) : false)
  
  if (!clientId) throw new Error("Facebook client ID not configured")
  
  if (!/^\d{15,16}$/.test(clientId)) {
    logger.error('Facebook Client ID format appears invalid. Expected 15-16 digits, got:', clientId)
  }
  const baseUrl = getBaseUrl()

  const params = new URLSearchParams({
    client_id: clientId,
    redirect_uri: `${baseUrl}/api/integrations/facebook/callback`,
    response_type: "code",
    scope: "email manage_fundraisers pages_show_list business_management read_insights pages_read_user_content pages_read_engagement pages_manage_metadata pages_manage_posts pages_manage_engagement",
    state,
  })

  const authUrl = `https://www.facebook.com/v19.0/dialog/oauth?${params.toString()}`
  logger.debug('Generated Facebook auth URL:', authUrl)
  
  return authUrl
}

async function generateInstagramAuthUrl(stateObject: any, supabase: any): Promise<string> {
  // Use Instagram-specific client ID for Instagram API with Instagram Login
  const clientId = process.env.INSTAGRAM_CLIENT_ID
  if (!clientId) throw new Error("Instagram client ID not configured")
  const baseUrl = getBaseUrl()
  
  // Generate the exact redirect URI and log it for debugging
  const redirectUri = `${baseUrl}/api/integrations/instagram/callback`
  logger.debug('Instagram redirect URI:', redirectUri)

  // Generate PKCE challenge
  const codeVerifier = crypto.randomBytes(32).toString("hex")
  
  // Convert state object to string
  const state = btoa(JSON.stringify(stateObject))
  
  // Store state in database for verification in callback
  const { error } = await supabase
    .from("pkce_flow")
    .insert({ 
      state,
      code_verifier: codeVerifier,
      provider: "instagram" 
    })

  if (error) {
    throw new Error(`Failed to store Instagram OAuth state: ${error.message}`)
  }

  // Instagram business scopes for Instagram API with Instagram Login
  const params = new URLSearchParams({
    client_id: clientId,
    redirect_uri: redirectUri,
    response_type: "code",
    scope: "instagram_business_basic,instagram_business_content_publish,instagram_business_manage_comments,instagram_business_manage_messages",
    state,
  })

  // Use Instagram's OAuth endpoint instead of Facebook's
  logger.debug("Using Instagram API with Instagram Login")
  return `https://www.instagram.com/oauth/authorize?${params.toString()}`
}

async function generateTikTokAuthUrl(stateObject: any, supabase: any): Promise<string> {
  const clientId = process.env.TIKTOK_CLIENT_ID
  if (!clientId) throw new Error("TikTok client ID not configured")
  const baseUrl = getBaseUrl()
  
  // Ensure consistent redirect URI format
  const redirectUri = `${baseUrl}/api/integrations/tiktok/callback`
  
  // Log the redirect URI for debugging
  logger.debug('TikTok redirect URI:', redirectUri)

  // Generate PKCE challenge
  const codeVerifier = crypto.randomBytes(32).toString("hex")
  
  // Convert state object to string
  const state = btoa(JSON.stringify(stateObject))
  
  // Store state in database for verification in callback - UPDATED to use pkce_flow table
  const { error } = await supabase
    .from("pkce_flow")
    .insert({ 
      state,
      code_verifier: codeVerifier,
      provider: "tiktok" 
    })

  if (error) {
    throw new Error(`Failed to store TikTok OAuth state: ${error.message}`)
  }

  const params = new URLSearchParams({
    client_key: clientId, // Use client_key instead of client_id for consistency
    response_type: "code",
    scope: "user.info.basic",
    redirect_uri: redirectUri,
    state,
  })

  // Add this parameter to force login screen
  params.append("force_login", "true")

  const authUrl = `https://www.tiktok.com/v2/auth/authorize?${params.toString()}`
  logger.debug('Generated TikTok auth URL:', authUrl)
  
  return authUrl
}

function generateTrelloAuthUrl(state: string): string {
  const clientId = process.env.TRELLO_CLIENT_ID
  if (!clientId) throw new Error("Trello client ID not configured")
  const baseUrl = getBaseUrl()

  const params = new URLSearchParams({
    key: clientId,
    name: "ChainReact",
    // Trello only accepts read, write, and account scopes. Read+write is required for webhooks.
    scope: "read,write,account",
    expiration: "never",
    response_type: "token",
    // Use the page.tsx handler instead of the API route for the callback
    // This allows our client-side code to handle parsing the token from the URL fragment
    return_url: `${baseUrl}/integrations/trello-auth?state=${state}`,
    callback_method: "fragment",
    state,
  })

  return `https://trello.com/1/authorize?${params.toString()}`
}

async function generateDropboxAuthUrl(stateObject: any, supabase: any): Promise<string> {
  const clientId = process.env.DROPBOX_CLIENT_ID
  if (!clientId) throw new Error("Dropbox client ID not configured")
  const baseUrl = getBaseUrl()

  // Generate PKCE challenge
  const codeVerifier = crypto.randomBytes(32).toString("hex")
  
  // Convert state object to string
  const state = btoa(JSON.stringify(stateObject))
  
  // Store state in database for verification in callback
  const { error } = await supabase
    .from("pkce_flow")
    .insert({ 
      state,
      code_verifier: codeVerifier,
      provider: "dropbox" 
    })

  if (error) {
    throw new Error(`Failed to store Dropbox OAuth state: ${error.message}`)
  }

  // Define required scopes for Dropbox
  // Based on our workflow actions:
  // - files.content.write: Upload files
  // - files.content.read: Read/download files  
  // - files.metadata.read: List folders and file metadata
  // - account_info.read: Get account info
  const scopes = [
    "files.content.write",
    "files.content.read",
    "files.metadata.read", 
    "account_info.read"
  ]

  const params = new URLSearchParams({
    client_id: clientId,
    redirect_uri: `${baseUrl}/api/integrations/dropbox/callback`,
    response_type: "code",
    state,
    token_access_type: "offline",
    scope: scopes.join(" "),
  })

  return `https://www.dropbox.com/oauth2/authorize?${params.toString()}`
}

function generateBoxAuthUrl(state: string): string {
  const clientId = process.env.BOX_CLIENT_ID
  if (!clientId) throw new Error("Box client ID not configured")
  const baseUrl = getBaseUrl()

  const params = new URLSearchParams({
    client_id: clientId,
    redirect_uri: `${baseUrl}/api/integrations/box/callback`,
    response_type: "code",
    state,
  })

  return `https://app.box.com/api/oauth2/authorize?${params.toString()}`
}

async function generateHubSpotAuthUrl(stateObject: any, supabase: any): Promise<string> {
  const clientId = process.env.HUBSPOT_CLIENT_ID
  if (!clientId) throw new Error("HubSpot client ID not configured")
  const baseUrl = getBaseUrl()

  // Generate PKCE challenge
  const codeVerifier = crypto.randomBytes(32).toString("hex")
  
  // Convert state object to string
  const state = btoa(JSON.stringify(stateObject))
  
  // Store state in database for verification in callback
  const { error } = await supabase
    .from("pkce_flow")
    .insert({ 
      state,
      code_verifier: codeVerifier,
      provider: "hubspot" 
    })

  if (error) {
    throw new Error(`Failed to store HubSpot OAuth state: ${error.message}`)
  }

  // HubSpot scopes - IMPORTANT: Must match oauthConfig.ts and your HubSpot app configuration
  const hubspotScopes = getHubSpotScopeString()

  const params = new URLSearchParams({
    client_id: clientId,
    redirect_uri: `${baseUrl}/api/integrations/hubspot/callback`,
    scope: hubspotScopes,
    state,
    // NOTE: HubSpot doesn't have a "prompt=consent" parameter like Google
    // To revoke access, users must manually disconnect from their HubSpot account settings
    // OR we need to call HubSpot's token revocation endpoint before reconnecting
  })

  return `https://app.hubspot.com/oauth/authorize?${params.toString()}`
}

async function generateAirtableAuthUrl(stateObject: any, supabase: any): Promise<string> {
  const clientId = process.env.AIRTABLE_CLIENT_ID
  if (!clientId) throw new Error("Airtable client ID not configured")
  const baseUrl = getBaseUrl()

  // Generate PKCE challenge
  const codeVerifier = crypto.randomBytes(32).toString("hex")
  const code_challenge = crypto.createHash("sha256").update(codeVerifier).digest("base64url")

  const state = btoa(JSON.stringify(stateObject))

  // Store the code_verifier
  const { error } = await supabase
    .from("pkce_flow")
    .insert({ state, code_verifier: codeVerifier, provider: "airtable" })

  if (error) {
    throw new Error(`Failed to store PKCE code verifier: ${error.message}`)
  }

  const redirectUri = `${baseUrl}/api/integrations/airtable/callback`
  logger.debug('🔍 Airtable OAuth Debug:')
  logger.debug('  - Client ID:', clientId ? `${clientId.substring(0, 10)}...` : 'NOT SET')
  logger.debug('  - Redirect URI:', redirectUri)
  logger.debug('  - Base URL:', baseUrl)

  const params = new URLSearchParams({
    client_id: clientId,
    redirect_uri: redirectUri,
    response_type: "code",
    scope: "data.records:read data.records:write schema.bases:read schema.bases:write webhook:manage",
    state,
    code_challenge,
    code_challenge_method: "S256",
  })

  const authUrl = `https://airtable.com/oauth2/v1/authorize?${params.toString()}`
  logger.debug('  - Final OAuth URL (first 200 chars):', `${authUrl.substring(0, 200) }...`)
  
  return authUrl
}

function generateMailchimpAuthUrl(state: string): string {
  const clientId = process.env.MAILCHIMP_CLIENT_ID
  if (!clientId) throw new Error("Mailchimp client ID not configured")
  const baseUrl = getBaseUrl()

  const params = new URLSearchParams({
    client_id: clientId,
    redirect_uri: `${baseUrl}/api/integrations/mailchimp/callback`,
    response_type: "code",
    state,
  })

  return `https://login.mailchimp.com/oauth2/authorize?${params.toString()}`
}

function generateShopifyAuthUrl(state: string, shop: string): string {
  const clientId = process.env.SHOPIFY_CLIENT_ID
  if (!clientId) throw new Error("Shopify client ID not configured")
  const baseUrl = getBaseUrl()

  // Normalize shop domain - remove protocol and trailing slash
  let shopDomain = shop.replace(/^https?:\/\//, '').replace(/\/$/, '')

  // Add .myshopify.com if not already present
  if (!shopDomain.includes('.myshopify.com')) {
    shopDomain = `${shopDomain}.myshopify.com`
  }

  const redirectUri = `${baseUrl}/api/integrations/shopify/callback`

  logger.debug('🛍️ Shopify OAuth URL Generation:')
  logger.debug('  - Client ID:', clientId ? `${clientId.substring(0, 10)}...` : 'NOT SET')
  logger.debug('  - Base URL:', baseUrl)
  logger.debug('  - Redirect URI:', redirectUri)
  logger.debug('  - Shop Domain:', shopDomain)

  const params = new URLSearchParams({
    client_id: clientId,
    redirect_uri: redirectUri,
    response_type: "code",
    scope: "read_products write_products read_orders write_orders read_customers write_customers read_inventory write_inventory",
    state,
    // Note: Shopify doesn't support a 'prompt' parameter like other OAuth providers
    // Users must uninstall the app from Shopify admin to see the consent screen again
  })

  const authUrl = `https://${shopDomain}/admin/oauth/authorize?${params.toString()}`
  logger.debug('  - Final OAuth URL (first 150 chars):', authUrl.substring(0, 150) + '...')

  // The correct format for Shopify OAuth URL includes the shop domain
  return authUrl
}

function generateStripeAuthUrl(state: string): string {
  const clientId = process.env.STRIPE_CLIENT_ID
  if (!clientId) throw new Error("Stripe client ID not configured")
  const baseUrl = getBaseUrl()

  const params = new URLSearchParams({
    client_id: clientId,
    redirect_uri: `${baseUrl}/api/integrations/stripe/callback`,
    response_type: "code",
    scope: "read_write",
    state,
  })

  return `https://connect.stripe.com/oauth/authorize?${params.toString()}`
}

async function generatePayPalAuthUrl(stateObject: any): Promise<string> {
  const clientId = process.env.PAYPAL_CLIENT_ID
  if (!clientId) throw new Error("PayPal client ID not configured")
  
  // Instead of using dynamic baseUrl, use the exact registered redirect URI
  // This ensures it matches exactly what's in the PayPal developer dashboard
  const registeredRedirectUri = process.env.PAYPAL_REDIRECT_URI || "https://chainreact.app/api/integrations/paypal/callback"
  
  // For debugging
  logger.debug("PayPal OAuth URL generation - using redirect URI:", registeredRedirectUri)
  logger.debug("PayPal client ID exists:", !!clientId)

  // Generate PKCE challenge
  const codeVerifier = crypto.randomBytes(32).toString("hex")
  
  // Convert state object to string
  const state = btoa(JSON.stringify(stateObject))
  
  // Store state in database for verification in callback
  const supabase = createAdminClient()
  const { error } = await supabase
    .from("pkce_flow")
    .insert({ 
      state,
      code_verifier: codeVerifier,
      provider: "paypal"
    })

  if (error) {
    throw new Error(`Failed to store PayPal OAuth state: ${error.message}`)
  }

  // Simplified list of PayPal scopes for better compatibility
  const paypalScopes = [
    "openid",
    "email",
    "profile",
  ].join(" ")

  const params = new URLSearchParams({
    client_id: clientId,
    redirect_uri: registeredRedirectUri,
    response_type: "code",
    scope: paypalScopes,
    state,
  })

  // Use sandbox URL if client ID contains 'sandbox' or is explicitly set via env variable
  const isSandbox = clientId.includes('sandbox') || process.env.PAYPAL_SANDBOX === 'true'
  
  // Use standard authorization endpoints that work better with sandbox
  if (isSandbox) {
    return `https://www.sandbox.paypal.com/signin/authorize?${params.toString()}`
  } 
    return `https://www.paypal.com/signin/authorize?${params.toString()}`
  
}

async function generateTeamsAuthUrl(state: string): Promise<string> {
  const { getOAuthConfig } = await import("@/lib/integrations/oauthConfig")
  const config = getOAuthConfig("teams")
  if (!config) throw new Error("Teams OAuth config not found")

  const { getOAuthClientCredentials } = await import("@/lib/integrations/oauthConfig")
  const { clientId } = getOAuthClientCredentials(config)
  if (!clientId) throw new Error("Teams client ID not configured")

  const baseUrl = getBaseUrl()
  const redirectUri = `${baseUrl}${config.redirectUriPath}`

  // Debug logging
  logger.debug('🔍 Teams OAuth URL Generation Debug:')
  logger.debug('  - Config scope:', config.scope)
  logger.debug('  - Client ID:', clientId ? `${clientId.substring(0, 10)}...` : 'NOT SET')
  logger.debug('  - Redirect URI:', redirectUri)
  logger.debug('  - Auth endpoint:', config.authEndpoint)

  const params = new URLSearchParams({
    client_id: clientId,
    redirect_uri: redirectUri,
    response_type: "code",
    scope: config.scope || "",
    prompt: "select_account", // Allow user to choose which account to use
    state,
  })

  const finalUrl = `${config.authEndpoint}?${params.toString()}`
  logger.debug('  - Final OAuth URL (first 300 chars):', `${finalUrl.substring(0, 300) }...`)
  
  return finalUrl
}

async function generateOneDriveAuthUrl(state: string): Promise<string> {
  const { getOAuthConfig } = await import("@/lib/integrations/oauthConfig")
  const config = getOAuthConfig("onedrive")
  if (!config) throw new Error("OneDrive OAuth config not found")

  const { getOAuthClientCredentials } = await import("@/lib/integrations/oauthConfig")
  const { clientId } = getOAuthClientCredentials(config)
  if (!clientId) throw new Error("OneDrive client ID not configured")

  const baseUrl = getBaseUrl()
  const redirectUri = `${baseUrl}${config.redirectUriPath}`



  const params = new URLSearchParams({
    client_id: clientId,
    redirect_uri: redirectUri,
    response_type: "code",
    scope: config.scope || "",
    prompt: "select_account", // Allow user to choose which account to use
    state,
  })

  return `${config.authEndpoint}?${params.toString()}`
}

<<<<<<< HEAD
async function generateMicrosoftExcelAuthUrl(state: string): Promise<string> {
  const { getOAuthConfig } = await import("@/lib/integrations/oauthConfig")
  const config = getOAuthConfig("microsoft-excel")
  if (!config) throw new Error("Microsoft Excel OAuth config not found")

  const { getOAuthClientCredentials } = await import("@/lib/integrations/oauthConfig")
  const { clientId } = getOAuthClientCredentials(config)
  if (!clientId) throw new Error("Microsoft Excel client ID not configured")

  const baseUrl = getBaseUrl()
  const redirectUri = `${baseUrl}${config.redirectUriPath}`
=======
async function generateExcelAuthUrl(state: string): Promise<string> {
  // Excel uses its own OAuth credentials but same Microsoft Graph API
  const clientId = process.env.EXCEL_CLIENT_ID || process.env.ONEDRIVE_CLIENT_ID || process.env.MICROSOFT_CLIENT_ID
  if (!clientId) throw new Error("Excel client ID not configured")

  const baseUrl = getBaseUrl()
  const redirectUri = `${baseUrl}/api/integrations/excel/callback`

  // Excel needs Files.ReadWrite for spreadsheet operations
  const scope = "openid profile email offline_access https://graph.microsoft.com/User.Read https://graph.microsoft.com/Files.Read https://graph.microsoft.com/Files.ReadWrite"
>>>>>>> 56b8fec4

  const params = new URLSearchParams({
    client_id: clientId,
    redirect_uri: redirectUri,
    response_type: "code",
<<<<<<< HEAD
    scope: config.scope || "",
=======
    scope: scope,
>>>>>>> 56b8fec4
    prompt: "select_account", // Allow user to choose which account to use
    state,
  })

<<<<<<< HEAD
  return `${config.authEndpoint}?${params.toString()}`
=======
  return `https://login.microsoftonline.com/common/oauth2/v2.0/authorize?${params.toString()}`
>>>>>>> 56b8fec4
}

function generateGitLabAuthUrl(state: string): string {
  const clientId = process.env.GITLAB_CLIENT_ID
  if (!clientId) throw new Error("GitLab client ID not configured")
  const baseUrl = getBaseUrl()

  const params = new URLSearchParams({
    client_id: clientId,
    redirect_uri: `${baseUrl}/api/integrations/gitlab/callback`,
    response_type: "code",
    scope: "api read_user",
    state,
  })

  return `https://gitlab.com/oauth/authorize?${params.toString()}`
}

function generateDockerAuthUrl(state: string): string {
  const clientId = process.env.DOCKER_CLIENT_ID
  if (!clientId) throw new Error("Docker client ID not configured")
  const baseUrl = getBaseUrl()

  const params = new URLSearchParams({
    client_id: clientId,
    redirect_uri: `${baseUrl}/api/integrations/docker/callback`,
    response_type: "code",
    scope: "openid",
    state,
  })

  return `https://hub.docker.com/oauth/authorize?${params.toString()}`
}

async function generateKitAuthUrl(stateObject: any): Promise<string> {
  const clientId = process.env.KIT_CLIENT_ID
  if (!clientId) throw new Error("Kit client ID not configured")
  const baseUrl = getBaseUrl()

  // Generate PKCE challenge
  const codeVerifier = crypto.randomBytes(32).toString("hex")
  
  // Convert state object to string
  const state = btoa(JSON.stringify(stateObject))
  
  // Store state in database for verification in callback
  const supabase = createAdminClient()
  const { error } = await supabase
    .from("pkce_flow")
    .insert({ 
      state,
      code_verifier: codeVerifier,
      provider: "kit"
    })

  if (error) {
    throw new Error(`Failed to store Kit OAuth state: ${error.message}`)
  }

  const params = new URLSearchParams({
    client_id: clientId,
    redirect_uri: `${baseUrl}/api/integrations/kit/callback`,
    response_type: "code",
    state,
  })

  return `https://app.kit.com/oauth/authorize?${params.toString()}`
}

function generateBlackbaudAuthUrl(state: string): string {
  const clientId = process.env.BLACKBAUD_CLIENT_ID
  if (!clientId) throw new Error("Blackbaud client ID not configured")
  const baseUrl = getBaseUrl()

  const params = new URLSearchParams({
    client_id: clientId,
    response_type: "code",
    redirect_uri: `${baseUrl}/api/integrations/blackbaud/callback`,
    state,
  })

  return `https://oauth2.sky.blackbaud.com/authorization?${params.toString()}`
}

async function generateMicrosoftOutlookAuthUrl(state: string): Promise<string> {
  const { getOAuthConfig } = await import("@/lib/integrations/oauthConfig")
  const config = getOAuthConfig("microsoft-outlook")
  if (!config) throw new Error("Outlook OAuth config not found")

  const { getOAuthClientCredentials } = await import("@/lib/integrations/oauthConfig")
  const { clientId } = getOAuthClientCredentials(config)
  if (!clientId) throw new Error("Outlook client ID not configured")

  const baseUrl = getBaseUrl()
  const redirectUri = `${baseUrl}${config.redirectUriPath}`



  const params = new URLSearchParams({
    client_id: clientId,
    redirect_uri: redirectUri,
    response_type: "code",
    scope: config.scope || "",
    prompt: "select_account", // Allow user to choose which account to use
    state,
  })

  return `${config.authEndpoint}?${params.toString()}`
}

async function generateMicrosoftOneNoteAuthUrl(state: string): Promise<string> {
  const { getOAuthConfig } = await import("@/lib/integrations/oauthConfig")
  const config = getOAuthConfig("microsoft-onenote")
  if (!config) throw new Error("OneNote OAuth config not found")

  const { getOAuthClientCredentials } = await import("@/lib/integrations/oauthConfig")
  const { clientId } = getOAuthClientCredentials(config)
  if (!clientId) throw new Error("OneNote client ID not configured")

  const baseUrl = getBaseUrl()
  const redirectUri = `${baseUrl}${config.redirectUriPath}`

  // Debug logging to see what scopes we're requesting
  logger.debug('🔍 OneNote OAuth URL Generation:')
  logger.debug('  - Config scope:', config.scope)
  logger.debug('  - Client ID:', clientId ? `${clientId.substring(0, 10)}...` : 'NOT SET')
  logger.debug('  - Redirect URI:', redirectUri)

  const params = new URLSearchParams({
    client_id: clientId,
    redirect_uri: redirectUri,
    response_type: "code",
    scope: config.scope || "",
    prompt: "select_account", // Allow user to choose which account to use
    state,
  })
  
  const finalUrl = `${config.authEndpoint}?${params.toString()}`
  logger.debug('  - Final OAuth URL (scope part):', finalUrl.includes('Notes.ReadWrite') ? '✅ Contains Notes.ReadWrite' : '❌ Missing Notes.ReadWrite')

  return finalUrl
}

async function generateGumroadAuthUrl(stateObject: any): Promise<string> {
  const clientId = process.env.GUMROAD_CLIENT_ID
  if (!clientId) throw new Error("Gumroad client ID not configured")
  const baseUrl = getBaseUrl()

  // Generate PKCE challenge
  const codeVerifier = crypto.randomBytes(32).toString("hex")
  
  // Convert state object to string
  const state = btoa(JSON.stringify(stateObject))
  
  // Store state in database for verification in callback
  const supabase = createAdminClient()
  const { error } = await supabase
    .from("pkce_flow")
    .insert({ 
      state,
      code_verifier: codeVerifier,
      provider: "gumroad" 
    })

  if (error) {
    throw new Error(`Failed to store Gumroad OAuth state: ${error.message}`)
  }

  const params = new URLSearchParams({
    client_id: clientId,
    redirect_uri: `${baseUrl}/api/integrations/gumroad/callback`,
    response_type: "code",
    scope: "view_profile edit_products view_sales mark_sales_as_shipped refund_sales",
    state,
  })

  return `https://gumroad.com/oauth/authorize?${params.toString()}`
}<|MERGE_RESOLUTION|>--- conflicted
+++ resolved
@@ -254,11 +254,7 @@
         break
 
       case "microsoft-excel":
-<<<<<<< HEAD
-        authUrl = await generateMicrosoftExcelAuthUrl(finalState)
-=======
         authUrl = await generateExcelAuthUrl(finalState)
->>>>>>> 56b8fec4
         break
 
       case "gitlab":
@@ -1050,49 +1046,42 @@
   return `${config.authEndpoint}?${params.toString()}`
 }
 
-<<<<<<< HEAD
-async function generateMicrosoftExcelAuthUrl(state: string): Promise<string> {
-  const { getOAuthConfig } = await import("@/lib/integrations/oauthConfig")
+async function generateExcelAuthUrl(state: string): Promise<string> {
+  const { getOAuthConfig, getOAuthClientCredentials } = await import("@/lib/integrations/oauthConfig")
   const config = getOAuthConfig("microsoft-excel")
-  if (!config) throw new Error("Microsoft Excel OAuth config not found")
-
-  const { getOAuthClientCredentials } = await import("@/lib/integrations/oauthConfig")
-  const { clientId } = getOAuthClientCredentials(config)
-  if (!clientId) throw new Error("Microsoft Excel client ID not configured")
-
-  const baseUrl = getBaseUrl()
-  const redirectUri = `${baseUrl}${config.redirectUriPath}`
-=======
-async function generateExcelAuthUrl(state: string): Promise<string> {
-  // Excel uses its own OAuth credentials but same Microsoft Graph API
-  const clientId = process.env.EXCEL_CLIENT_ID || process.env.ONEDRIVE_CLIENT_ID || process.env.MICROSOFT_CLIENT_ID
-  if (!clientId) throw new Error("Excel client ID not configured")
-
-  const baseUrl = getBaseUrl()
-  const redirectUri = `${baseUrl}/api/integrations/excel/callback`
-
-  // Excel needs Files.ReadWrite for spreadsheet operations
-  const scope = "openid profile email offline_access https://graph.microsoft.com/User.Read https://graph.microsoft.com/Files.Read https://graph.microsoft.com/Files.ReadWrite"
->>>>>>> 56b8fec4
+
+  const envClientId =
+    process.env.EXCEL_CLIENT_ID ||
+    process.env.MICROSOFT_EXCEL_CLIENT_ID ||
+    process.env.ONEDRIVE_CLIENT_ID ||
+    process.env.MICROSOFT_CLIENT_ID
+
+  const { clientId: configClientId } = config ? getOAuthClientCredentials(config) : { clientId: undefined }
+  const clientId = configClientId || envClientId
+  if (!clientId) {
+    throw new Error("Microsoft Excel client ID not configured")
+  }
+
+  const baseUrl = getBaseUrl()
+  const redirectPath = config?.redirectUriPath ?? "/api/integrations/excel/callback"
+  const redirectUri = `${baseUrl}${redirectPath}`
+
+  const defaultScope =
+    "openid profile email offline_access https://graph.microsoft.com/User.Read https://graph.microsoft.com/Files.Read https://graph.microsoft.com/Files.ReadWrite"
+  const scope = config?.scope || defaultScope
+
+  const authEndpoint = config?.authEndpoint ?? "https://login.microsoftonline.com/common/oauth2/v2.0/authorize"
 
   const params = new URLSearchParams({
     client_id: clientId,
     redirect_uri: redirectUri,
     response_type: "code",
-<<<<<<< HEAD
-    scope: config.scope || "",
-=======
-    scope: scope,
->>>>>>> 56b8fec4
+    scope,
     prompt: "select_account", // Allow user to choose which account to use
     state,
   })
 
-<<<<<<< HEAD
-  return `${config.authEndpoint}?${params.toString()}`
-=======
-  return `https://login.microsoftonline.com/common/oauth2/v2.0/authorize?${params.toString()}`
->>>>>>> 56b8fec4
+  return `${authEndpoint}?${params.toString()}`
 }
 
 function generateGitLabAuthUrl(state: string): string {
