import { GmailIntegration, GmailDataHandler } from '../types';
import { validateGmailIntegration, makeGmailApiRequest, getGmailAccessToken } from '../utils';

interface SenderAddress {
  value: string;
  label: string;
  email: string;
  group: string;
}

/**
 * Get recent email senders for Gmail New Email trigger filtering
 * Returns senders from the last 20 received emails + contacts, grouped with headers
 */
export const getGmailRecentSenders: GmailDataHandler<SenderAddress> = async (integration: GmailIntegration) => {
  // Validate integration and get decrypted access token
  validateGmailIntegration(integration);
  const accessToken = getGmailAccessToken(integration);

  console.log('[Gmail Recent Senders] Starting fetch with integration:', {
    hasToken: !!accessToken,
    tokenLength: accessToken?.length,
    integrationId: integration.id
  });

  // Fetch recent received emails (inbox + other folders)
  const messagesResponse = await makeGmailApiRequest(
    'https://gmail.googleapis.com/gmail/v1/users/me/messages?maxResults=20&labelIds=INBOX',
    accessToken
  );

  if (!messagesResponse.ok) {
    const errorText = await messagesResponse.text();
    console.error('[Gmail Recent Senders] Failed to fetch messages:', {
      status: messagesResponse.status,
      statusText: messagesResponse.statusText,
      error: errorText
    });
    throw new Error(`Failed to fetch messages: ${messagesResponse.statusText}`);
  }

  const messagesData = await messagesResponse.json();
  const messages = messagesData.messages || [];

  console.log('[Gmail Recent Senders] Found messages:', messages.length);

  // Fetch details for each message to get sender addresses
  // Use batched sequential processing to avoid Gmail API rate limits
  const senderSet = new Set<string>();
  const senderDetails: { email: string; name?: string }[] = [];

<<<<<<< HEAD
  await Promise.all(
    messages.map(async (message: { id: string }) => {
      try {
        const detailResponse = await makeGmailApiRequest(
          `https://gmail.googleapis.com/gmail/v1/users/me/messages/${message.id}?format=metadata&metadataHeaders=From`,
          accessToken
        );

        if (!detailResponse.ok) return;

        const detail = await detailResponse.json();
        const fromHeader = detail.payload?.headers?.find(
          (h: any) => h.name.toLowerCase() === 'from'
        );

        if (fromHeader?.value) {
          // Parse "Name <email@domain.com>" format
          const match = fromHeader.value.match(/^(.+?)\s*<(.+?)>$|^(.+)$/);
          const name = match?.[1]?.trim();
          const email = match?.[2]?.trim() || match?.[3]?.trim();

          if (email && !senderSet.has(email.toLowerCase())) {
            senderSet.add(email.toLowerCase());
            senderDetails.push({ email, name });
=======
  // Process messages in batches of 5 to avoid rate limiting
  const BATCH_SIZE = 5;
  const BATCH_DELAY_MS = 100; // Small delay between batches

  for (let i = 0; i < messages.length; i += BATCH_SIZE) {
    const batch = messages.slice(i, i + BATCH_SIZE);

    // Process batch in parallel
    await Promise.all(
      batch.map(async (message: { id: string }) => {
        try {
          const detailResponse = await makeGmailApiRequest(
            `https://gmail.googleapis.com/gmail/v1/users/me/messages/${message.id}?format=metadata&metadataHeaders=From`,
            accessToken
          );

          if (!detailResponse.ok) return;

          const detail = await detailResponse.json();
          const fromHeader = detail.payload?.headers?.find(
            (h: any) => h.name.toLowerCase() === 'from'
          );

          if (fromHeader?.value) {
            // Parse "Name <email@domain.com>" format
            const match = fromHeader.value.match(/^(.+?)\s*<(.+?)>$|^(.+)$/);
            const name = match?.[1]?.trim();
            const email = match?.[2]?.trim() || match?.[3]?.trim();

            if (email && !senderSet.has(email.toLowerCase()) && matchesSearch(email, name)) {
              senderSet.add(email.toLowerCase());
              senderDetails.push({ email, name });
            }
          }
        } catch (error) {
          // Only log once per type of error, not for every message
          if (!(error as any)?.status || (error as any)?.status !== 429) {
            console.error(`Error fetching message ${message.id}:`, error);
>>>>>>> 6eb57eba
          }
        }
      })
    );

    // Add a small delay between batches to avoid rate limiting
    // But only if there are more batches to process
    if (i + BATCH_SIZE < messages.length) {
      await new Promise(resolve => setTimeout(resolve, BATCH_DELAY_MS));
    }
  }

  // Fetch contacts (if scope available)
  const contactSet = new Set<string>();
  const contactDetails: { email: string; name?: string }[] = [];

  try {
    const contactsResponse = await makeGmailApiRequest(
      'https://people.googleapis.com/v1/people/me/connections?personFields=names,emailAddresses&pageSize=20',
      accessToken
    );

    if (contactsResponse.ok) {
      const contactsData = await contactsResponse.json();
      const connections = contactsData.connections || [];

      connections.forEach((person: any) => {
        const name = person.names?.[0]?.displayName;
        const emails = person.emailAddresses || [];

        emails.forEach((emailObj: any) => {
          const email = emailObj.value;
          if (email && !senderSet.has(email.toLowerCase()) && !contactSet.has(email.toLowerCase())) {
            contactSet.add(email.toLowerCase());
            contactDetails.push({ email, name });
          }
        });
      });
    }
  } catch (error) {
    console.warn('Could not fetch contacts (may need additional scope):', error);
  }

  // Build grouped results
  const results: SenderAddress[] = [];

  // Add recent senders
  senderDetails.forEach(({ email, name }) => {
    results.push({
      value: email,
      label: name ? `${name} <${email}>` : email,
      email,
      group: 'Recent Senders',
    });
  });

  // Add contacts
  contactDetails.forEach(({ email, name }) => {
    results.push({
      value: email,
      label: name ? `${name} <${email}>` : email,
      email,
      group: 'Your Contacts',
    });
  });

  console.log('[Gmail Recent Senders] Returning results:', {
    total: results.length,
    recentSenders: senderDetails.length,
    contacts: contactDetails.length
  });

  return results;
};<|MERGE_RESOLUTION|>--- conflicted
+++ resolved
@@ -10,24 +10,43 @@
 
 /**
  * Get recent email senders for Gmail New Email trigger filtering
- * Returns senders from the last 20 received emails + contacts, grouped with headers
+ * Returns senders from the last N received emails + contacts, grouped with headers
+ * Supports search queries to fetch additional, similar senders.
  */
-export const getGmailRecentSenders: GmailDataHandler<SenderAddress> = async (integration: GmailIntegration) => {
+export const getGmailRecentSenders: GmailDataHandler<SenderAddress> = async (integration: GmailIntegration, options: any = {}) => {
   // Validate integration and get decrypted access token
   validateGmailIntegration(integration);
   const accessToken = getGmailAccessToken(integration);
 
+  const searchQuery = typeof options?.searchQuery === 'string' ? options.searchQuery.trim() : '';
+  const searchLower = searchQuery.toLowerCase();
+  const messageLimit = Math.min(Math.max(Number(options?.limit) || (searchQuery ? 50 : 40), 10), 100);
+  const contactLimit = Math.min(Math.max(Number(options?.contactLimit) || 75, 10), 200);
+
+  const matchesSearch = (email: string, name?: string) => {
+    if (!searchLower) return true;
+    return email.toLowerCase().includes(searchLower) || (name ? name.toLowerCase().includes(searchLower) : false);
+  };
+
   console.log('[Gmail Recent Senders] Starting fetch with integration:', {
     hasToken: !!accessToken,
     tokenLength: accessToken?.length,
-    integrationId: integration.id
+    integrationId: integration.id,
+    searchQuery,
+    messageLimit,
+    contactLimit
   });
 
   // Fetch recent received emails (inbox + other folders)
-  const messagesResponse = await makeGmailApiRequest(
-    'https://gmail.googleapis.com/gmail/v1/users/me/messages?maxResults=20&labelIds=INBOX',
-    accessToken
-  );
+  const messagesUrl = new URL('https://gmail.googleapis.com/gmail/v1/users/me/messages');
+  messagesUrl.searchParams.set('maxResults', String(messageLimit));
+  messagesUrl.searchParams.set('labelIds', 'INBOX');
+  if (searchQuery) {
+    // Ask Gmail for messages from senders matching the query
+    messagesUrl.searchParams.set('q', `from:${searchQuery}`);
+  }
+
+  const messagesResponse = await makeGmailApiRequest(messagesUrl.toString(), accessToken);
 
   if (!messagesResponse.ok) {
     const errorText = await messagesResponse.text();
@@ -49,32 +68,6 @@
   const senderSet = new Set<string>();
   const senderDetails: { email: string; name?: string }[] = [];
 
-<<<<<<< HEAD
-  await Promise.all(
-    messages.map(async (message: { id: string }) => {
-      try {
-        const detailResponse = await makeGmailApiRequest(
-          `https://gmail.googleapis.com/gmail/v1/users/me/messages/${message.id}?format=metadata&metadataHeaders=From`,
-          accessToken
-        );
-
-        if (!detailResponse.ok) return;
-
-        const detail = await detailResponse.json();
-        const fromHeader = detail.payload?.headers?.find(
-          (h: any) => h.name.toLowerCase() === 'from'
-        );
-
-        if (fromHeader?.value) {
-          // Parse "Name <email@domain.com>" format
-          const match = fromHeader.value.match(/^(.+?)\s*<(.+?)>$|^(.+)$/);
-          const name = match?.[1]?.trim();
-          const email = match?.[2]?.trim() || match?.[3]?.trim();
-
-          if (email && !senderSet.has(email.toLowerCase())) {
-            senderSet.add(email.toLowerCase());
-            senderDetails.push({ email, name });
-=======
   // Process messages in batches of 5 to avoid rate limiting
   const BATCH_SIZE = 5;
   const BATCH_DELAY_MS = 100; // Small delay between batches
@@ -113,7 +106,6 @@
           // Only log once per type of error, not for every message
           if (!(error as any)?.status || (error as any)?.status !== 429) {
             console.error(`Error fetching message ${message.id}:`, error);
->>>>>>> 6eb57eba
           }
         }
       })
@@ -131,22 +123,31 @@
   const contactDetails: { email: string; name?: string }[] = [];
 
   try {
-    const contactsResponse = await makeGmailApiRequest(
-      'https://people.googleapis.com/v1/people/me/connections?personFields=names,emailAddresses&pageSize=20',
-      accessToken
-    );
+    // Prefer a targeted contact search when query provided, otherwise fetch a larger slice of the address book
+    const contactsUrl = searchQuery
+      ? `https://people.googleapis.com/v1/people:searchContacts?query=${encodeURIComponent(searchQuery)}&pageSize=${contactLimit}&readMask=names,emailAddresses`
+      : `https://people.googleapis.com/v1/people/me/connections?personFields=names,emailAddresses&pageSize=${contactLimit}`;
+
+    const contactsResponse = await makeGmailApiRequest(contactsUrl, accessToken);
 
     if (contactsResponse.ok) {
       const contactsData = await contactsResponse.json();
-      const connections = contactsData.connections || [];
+      // searchContacts returns `results`, connections returns `connections`
+      const connections = contactsData.connections || contactsData.results || [];
 
-      connections.forEach((person: any) => {
+      connections.forEach((personWrapper: any) => {
+        const person = personWrapper.person || personWrapper; // Normalize between searchContacts and connections
         const name = person.names?.[0]?.displayName;
         const emails = person.emailAddresses || [];
 
         emails.forEach((emailObj: any) => {
           const email = emailObj.value;
-          if (email && !senderSet.has(email.toLowerCase()) && !contactSet.has(email.toLowerCase())) {
+          if (
+            email &&
+            !senderSet.has(email.toLowerCase()) &&
+            !contactSet.has(email.toLowerCase()) &&
+            matchesSearch(email, name)
+          ) {
             contactSet.add(email.toLowerCase());
             contactDetails.push({ email, name });
           }
@@ -183,7 +184,8 @@
   console.log('[Gmail Recent Senders] Returning results:', {
     total: results.length,
     recentSenders: senderDetails.length,
-    contacts: contactDetails.length
+    contacts: contactDetails.length,
+    searchQuery
   });
 
   return results;
