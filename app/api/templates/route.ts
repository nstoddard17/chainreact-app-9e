--- conflicted
+++ resolved
@@ -38,10 +38,9 @@
 
     if (error) {
       logger.error("Error fetching templates:", error)
-      return errorResponse("Failed to fetch templates" , 500)
-    }
-
-<<<<<<< HEAD
+      return errorResponse("Failed to fetch templates", 500)
+    }
+
     const hydratedTemplates = (templates || []).map((template) => {
       const airtableSetup =
         typeof template.airtable_setup === "string"
@@ -49,7 +48,7 @@
               try {
                 return JSON.parse(template.airtable_setup)
               } catch (parseError) {
-                console.error("Failed to parse airtable_setup for template", template.id, parseError)
+                logger.error("Failed to parse airtable_setup for template", template.id, parseError)
                 return null
               }
             })()
@@ -61,7 +60,7 @@
               try {
                 return JSON.parse(template.integration_setup)
               } catch (parseError) {
-                console.error("Failed to parse integration_setup for template", template.id, parseError)
+                logger.error("Failed to parse integration_setup for template", template.id, parseError)
                 return null
               }
           })()
@@ -73,7 +72,7 @@
               try {
                 return JSON.parse(template.setup_overview)
               } catch (parseError) {
-                console.error("Failed to parse setup_overview for template", template.id, parseError)
+                logger.error("Failed to parse setup_overview for template", template.id, parseError)
                 return null
               }
             })()
@@ -85,7 +84,7 @@
               try {
                 return JSON.parse(template.default_field_values)
               } catch (parseError) {
-                console.error("Failed to parse default_field_values for template", template.id, parseError)
+                logger.error("Failed to parse default_field_values for template", template.id, parseError)
                 return null
               }
             })()
@@ -104,10 +103,7 @@
       }
     })
 
-    return NextResponse.json({ templates: hydratedTemplates })
-=======
-    return jsonResponse({ templates })
->>>>>>> 7e3ce20e
+    return jsonResponse({ templates: hydratedTemplates })
   } catch (error) {
     logger.error("Error in GET /api/templates:", error)
     return errorResponse("Internal server error" , 500)
@@ -186,17 +182,16 @@
 
     if (error) {
       logger.error("Error creating template:", error)
-      return errorResponse("Failed to create template" , 500)
-    }
-
-<<<<<<< HEAD
+      return errorResponse("Failed to create template", 500)
+    }
+
     const parsedAirtableSetup =
       typeof template?.airtable_setup === "string"
         ? (() => {
             try {
               return JSON.parse(template.airtable_setup)
             } catch (parseError) {
-              console.error("Failed to parse airtable_setup after creation", parseError)
+              logger.error("Failed to parse airtable_setup after creation", parseError)
               return null
             }
           })()
@@ -208,7 +203,7 @@
             try {
               return JSON.parse(template.integration_setup)
             } catch (parseError) {
-              console.error("Failed to parse integration_setup after creation", parseError)
+              logger.error("Failed to parse integration_setup after creation", parseError)
               return null
             }
           })()
@@ -220,7 +215,7 @@
             try {
               return JSON.parse(template.setup_overview)
             } catch (parseError) {
-              console.error("Failed to parse setup_overview after creation", parseError)
+              logger.error("Failed to parse setup_overview after creation", parseError)
               return null
             }
           })()
@@ -232,13 +227,13 @@
             try {
               return JSON.parse(template.default_field_values)
             } catch (parseError) {
-              console.error("Failed to parse default_field_values after creation", parseError)
+              logger.error("Failed to parse default_field_values after creation", parseError)
               return null
             }
           })()
         : template?.default_field_values || null
 
-    return NextResponse.json({
+    return jsonResponse({
       template: {
         ...template,
         airtable_setup: parsedAirtableSetup,
@@ -251,9 +246,6 @@
         defaultFieldValues: parsedDefaultFieldValues,
       }
     })
-=======
-    return jsonResponse({ template })
->>>>>>> 7e3ce20e
   } catch (error) {
     logger.error("Error in POST /api/templates:", error)
     return errorResponse("Internal server error" , 500)
