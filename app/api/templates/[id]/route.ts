import { type NextRequest, NextResponse } from "next/server"
<<<<<<< HEAD
import { createSupabaseServiceClient } from "@/utils/supabase/server"
import { parseJsonField, requireTemplateAccess } from "./helpers"
=======
import { jsonResponse, errorResponse, successResponse } from '@/lib/utils/api-response'

import { logger } from '@/lib/utils/logger'

async function requireTemplateAccess(templateId: string) {
  cookies()
  const supabase = await createSupabaseServerClient()

  const {
    data: { user },
    error: userError,
  } = await supabase.auth.getUser()

  if (userError || !user) {
    return {
      supabase,
      user: null as any,
      template: null as any,
      errorResponse: errorResponse("Not authenticated" , 401)
    }
  }

  const { data: profile, error: profileError } = await supabase
    .from("user_profiles")
    .select("role")
    .eq("id", user.id)
    .maybeSingle()

  if (profileError) {
    logger.error("Error fetching user profile for template access:", profileError)
  }

  const serviceClient = await createSupabaseServiceClient()

  const { data: template, error: templateError } = await serviceClient
    .from("templates")
    .select("*")
    .eq("id", templateId)
    .maybeSingle()

  if (templateError) {
    logger.error("Error fetching template for access check:", templateError)
  }

  if (!template) {
    return {
      supabase,
      user,
      template: null as any,
      errorResponse: errorResponse("Template not found" , 404),
    }
  }

  const isAdmin = profile?.role === "admin"
  const createdBy =
    (template as any)?.created_by ??
    (template as any)?.user_id ??
    (template as any)?.owner_id ??
    (template as any)?.author_id ??
    null

  if (!isAdmin && createdBy !== user.id) {
    return {
      supabase,
      user,
      template: null as any,
      errorResponse: errorResponse("Only admins or template owners can manage templates" , 403),
    }
  }

  return { supabase, user, template, errorResponse: null as any }
}

function parseJsonField(field: unknown) {
  if (typeof field === "string") {
    try {
      return JSON.parse(field)
    } catch (error) {
      logger.error("Failed to parse template field", error)
      return null
    }
  }
  return field
}
>>>>>>> 7e3ce20e

export async function GET(
  request: NextRequest,
  { params }: { params: Promise<{ id: string }> }
) {
  try {
    const { id: templateId } = await params
    const { template, errorResponse } = await requireTemplateAccess(templateId)
    if (errorResponse) return errorResponse

    const nodes = parseJsonField<any[]>(template.nodes) || []
    const connections = parseJsonField<any[]>(template.connections) || []
    const airtableSetup = parseJsonField(template.airtable_setup) ?? template.airtable_setup ?? null
    const integrationSetup = parseJsonField(template.integration_setup) ?? template.integration_setup ?? null
    const defaultFieldValues = parseJsonField<Record<string, any>>(template.default_field_values) || {}
    const setupOverview = parseJsonField(template.setup_overview)
    const draftNodes = parseJsonField<any[]>(template.draft_nodes) || []
    const draftConnections = parseJsonField<any[]>(template.draft_connections) || []
    const draftDefaultFieldValues = parseJsonField<Record<string, any>>(template.draft_default_field_values) || {}
    const draftIntegrationSetup = parseJsonField(template.draft_integration_setup)
    const draftSetupOverview = parseJsonField(template.draft_setup_overview)
    const hydratedTemplate = {
      ...template,
      nodes,
      connections,
      airtable_setup: airtableSetup,
      airtableSetup: airtableSetup,
      integration_setup: integrationSetup,
      integrationSetup,
      default_field_values: defaultFieldValues,
      defaultFieldValues,
      setup_overview: setupOverview,
      setupOverview,
      draft_nodes: draftNodes,
      draftNodes,
      draft_connections: draftConnections,
      draftConnections,
      draft_default_field_values: draftDefaultFieldValues,
      draftDefaultFieldValues,
      draft_integration_setup: draftIntegrationSetup,
      draftIntegrationSetup,
      draft_setup_overview: draftSetupOverview,
      draftSetupOverview,
    }

    return jsonResponse({
      template: hydratedTemplate,
      nodes,
      connections,
    })
  } catch (error) {
    logger.error("Error in GET /api/templates/[id]:", error)
    return errorResponse("Internal server error" , 500)
  }
}

export async function PUT(
  request: NextRequest,
  { params }: { params: Promise<{ id: string }> }
) {
  try {
    const { id: templateId } = await params
    const { errorResponse, template: existingTemplate } = await requireTemplateAccess(templateId)
    if (errorResponse) return errorResponse

    const body = await request.json()
    const {
      nodes = [],
      connections = [],
      name,
      description,
      category,
      tags,
      is_public,
      thumbnail_url,
      workflow_json,
      airtable_setup,
      integration_setup,
      primary_setup_target,
      setup_overview,
      default_field_values,
      status,
      published_at
    } = body || {}

    const hasNodes = Object.prototype.hasOwnProperty.call(body || {}, 'nodes')
    const hasConnections = Object.prototype.hasOwnProperty.call(body || {}, 'connections')
    const hasWorkflowJson = Object.prototype.hasOwnProperty.call(body || {}, 'workflow_json')

    const filteredNodes = Array.isArray(nodes) ? nodes.filter((node: any) => {
      const nodeType = node.data?.type || node.type
      const hasAddButton = node.data?.hasAddButton
      const isPlaceholder = node.data?.isPlaceholder

      return nodeType !== 'addAction'
        && nodeType !== 'insertAction'
        && nodeType !== 'chain_placeholder'
        && !hasAddButton
        && !isPlaceholder
    }) : []

    const serviceClient = await createSupabaseServiceClient()

    const updatePayload: Record<string, any> = {
      updated_at: new Date().toISOString(),
    }

    if (hasNodes) {
      updatePayload.nodes = filteredNodes
    }

    if (hasConnections && Array.isArray(connections)) {
      updatePayload.connections = connections
    }

    if (hasWorkflowJson) {
      updatePayload.workflow_json = workflow_json
    } else if (hasNodes || hasConnections) {
      const resolvedConnections = hasConnections && Array.isArray(connections)
        ? connections
        : parseJsonField(existingTemplate?.connections) || existingTemplate?.connections || []
      updatePayload.workflow_json = {
        nodes: filteredNodes,
        connections: resolvedConnections,
      }
    }

    if (Object.prototype.hasOwnProperty.call(body || {}, 'name') && typeof name === 'string') {
      updatePayload.name = name
    }

    if (Object.prototype.hasOwnProperty.call(body || {}, 'description') && typeof description === 'string') {
      updatePayload.description = description
    }

    if (Object.prototype.hasOwnProperty.call(body || {}, 'category') && typeof category === 'string') {
      updatePayload.category = category
    }

    if (Object.prototype.hasOwnProperty.call(body || {}, 'tags') && Array.isArray(tags)) {
      updatePayload.tags = tags
    }

    if (Object.prototype.hasOwnProperty.call(body || {}, 'is_public') && typeof is_public === 'boolean') {
      updatePayload.is_public = is_public
    }

    if (Object.prototype.hasOwnProperty.call(body || {}, 'thumbnail_url') && typeof thumbnail_url === 'string') {
      updatePayload.thumbnail_url = thumbnail_url
    }

    if (Object.prototype.hasOwnProperty.call(body || {}, 'airtable_setup')) {
      updatePayload.airtable_setup = airtable_setup ?? null
    }

    if (Object.prototype.hasOwnProperty.call(body || {}, 'integration_setup')) {
      updatePayload.integration_setup = integration_setup ?? null
    }

    if (Object.prototype.hasOwnProperty.call(body || {}, 'primary_setup_target')) {
      updatePayload.primary_setup_target = primary_setup_target ?? null
    }

    if (Object.prototype.hasOwnProperty.call(body || {}, 'setup_overview')) {
      updatePayload.setup_overview = setup_overview ?? null
    }

    if (Object.prototype.hasOwnProperty.call(body || {}, 'default_field_values')) {
      updatePayload.default_field_values = default_field_values ?? null
    }

    if (Object.prototype.hasOwnProperty.call(body || {}, 'status') && typeof status === 'string') {
      updatePayload.status = status
      if (status === 'published') {
        updatePayload.published_at = new Date().toISOString()
      }
    }

    if (Object.prototype.hasOwnProperty.call(body || {}, 'published_at')) {
      updatePayload.published_at = published_at
    }

    const { data: updatedTemplate, error } = await serviceClient
      .from("templates")
      .update(updatePayload)
      .eq("id", templateId)
      .select()
      .single()

    if (error) {
      logger.error("Error updating template:", error)
      return errorResponse("Failed to update template" , 500)
    }

    const parsedNodes = parseJsonField<any[]>(updatedTemplate.nodes) || filteredNodes
    const parsedConnections = parseJsonField<any[]>(updatedTemplate.connections) || connections
    const parsedAirtableSetup = parseJsonField(updatedTemplate.airtable_setup) ?? updatePayload.airtable_setup ?? null
    const parsedIntegrationSetup = parseJsonField(updatedTemplate.integration_setup) ?? updatePayload.integration_setup ?? null
    const parsedDefaultFieldValues = parseJsonField<Record<string, any>>(updatedTemplate.default_field_values) || updatePayload.default_field_values || {}
    const parsedSetupOverview = parseJsonField(updatedTemplate.setup_overview) ?? updatePayload.setup_overview ?? null

    return jsonResponse({
      template: {
        ...updatedTemplate,
        nodes: parsedNodes,
        connections: parsedConnections,
        airtable_setup: parsedAirtableSetup,
        airtableSetup: parsedAirtableSetup,
        integration_setup: parsedIntegrationSetup,
        integrationSetup: parsedIntegrationSetup,
        default_field_values: parsedDefaultFieldValues,
        defaultFieldValues: parsedDefaultFieldValues,
        setup_overview: parsedSetupOverview,
        setupOverview: parsedSetupOverview,
      },
      message: "Template updated successfully"
    })
  } catch (error) {
    logger.error("Error in PUT /api/templates/[id]:", error)
    return errorResponse("Internal server error" , 500)
  }
}<|MERGE_RESOLUTION|>--- conflicted
+++ resolved
@@ -1,10 +1,7 @@
 import { type NextRequest, NextResponse } from "next/server"
-<<<<<<< HEAD
-import { createSupabaseServiceClient } from "@/utils/supabase/server"
-import { parseJsonField, requireTemplateAccess } from "./helpers"
-=======
-import { jsonResponse, errorResponse, successResponse } from '@/lib/utils/api-response'
-
+import { cookies } from "next/headers"
+import { createSupabaseServerClient, createSupabaseServiceClient } from "@/utils/supabase/server"
+import { jsonResponse, errorResponse } from '@/lib/utils/api-response'
 import { logger } from '@/lib/utils/logger'
 
 async function requireTemplateAccess(templateId: string) {
@@ -21,7 +18,7 @@
       supabase,
       user: null as any,
       template: null as any,
-      errorResponse: errorResponse("Not authenticated" , 401)
+      errorResponse: errorResponse("Not authenticated", 401)
     }
   }
 
@@ -52,7 +49,7 @@
       supabase,
       user,
       template: null as any,
-      errorResponse: errorResponse("Template not found" , 404),
+      errorResponse: errorResponse("Template not found", 404),
     }
   }
 
@@ -69,7 +66,7 @@
       supabase,
       user,
       template: null as any,
-      errorResponse: errorResponse("Only admins or template owners can manage templates" , 403),
+      errorResponse: errorResponse("Only admins or template owners can manage templates", 403),
     }
   }
 
@@ -87,7 +84,6 @@
   }
   return field
 }
->>>>>>> 7e3ce20e
 
 export async function GET(
   request: NextRequest,
