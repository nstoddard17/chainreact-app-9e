import { notFound } from "next/navigation"
import { ReactFlowProvider } from "@xyflow/react"

import { WorkflowBuilderV2 } from "@/components/workflows/builder/WorkflowBuilderV2"
import { TooltipProvider } from "@/components/ui/tooltip"
import { getFlowRepository } from "@/src/lib/workflows/builder/api/helpers"
import { createSupabaseServerClient, createSupabaseServiceClient } from "@/utils/supabase/server"
import { requireUsername } from "@/utils/checkUsername"
import { ensureWorkspaceRole } from "@/src/lib/workflows/builder/workspace"

export const dynamic = "force-dynamic"

interface BuilderPageProps {
  params: Promise<{ id: string }>
}

export default async function FlowBuilderV2Page({ params }: BuilderPageProps) {
  await requireUsername()

  const { id: flowId } = await params
  const supabase = await createSupabaseServerClient()
  const {
    data: { user },
    error: userError,
  } = await supabase.auth.getUser()

  if (userError || !user) {
    notFound()
  }

<<<<<<< HEAD
  // Check workflows table for the workflow
  const { data: flowRow } = await serviceClient
    .from("workflows")
    .select("id, user_id, workspace_id")
    .eq("id", flowId)
    .maybeSingle()
=======
  const serviceClient = await createSupabaseServiceClient()

  // Check both workflows table (v1) and flow_v2_definitions table (v2)
  const { data: workflowRow } = await serviceClient
    .from("workflows")
    .select("id, owner_id, workspace_id")
    .eq("id", flowId)
    .maybeSingle()

  const { data: flowV2Row } = await serviceClient
    .from("flow_v2_definitions")
    .select("id, owner_id, workspace_id")
    .eq("id", flowId)
    .maybeSingle()

  // Use whichever row exists (v1 or v2)
  const flowRow = workflowRow || flowV2Row
>>>>>>> 30f3f16b

  if (!flowRow) {
    notFound()
  }

  let hasAccess = flowRow.user_id === user.id

  if (!hasAccess && flowRow.workspace_id) {
    try {
      await ensureWorkspaceRole(serviceClient, flowRow.workspace_id, user.id, "viewer")
      hasAccess = true
    } catch {
      // User doesn't have workspace access
    }
  }

  if (!hasAccess) {
    const { data: sharedAccess } = await serviceClient
      .from("workflow_permissions")
      .select("permission")
      .eq("workflow_id", flowId)
      .eq("user_id", user.id)
      .maybeSingle()
    hasAccess = Boolean(sharedAccess)
  }

  if (!hasAccess) {
    notFound()
  }

  // Use service client directly for loading revisions to bypass RLS
  const repository = await getFlowRepository(serviceClient)

  let revision
  try {
    revision = await repository.loadRevision({ flowId })
  } catch {
    // Error loading revision
  }

  if (!revision) {
    notFound()
  }

  return (
    <TooltipProvider>
      <ReactFlowProvider>
        <WorkflowBuilderV2 flowId={flowId} initialRevision={revision} />
      </ReactFlowProvider>
    </TooltipProvider>
  )
}<|MERGE_RESOLUTION|>--- conflicted
+++ resolved
@@ -28,20 +28,12 @@
     notFound()
   }
 
-<<<<<<< HEAD
-  // Check workflows table for the workflow
-  const { data: flowRow } = await serviceClient
-    .from("workflows")
-    .select("id, user_id, workspace_id")
-    .eq("id", flowId)
-    .maybeSingle()
-=======
   const serviceClient = await createSupabaseServiceClient()
 
   // Check both workflows table (v1) and flow_v2_definitions table (v2)
   const { data: workflowRow } = await serviceClient
     .from("workflows")
-    .select("id, owner_id, workspace_id")
+    .select("id, user_id, workspace_id")
     .eq("id", flowId)
     .maybeSingle()
 
@@ -51,9 +43,12 @@
     .eq("id", flowId)
     .maybeSingle()
 
-  // Use whichever row exists (v1 or v2)
-  const flowRow = workflowRow || flowV2Row
->>>>>>> 30f3f16b
+  // Use whichever row exists (v1 or v2), normalize user_id/owner_id
+  const flowRow = workflowRow
+    ? workflowRow
+    : flowV2Row
+      ? { ...flowV2Row, user_id: flowV2Row.owner_id }
+      : null
 
   if (!flowRow) {
     notFound()
