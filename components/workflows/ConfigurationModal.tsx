--- conflicted
+++ resolved
@@ -2417,16 +2417,6 @@
   useEffect(() => {
     // Only fetch if modal is open and nodeInfo is present
     if (isOpen && nodeInfo?.providerId) {
-<<<<<<< HEAD
-      // Start fetching data immediately when modal opens
-      fetchDynamicData()
-    } else if (!isOpen) {
-      // Reset all flags and clear cache when modal closes
-      fetchingDynamicData.current = false
-      fetchingDependentData.current.clear()
-      requestCache.current.clear()
-      hasHandledInitialDiscordGuild.current = false
-=======
       // Only fetch if nodeId or providerId changed
       if (
         lastFetchedRef.current.nodeId !== currentNodeId ||
@@ -2439,9 +2429,12 @@
         }
       }
     } else if (!isOpen) {
-      // Reset lastFetchedRef when modal closes
+      // Reset all flags and clear cache when modal closes
+      fetchingDynamicData.current = false
+      fetchingDependentData.current.clear()
+      requestCache.current.clear()
+      hasHandledInitialDiscordGuild.current = false
       lastFetchedRef.current = {}
->>>>>>> f68b04bc
     }
   }, [isOpen, currentNodeId, nodeInfo?.providerId, fetchDynamicData])
 
