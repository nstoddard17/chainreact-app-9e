"use client"

import React, { memo, useState, useRef, useEffect } from "react"
import { Handle, Position, type NodeProps } from "@xyflow/react"
import { ALL_NODE_COMPONENTS } from "@/lib/workflows/nodes"
import { Settings, Trash2, TestTube, Plus, Edit2, Layers, Unplug } from "lucide-react"
import { LightningLoader } from '@/components/ui/lightning-loader'
import { Button } from "@/components/ui/button"
import { Tooltip, TooltipContent, TooltipProvider, TooltipTrigger } from "@/components/ui/tooltip"
import { useWorkflowTestStore } from "@/stores/workflowTestStore"
import { useIntegrationStore } from "@/stores/integrationStore"
import { NodeAIIndicator } from "./nodes/AINodeIndicators"

// The data object passed to the node will now contain these callbacks.
interface CustomNodeData {
  title: string
  description: string
  type: string
  providerId?: string
  isTrigger?: boolean
  config?: Record<string, any>
  savedDynamicOptions?: Record<string, any[]>
  validationState?: {
    missingRequired?: string[]
    lastValidatedAt?: string
    lastUpdatedAt?: string
    isValid?: boolean
  }
  onConfigure: (id: string) => void
  onDelete: (id: string) => void
  onAddChain?: (nodeId: string) => void
  onRename?: (id: string, newTitle: string) => void
  onAddAction?: () => void
  hasAddButton?: boolean
  isPlaceholder?: boolean
  error?: string
  executionStatus?: 'pending' | 'running' | 'completed' | 'error' | null
  isActiveExecution?: boolean
  isListening?: boolean
  errorMessage?: string
  errorTimestamp?: string
  parentChainIndex?: number
  isAIAgentChild?: boolean
  parentAIAgentId?: string
}

function CustomNode({ id, data, selected }: NodeProps) {
  const [isEditingTitle, setIsEditingTitle] = useState(false)
  const [editedTitle, setEditedTitle] = useState("")
  const titleInputRef = useRef<HTMLInputElement>(null)

  const {
    title,
    description,
    type,
    providerId,
    isTrigger,
    config,
    savedDynamicOptions,
    validationState,
    onConfigure,
    onDelete,
    onAddChain,
    onRename,
    onAddAction,
    hasAddButton,
    isPlaceholder,
    error,
    executionStatus,
    isActiveExecution,
    isListening,
    errorMessage,
    errorTimestamp,
    parentChainIndex,
    isAIAgentChild,
    parentAIAgentId,
    debugListeningMode,
    debugExecutionStatus,
  } = data as CustomNodeData & { debugListeningMode?: boolean; debugExecutionStatus?: string }

  const component = ALL_NODE_COMPONENTS.find((c) => c.type === type)
  const hasMultipleOutputs = ["if_condition", "switch_case", "try_catch"].includes(type)

  // Check if this node has test data available
  const { isNodeInExecutionPath, getNodeTestResult } = useWorkflowTestStore()
  const hasTestData = isNodeInExecutionPath(id)
  const testResult = getNodeTestResult(id)

  // Check if integration is disconnected
  const { integrations } = useIntegrationStore()
  const isIntegrationDisconnected = (() => {
    // Skip check for system/internal node types
    if (!providerId || ['logic', 'core', 'manual', 'schedule', 'webhook', 'ai'].includes(providerId)) {
      return false
    }

    // Special case: Excel uses OneDrive's OAuth connection
    const actualProvider = providerId === 'microsoft-excel' ? 'onedrive' : providerId

    // Check if integration is connected
    const isConnected = integrations.some(
      integration => integration.provider === actualProvider && integration.status === 'connected'
    )

    return !isConnected
  })()
  
  // Handle title editing
  useEffect(() => {
    if (isEditingTitle && titleInputRef.current) {
      titleInputRef.current.focus()
      titleInputRef.current.select()
    }
  }, [isEditingTitle])
  
  const handleStartEditTitle = () => {
    setEditedTitle(title || component?.title || 'Unnamed Action')
    setIsEditingTitle(true)
  }
  
  const handleSaveTitle = () => {
    const newTitle = editedTitle.trim()
    if (newTitle && newTitle !== title && onRename) {
      onRename(id, newTitle)
    }
    setIsEditingTitle(false)
  }
  
  const handleCancelEdit = () => {
    setIsEditingTitle(false)
    setEditedTitle("")
  }
  
  const handleTitleKeyPress = (e: React.KeyboardEvent) => {
    if (e.key === 'Enter') {
      handleSaveTitle()
    } else if (e.key === 'Escape') {
      handleCancelEdit()
    }
  }
  
  // Get execution status styling with enhanced visual feedback
  const getExecutionStatusStyle = () => {
    // Debug log to see what status is being received
    if (executionStatus) {
      console.log(`Node ${id} execution status: ${executionStatus}`)
    }
    
    if (!executionStatus && !isListening) return ""
    
    let cssClass = ""
    
    switch (executionStatus) {
      case 'running':
        cssClass = "border-2 border-yellow-500 shadow-lg shadow-yellow-200"
        break
      case 'success':
      case 'completed':
        cssClass = "border-2 border-green-500 shadow-lg shadow-green-200"
        break
      case 'error':
        cssClass = "border-2 border-red-500 shadow-lg shadow-red-200"
        break
      case 'pending':
        cssClass = "border-2 border-blue-500 shadow-lg shadow-blue-200"
        break
      case 'waiting':
        cssClass = "border-2 border-purple-500 shadow-lg shadow-purple-200"
        break
      default:
        cssClass = isListening && isTrigger ? "border-2 border-indigo-500 border-dashed shadow-lg shadow-indigo-200" : ""
        break
    }
    
    return cssClass
  }
  
  // Get execution status indicator for corner
  const getExecutionStatusIndicator = () => {
    if (!executionStatus && !isListening) return null
    
    switch (executionStatus) {
      case 'running':
        return (
          <div className="absolute top-2 right-2 w-5 h-5 flex items-center justify-center">
            <LightningLoader size="sm" color="yellow" />
          </div>
        )
      case 'success':
      case 'completed':
        return (
          <div className="absolute top-2 right-2 w-5 h-5 flex items-center justify-center">
            <div className="w-4 h-4 rounded-full bg-green-500 flex items-center justify-center">
              <span className="text-white text-xs">✓</span>
            </div>
          </div>
        )
      case 'error':
        return (
          <div className="absolute top-2 right-2 w-5 h-5 flex items-center justify-center">
            <div className="w-4 h-4 rounded-full bg-red-500 flex items-center justify-center">
              <span className="text-white text-xs">✕</span>
            </div>
          </div>
        )
      case 'waiting':
        return (
          <div className="absolute top-2 right-2 w-5 h-5 flex items-center justify-center">
            <div className="w-4 h-4 rounded-full bg-purple-500" />
          </div>
        )
      case 'pending':
        return (
          <div className="absolute top-2 right-2 w-5 h-5 flex items-center justify-center">
            <LightningLoader size="sm" color="blue" />
          </div>
        )
      default:
        return isListening && isTrigger ? (
          <div className="absolute top-2 right-2 w-4 h-4 flex items-center justify-center">
            <div className="w-2 h-2 rounded-full bg-indigo-500" />
          </div>
        ) : null
    }
  }

  // Get error label for top-left corner
  const getErrorLabel = () => {
    if (executionStatus === 'error' && (error || errorMessage)) {
      return (
        <div className="absolute top-1 left-1 bg-red-500 text-white text-xs px-1.5 py-0.5 rounded-sm font-medium shadow-sm z-10">
          ERROR
        </div>
      )
    }
    return null
  }
  
  // Check if this node has configuration options
  const nodeHasConfiguration = (): boolean => {
    if (!component) return false

    // Manual triggers don't show configuration button - they open trigger selection on double-click
    if (type === 'manual') {
      return false
    }

    // All other trigger nodes should have configuration
    if (isTrigger) {
      return true
    }
    
    // Check if the node has configuration schema
    const hasConfigSchema = !!(component.configSchema && component.configSchema.length > 0)
    
    // Node needs configuration if it has configuration schema
    return hasConfigSchema
  }

  const handleConfigure = (e: React.MouseEvent) => {
    e.stopPropagation()
    if (onConfigure) {
      onConfigure(id)
    }
  }

  const handleDelete = (e: React.MouseEvent) => {
    e.stopPropagation()
    if (onDelete) {
      onDelete(id)
    }
  }

  const handleDoubleClick = (e: React.MouseEvent) => {
    e.stopPropagation()

    // Manual triggers open the trigger selection dialog on double-click
    if (type === 'manual' && onConfigure) {
      // For manual triggers, onConfigure should open the trigger selection dialog
      onConfigure(id)
      return
    }

    // Only open configuration if the node has configuration options
    if (nodeHasConfiguration() && onConfigure) {
      onConfigure(id)
    }
  }

  const hasValidationIssues = Boolean(validationState?.missingRequired?.length)

  // Convert technical field names to human-readable labels
  const getFieldLabel = (fieldName: string): string => {
    const labelMap: Record<string, string> = {
      // Common fields
      'channelId': 'Channel',
      'webhookUrl': 'Webhook URL',
      'baseId': 'Base',
      'tableName': 'Table',
      'to': 'To',
      'subject': 'Subject',
      'body': 'Body',
      'message': 'Message',
      'username': 'Username',
      'email': 'Email',
      'name': 'Name',
      'recordId': 'Record ID',
      // Add more mappings as needed
    }

    return labelMap[fieldName] || fieldName
      .replace(/([A-Z])/g, ' $1') // Add space before capital letters
      .replace(/^./, str => str.toUpperCase()) // Capitalize first letter
      .trim()
  }

  return (
    <div
<<<<<<< HEAD
      className={`relative w-[480px] bg-card rounded-lg shadow-sm border group ${
=======
      className={`relative w-[400px] bg-card rounded-lg shadow-sm border-2 group ${
>>>>>>> 09a7b53e
        selected
          ? "border-primary"
          : isIntegrationDisconnected
            ? "border-red-500"
            : error
              ? "border-destructive"
              : hasValidationIssues
                ? "border-red-400"
                : "border-border"
      } ${
        isIntegrationDisconnected ? "shadow-[0_0_0_3px_rgba(239,68,68,0.4)]" : hasValidationIssues ? "shadow-[0_0_0_2px_rgba(248,113,113,0.35)]" : ""
      } hover:shadow-md transition-all duration-200 ${
        nodeHasConfiguration() ? "cursor-pointer" : ""
      } ${getExecutionStatusStyle()}`}
      data-testid={`node-${id}`}
      onDoubleClick={handleDoubleClick}
    >
      {/* AI indicators for AI-powered nodes (includes chain badges) */}
      <NodeAIIndicator node={{ id, data: { ...data, config, type, parentChainIndex, isAIAgentChild, parentAIAgentId } }} />

      {/* Execution status indicator */}
      {getExecutionStatusIndicator()}
      {/* Error label */}
      {getErrorLabel()}
      {!isIntegrationDisconnected && hasValidationIssues && (
        <div className="absolute top-1 left-1 bg-red-500 text-white text-[10px] px-2 py-[2px] rounded-sm font-semibold uppercase tracking-wide shadow-sm">
          Incomplete
        </div>
      )}
      {error && !isIntegrationDisconnected && (
        <div className="bg-destructive/10 border-b border-destructive/20 px-4 py-2">
          <p className="text-sm text-destructive font-medium">{error}</p>
        </div>
      )}
      {!error && !isIntegrationDisconnected && hasValidationIssues && (
        <div className="bg-red-50 border-b border-red-100 px-4 py-2 pt-7">
          <p className="text-sm text-red-600 font-medium">
            {validationState?.missingRequired?.length === 1
              ? `Required field: ${getFieldLabel(validationState.missingRequired[0])}`
              : `Required fields: ${validationState?.missingRequired?.map(getFieldLabel).join(', ')}`}
          </p>
        </div>
      )}
      
      {hasTestData && (
        <div className="bg-blue-50 border-b border-blue-200 px-4 py-2">
          <div className="flex items-center gap-2 text-xs text-blue-700">
            <TestTube className="w-3 h-3" />
            <span>Test data available</span>
            {testResult && (
              <span className={`px-1.5 py-0.5 rounded text-xs ${
                testResult.success 
                  ? 'bg-green-100 text-green-700' 
                  : 'bg-red-100 text-red-700'
              }`}>
                {testResult.success ? '✓' : '✗'}
              </span>
            )}
          </div>
        </div>
      )}
      

      <div className="p-4">
        <div className="flex items-center justify-between">
          <div className="flex items-center space-x-3">
            {type === 'chain_placeholder' ? (
              <Layers className="h-8 w-8 text-muted-foreground" />
            ) : providerId ? (
              <img
                src={`/integrations/${providerId}.svg`}
                alt={`${title || ''} logo`}
                className="w-8 h-8 object-contain"
                onError={(e) => {
                  console.error(`Failed to load logo for ${providerId} at path: /integrations/${providerId}.svg`)
                  // Fallback to icon if image fails
                  if (component?.icon) {
                    const parent = e.currentTarget.parentElement
                    if (parent) {
                      e.currentTarget.remove()
                      const iconElement = React.createElement(component.icon, { className: "h-8 w-8 text-foreground" })
                      // This won't work directly, but shows the intent
                    }
                  }
                }}
                onLoad={() => console.log(`Successfully loaded logo for ${providerId}`)}
              />
            ) : (
              component?.icon && React.createElement(component.icon, { className: "h-8 w-8 text-foreground" })
            )}
            <div className="min-w-0 flex-1">
              {isEditingTitle ? (
                <input
                  ref={titleInputRef}
                  type="text"
                  value={editedTitle}
                  onChange={(e) => setEditedTitle(e.target.value)}
                  onKeyDown={handleTitleKeyPress}
                  onBlur={handleSaveTitle}
                  className="text-xl font-medium text-foreground bg-transparent border-b-2 border-primary outline-none w-full"
                  onClick={(e) => e.stopPropagation()}
                />
              ) : (
                <div className="flex items-center gap-2">
                  <h3 className="text-xl font-medium text-foreground whitespace-nowrap overflow-hidden text-ellipsis">
                    {title || (component && component.title) || 'Unnamed Action'}
                  </h3>
                  {isIntegrationDisconnected && (
                    <TooltipProvider>
                      <Tooltip>
                        <TooltipTrigger asChild>
                          <div className="flex-shrink-0">
                            <Unplug className="h-4 w-4 text-red-500" />
                          </div>
                        </TooltipTrigger>
                        <TooltipContent side="top">
                          <p>Integration disconnected. Reconnect {providerId?.split('-').map(word => word.charAt(0).toUpperCase() + word.slice(1)).join(' ')} to use this node.</p>
                        </TooltipContent>
                      </Tooltip>
                    </TooltipProvider>
                  )}
                  <Button
                    variant="ghost"
                    size="icon"
                    onClick={(e) => {
                      e.stopPropagation()
                      handleStartEditTitle()
                    }}
                    className="h-6 w-6 text-muted-foreground hover:text-foreground opacity-0 group-hover:opacity-100 transition-opacity"
                  >
                    <Edit2 className="h-3 w-3" />
                  </Button>
                </div>
              )}
              {description && !isEditingTitle && (
                <p className="text-muted-foreground">{description || (component && component.description)}</p>
              )}
            </div>
          </div>
          <div className="flex items-center space-x-2">
            {type === 'ai_agent' && onAddChain && (
              <TooltipProvider>
                <Tooltip>
                  <TooltipTrigger asChild>
                    <Button
                      variant="ghost"
                      size="icon"
                      onClick={(e) => {
                        e.stopPropagation()
                        onAddChain(id)
                      }}
                      className="h-8 w-8 text-muted-foreground hover:text-primary"
                    >
                      <Plus />
                    </Button>
                  </TooltipTrigger>
                  <TooltipContent side="top">Add New Chain</TooltipContent>
                </Tooltip>
              </TooltipProvider>
            )}
            {nodeHasConfiguration() && (
              <TooltipProvider>
                <Tooltip>
                  <TooltipTrigger asChild>
                    <Button
                      variant="ghost"
                      size="icon"
                      onClick={handleConfigure}
                      className="h-8 w-8 text-muted-foreground hover:text-foreground"
                    >
                      <Settings />
                    </Button>
                  </TooltipTrigger>
                  <TooltipContent side="top">Configure {title} (or double-click)</TooltipContent>
                </Tooltip>
              </TooltipProvider>
            )}
            {/* Don't show delete button for chain placeholder nodes */}
            {type !== 'chain_placeholder' && (
              <TooltipProvider>
                <Tooltip>
                  <TooltipTrigger asChild>
                    <Button
                      variant="ghost"
                      size="icon"
                      onClick={handleDelete}
                      className="h-8 w-8 text-muted-foreground hover:text-destructive"
                    >
                      <Trash2 />
                    </Button>
                  </TooltipTrigger>
                  <TooltipContent side="top">Delete {title}</TooltipContent>
                </Tooltip>
              </TooltipProvider>
            )}
          </div>
        </div>
      </div>

      {/* Centered Add Action button for chain placeholders - matching AI Agent builder design */}
      {console.log('Chain placeholder button check:', {
        type,
        isChainPlaceholder: type === 'chain_placeholder',
        hasAddButton,
        isPlaceholder,
        onAddAction: !!onAddAction,
        shouldShowButton: type === 'chain_placeholder' && (hasAddButton || isPlaceholder) && onAddAction
      })}
      {type === 'chain_placeholder' && (hasAddButton || isPlaceholder) && onAddAction && (
        <div className="px-4 pb-4 flex justify-center">
          <Button
            variant="outline"
            size="sm"
            onClick={(e) => {
              e.stopPropagation()
              if (onAddAction) {
                onAddAction()
              } else {
                // Fallback: simulate clicking on the placeholder node itself
                // This should trigger the handleAddActionClick with the placeholder's ID
                console.warn('Chain placeholder missing onAddAction callback, using fallback')
                // Find the workflow builder's handleAddActionClick function
                const event = new CustomEvent('chain-placeholder-add-action', {
                  detail: { nodeId: id, parentId: id }
                })
                window.dispatchEvent(event)
              }
            }}
            className="gap-2 w-full max-w-[200px]"
          >
            <Plus className="w-4 h-4" />
            Add Action
          </Button>
        </div>
      )}

      {!isTrigger && (
        <Handle
          type="target"
          position={Position.Top}
          className="!w-3 !h-3 !bg-muted-foreground border-2 border-background"
          style={{
            visibility: data.isTrigger ? "hidden" : "visible",
          }}
        />
      )}

      {hasMultipleOutputs ? (
        <>
          <Handle type="source" position={Position.Bottom} id="true" className="!w-3 !h-3 !bg-green-500" style={{ left: "25%" }} />
          <Handle type="source" position={Position.Bottom} id="false" className="!w-3 !h-3 !bg-red-500" style={{ left: "75%" }} />
        </>
      ) : (
        <Handle type="source" position={Position.Bottom} className="!w-3 !h-3 !bg-muted-foreground border-2 border-background" />
      )}
    </div>
  )
}

export default memo(CustomNode)<|MERGE_RESOLUTION|>--- conflicted
+++ resolved
@@ -316,11 +316,7 @@
 
   return (
     <div
-<<<<<<< HEAD
-      className={`relative w-[480px] bg-card rounded-lg shadow-sm border group ${
-=======
       className={`relative w-[400px] bg-card rounded-lg shadow-sm border-2 group ${
->>>>>>> 09a7b53e
         selected
           ? "border-primary"
           : isIntegrationDisconnected
