"use client"

import React, { memo, useState, useRef, useEffect, useMemo, useCallback } from "react"
import { Handle, Position, type NodeProps, useUpdateNodeInternals, useReactFlow } from "@xyflow/react"
import { ALL_NODE_COMPONENTS } from "@/lib/workflows/nodes"
<<<<<<< HEAD
import { Trash2, TestTube, Plus, Edit2, Layers, Unplug, Sparkles, ChevronDown, ChevronUp, Loader2, CheckCircle2, AlertTriangle, Info, GitFork, ArrowRight, PlusCircle, AlertCircle, MoreVertical, Play, Snowflake, StopCircle, GripVertical } from "lucide-react"
=======
import { Trash2, TestTube, Plus, Edit2, Layers, Unplug, ChevronDown, ChevronUp, Loader2, CheckCircle2, AlertTriangle, Info, GitFork, ArrowRight, PlusCircle, AlertCircle, MoreVertical, Play, Snowflake, GripVertical, Database } from "lucide-react"
>>>>>>> cbd61175
import { Button } from "@/components/ui/button"
import { Badge } from "@/components/ui/badge"
import { Tooltip, TooltipContent, TooltipProvider, TooltipTrigger } from "@/components/ui/tooltip"
import {
  DropdownMenu,
  DropdownMenuContent,
  DropdownMenuItem,
  DropdownMenuSeparator,
  DropdownMenuTrigger,
} from "@/components/ui/dropdown-menu"
import { useWorkflowTestStore } from "@/stores/workflowTestStore"
import { useIntegrationStore } from "@/stores/integrationStore"
import { NodeContextMenu } from "./NodeContextMenu"

import { logger } from '@/lib/utils/logger'
import { getIntegrationLogoClasses } from "@/lib/integrations/logoStyles"
import { cn } from "@/lib/utils"
import './builder/styles/node-states.css'
import { InlineNodePicker } from './InlineNodePicker'
import type { NodeComponent } from '@/lib/workflows/nodes/types'
import { FieldVisibilityEngine } from '@/lib/workflows/fields/visibility'

export type NodeState = 'skeleton' | 'ready' | 'running' | 'passed' | 'failed'

const AI_STATUS_HIDE_BADGE_STATES = new Set([
  'preparing',
  'creating',
  'configuring',
  'configured',
  'testing',
  'retesting',
  'fixing',
  'testing_successful'
])

// The data object passed to the node will now contain these callbacks.
type ConfigureOptions = {
  focusField?: string
}

export interface CustomNodeData {
  title: string
  description: string
  type: string
  providerId?: string
  isTrigger?: boolean
  config?: Record<string, any>
  testData?: Record<string, any>
  savedDynamicOptions?: Record<string, any[]>
  validationState?: {
    missingRequired?: string[]
    allRequiredFields?: string[]
    lastValidatedAt?: string
    lastUpdatedAt?: string
    isValid?: boolean
  }
  note?: string // Optional note explaining why this node was added (useful for AI-inserted nodes like transformers)
  onConfigure: (id: string, options?: ConfigureOptions) => void
  onDelete: (id: string) => void
  onAddChain?: (nodeId: string) => void
  onRename?: (id: string, newTitle: string) => void
  onEditingStateChange?: (id: string, isEditing: boolean) => void
  onAddAction?: () => void
  onTestNode?: (nodeId: string) => void
  onTestFlowFromHere?: (nodeId: string) => void
  onFreeze?: (nodeId: string) => void
  onStop?: (nodeId: string) => void
  onStartReorder?: (nodeId: string, event: React.PointerEvent) => void
  isReorderable?: boolean
  isBeingReordered?: boolean
  hasAddButton?: boolean
  isPlaceholder?: boolean
  error?: string
  executionStatus?: 'pending' | 'running' | 'completed' | 'error' | null
  isActiveExecution?: boolean
  isListening?: boolean
  errorMessage?: string
  errorTimestamp?: string
  resultMessage?: string // Success/warning message from action execution
  parentChainIndex?: number
  isAIAgentChild?: boolean
  parentAIAgentId?: string
  needsSetup?: boolean
  aiStatus?: 'creating' | 'configuring' | 'configured' | 'testing' | 'ready' | 'error' | string
  aiBadgeText?: string
  aiBadgeVariant?: 'success' | 'warning' | 'info' | 'danger' | 'default' | 'string'
  aiTestSummary?: string | null
  autoExpand?: boolean
  aiFallbackFields?: string[]
  aiProgressConfig?: {
    key: string
    value: any
    displayValue?: string
    viaFallback?: boolean
  }[]
  // Phase 1: Node state management
  state?: NodeState
  preview?: {
    title?: string
    content: string | string []
  }
  // Zapier-style add node button
  isLastNode?: boolean
  onAddNodeAfter?: (afterNodeId: string, nodeType: string, component: any, sourceHandle?: string) => void
  selectedNodeIds?: string[]
  isBeingConfigured?: boolean // Highlight when this node is actively being edited
  isBeingReordered?: boolean
  reorderDragOffset?: number
  previewOffset?: number
  isBeingReordered?: boolean
  shouldSuppressConfigureClick?: () => boolean
}

type SlackConfigSection = {
  key: string
  title: string
  tooltip: string
  defaultOpen: boolean
  fields: string[]
}

const SLACK_CONFIG_SECTIONS: SlackConfigSection[] = [
  {
    key: 'basics',
    title: 'Message Basics',
    tooltip: 'Channel, body, and attachments that make up the primary Slack message.',
    defaultOpen: true,
    fields: ['channel', 'message', 'attachments']
  }
]

const DEFAULT_SLACK_SECTION_STATE = SLACK_CONFIG_SECTIONS.reduce<Record<string, boolean>>((acc, section) => {
  acc[section.key] = section.defaultOpen
  return acc
}, {})

const INTERNAL_PROVIDER_IDS = new Set(['logic', 'core', 'manual', 'schedule', 'webhook', 'ai', 'utility'])
const DEFAULT_PATH_COLORS = ['#2563EB', '#EA580C', '#059669', '#9333EA', '#BE123C', '#14B8A6']
const ELSE_HANDLE_COLOR = '#64748B'

function hexToRgba(hex: string, alpha: number): string {
  let normalized = hex.replace('#', '')
  if (normalized.length === 3) {
    normalized = normalized.split('').map((char) => char + char).join('')
  }
  if (normalized.length !== 6) {
    return `rgba(100, 116, 139, ${alpha})`
  }
  const r = parseInt(normalized.slice(0, 2), 16)
  const g = parseInt(normalized.slice(2, 4), 16)
  const b = parseInt(normalized.slice(4, 6), 16)
  return `rgba(${r}, ${g}, ${b}, ${alpha})`
}

/**
 * Format a path condition for display
 */
function formatConditionSummary(condition: any): string {
  if (!condition || !condition.field) return ''

  const operatorLabels: Record<string, string> = {
    'equals': '=',
    'not_equals': '≠',
    'contains': 'contains',
    'not_contains': 'excludes',
    'greater_than': '>',
    'less_than': '<',
    'greater_than_or_equal': '≥',
    'less_than_or_equal': '≤',
    'is_empty': 'is empty',
    'is_not_empty': 'is not empty',
    'is_true': 'is true',
    'is_false': 'is false',
    'starts_with': 'starts with',
    'ends_with': 'ends with'
  }

  const fieldName = condition.field.split('.').pop() || condition.field
  const operator = operatorLabels[condition.operator] || condition.operator

  if (['is_empty', 'is_not_empty', 'is_true', 'is_false'].includes(condition.operator)) {
    return `${fieldName} ${operator}`
  }

  const value = condition.value || ''
  const truncatedValue = value.length > 20 ? value.substring(0, 20) + '...' : value
  return `${fieldName} ${operator} ${truncatedValue}`
}

function CustomNode({ id, data, selected }: NodeProps) {
  const updateNodeInternalsHook = useUpdateNodeInternals?.()
  const reactFlowInstance = useReactFlow()
  const updateNodeInternals = typeof updateNodeInternalsHook === 'function'
    ? updateNodeInternalsHook
    : typeof reactFlowInstance?.updateNodeInternals === 'function'
      ? reactFlowInstance.updateNodeInternals
      : null
  const nodeData = data as CustomNodeData & { debugListeningMode?: boolean; debugExecutionStatus?: string }

  // Phase 1: Node state helpers
  const nodeState = nodeData.state || 'ready'
  const isSkeletonState = nodeState === 'skeleton'
  const visualNodeState = useMemo<NodeState>(() => {
    if (nodeState === 'running' || nodeState === 'passed' || nodeState === 'failed') {
      return nodeState
    }
    if (nodeData.executionStatus === 'running' || nodeData.isActiveExecution) return 'running'
    if (nodeData.executionStatus === 'completed' || nodeData.executionStatus === 'success') return 'passed'
    if (nodeData.executionStatus === 'error') return 'failed'
    return nodeState
  }, [nodeData.executionStatus, nodeData.isActiveExecution, nodeState])


  // Helper function to get handle styling based on node state
  const getHandleStyle = (state: NodeState) => {
    const baseStyle = {
      background: 'linear-gradient(180deg, rgba(248, 250, 252, 0.95), rgba(236, 242, 250, 0.95))',
      borderColor: 'rgba(148, 163, 184, 0.35)',
      boxShadow: '0 4px 10px rgba(15, 23, 42, 0.08)',
    }

    switch (state) {
      case 'passed':
        return {
          background: 'linear-gradient(180deg, rgba(229, 250, 239, 0.95), rgba(209, 241, 223, 0.95))',
          borderColor: 'rgba(34, 197, 94, 0.35)',
          boxShadow: '0 4px 12px rgba(34, 197, 94, 0.16)',
        }
      case 'failed':
        return {
          background: 'linear-gradient(180deg, rgba(254, 242, 242, 0.95), rgba(254, 226, 226, 0.95))',
          borderColor: 'rgba(248, 113, 113, 0.4)',
          boxShadow: '0 4px 12px rgba(248, 113, 113, 0.16)',
        }
      default:
        return baseStyle
    }
  }

  const handleStyle = getHandleStyle(visualNodeState)

  const [isEditingTitle, setIsEditingTitle] = useState(false)
  const [editedTitle, setEditedTitle] = useState("")
  const [isConfigExpanded, setIsConfigExpanded] = useState<boolean>(() => {
    // Auto-expand when configuring or if autoExpand is set
    return Boolean(nodeData.autoExpand) || nodeData.aiStatus === 'configuring'
  }) // Track if config section is expanded
  const [slackSectionsOpen, setSlackSectionsOpen] = useState<Record<string, boolean>>(DEFAULT_SLACK_SECTION_STATE)
  const [isPreviewExpanded, setIsPreviewExpanded] = useState(true) // Phase 1: Preview auto-expanded for running/passed/failed nodes
  const [logoLoadFailed, setLogoLoadFailed] = useState(false)
  const [isNodePickerOpen, setIsNodePickerOpen] = useState(false) // For Zapier-style add node button
  const [activePickerPath, setActivePickerPath] = useState<string | null>(null) // Track which path's picker is open
  const titleInputRef = useRef<HTMLInputElement>(null)

  const {
    title,
    description,
    type,
    providerId,
    isTrigger,
    config,
    savedDynamicOptions,
    validationState,
    note,
    onConfigure,
    onDelete,
    onDeleteSelected,
    onAddChain,
    onRename,
    onAddAction,
    onTestNode,
    onTestFlowFromHere,
    onFreeze,
    onStop,
    hasAddButton,
    onStartReorder,
    isReorderable,
    isPlaceholder,
    error,
    executionStatus,
    isActiveExecution,
    isListening,
    errorMessage,
    errorTimestamp,
    resultMessage,
    parentChainIndex,
    isAIAgentChild,
    parentAIAgentId,
    needsSetup,
    debugListeningMode,
    debugExecutionStatus,
    aiStatus,
    aiBadgeText,
    aiBadgeVariant,
    aiTestSummary,
    autoExpand,
    testData,
    aiFallbackFields,
    aiProgressConfig,
    selectedNodeIds,
    isLastNode,
    onAddNodeAfter,
    isBeingConfigured,
    reorderDragOffset,
    previewOffset,
    isBeingReordered,
  } = nodeData

  const component = ALL_NODE_COMPONENTS.find((c) => c.type === type)
  const isPathNode = type === 'path'
  const isAIRouterNode = type === 'ai_router'
  const isPathConditionNode = type === 'path_condition'

  // Check if all required fields are filled
  // Use validationState from ConfigurationForm if available (smart check with visibility awareness)
  // Otherwise fall back to simple config check
  // Memo to check required fields - use validationState if available, otherwise check visibility-aware
  const hasRequiredFieldsMissing = useMemo(() => {
    const isGetTableSchema = type === 'airtable_action_get_table_schema';

    // Path 1: If we have validation state from the configuration form, use it (most reliable)
    if (data.validationState) {
      const isValid = data.validationState.isValid
      const hasMissingRequired = (data.validationState.missingRequired?.length ?? 0) > 0

      if (isGetTableSchema) {
        console.log('[Get Table Schema Debug] Validation State:', {
          isValid,
          hasMissingRequired,
          missingRequired: data.validationState.missingRequired,
          config
        });
      }

      if (isValid === true) return false
      if (isValid === false) return true
      return hasMissingRequired
    }

    // Path 2: Fallback check using FieldVisibilityEngine (respects visibility conditions)
    if (!component?.configSchema || !config) return false

    try {
      const nodeInfo = {
        type: type,
        providerId: data.providerId,
        configSchema: component.configSchema
      }

      const missingFields = FieldVisibilityEngine.getMissingRequiredFields(
        component.configSchema,
        config,
        nodeInfo
      )

      if (isGetTableSchema) {
        console.log('[Get Table Schema Debug] FieldVisibilityEngine Check:', {
          missingFields,
          config,
          configSchema: component.configSchema
        });
      }

      return missingFields.length > 0
    } catch (error) {
      // Path 3: Error fallback - use simple check (less accurate but safe)
      logger.debug('[CustomNode] Visibility check error, using simple fallback', { type, error })
      return component.configSchema.some((field: any) => {
        if (!field.required) return false
        const value = config[field.name]
        return value === undefined || value === null || value === ''
      })
    }
    // IMPORTANT: Keep original dependencies to prevent infinite loops
    // eslint-disable-next-line react-hooks/exhaustive-deps
  }, [component?.configSchema, config, data.validationState, type])


  type OutputHandleConfig = {
    id: string
    label: string
    color?: string
  }

  const outputHandles: OutputHandleConfig[] = useMemo(() => {
    if (isPathNode) {
      // Get connected Path Condition nodes
      const flowEdges = reactFlowInstance?.getEdges() || []
      const flowNodes = reactFlowInstance?.getNodes() || []

      // Find edges that originate from this Path Router node
      const connectedEdges = flowEdges.filter((edge: any) => edge.source === id)

      // Find connected Path Condition nodes
      const pathConditionNodes = connectedEdges
        .map((edge: any) => {
          const targetNode = flowNodes.find((n: any) => n.id === edge.target)
          if (targetNode?.data?.type === 'path_condition') {
            return {
              edge,
              node: targetNode
            }
          }
          return null
        })
        .filter(Boolean)

      // Create handles based on connected Path Condition nodes
      const handles = pathConditionNodes.map((item: any, index: number) => ({
        id: item.edge.sourceHandle || `path_${index}`,
        label: item.node.data.config?.pathName || `Path ${String.fromCharCode(65 + index)}`,
        color: DEFAULT_PATH_COLORS[index % DEFAULT_PATH_COLORS.length],
      }))

      // Only add else branch if there are actual path condition nodes connected
      if (handles.length > 0) {
        handles.push({ id: 'else', label: 'Else', color: ELSE_HANDLE_COLOR })
      }

      return handles
    }

    if (isAIRouterNode) {
      const rawOutputs = Array.isArray(config?.outputPaths) ? config?.outputPaths : []
      return rawOutputs.map((path: any, index: number) => ({
        id: path?.id || `route_${index}`,
        label: path?.name || `Path ${index + 1}`,
        color: path?.color || DEFAULT_PATH_COLORS[index % DEFAULT_PATH_COLORS.length],
      }))
    }

    return []
  }, [config?.paths, config?.outputPaths, isAIRouterNode, isPathNode, id, reactFlowInstance])

  const handleCount = outputHandles.length
  const hasRouterHandles = (isPathNode || isAIRouterNode) && handleCount > 0
  const handleSpacing = hasRouterHandles ? (handleCount > 4 ? 44 : 36) : 36
  const firstHandleTop = hasRouterHandles ? 96 : 44
  const inputHandleTop = hasRouterHandles
    ? Math.max(68, firstHandleTop + ((handleCount - 1) * handleSpacing) / 2)
    : 44
  const inputHandleTopPx = `${inputHandleTop}px`
  const firstHandleTopPx = `${firstHandleTop}px`

  useEffect(() => {
    if ((isPathNode || isAIRouterNode) && typeof updateNodeInternals === 'function') {
      updateNodeInternals(id)
    }
  }, [id, isAIRouterNode, isPathNode, outputHandles.length, updateNodeInternals])

  const fieldMetadataMap = useMemo(() => {
    const map = new Map<string, any>()
    component?.configSchema?.forEach((field: any) => {
      if (field?.name) {
        map.set(field.name, field)
      }
    })
    return map
  }, [component])
  const isSlackSendMessage = type === 'slack_action_send_message'
  const hasMultipleOutputs = ["if_condition", "switch_case", "try_catch"].includes(type)

  // Check if this node has test data available
  const { isNodeInExecutionPath, getNodeTestResult } = useWorkflowTestStore()
  const hasTestData = isNodeInExecutionPath(id)
  const testResult = getNodeTestResult(id)

  // Check if integration is disconnected
  const { integrations } = useIntegrationStore()
  const isIntegrationDisconnected = (() => {
    // Skip check for system/internal node types
    if (!providerId || INTERNAL_PROVIDER_IDS.has(providerId)) {
      return false
    }

    // Check if integration is connected
    const isConnected = integrations.some(
      integration => integration.provider === providerId && integration.status === 'connected'
    )

    return !isConnected
  })()

  // Auto-expand when status changes to configuring
  useEffect(() => {
    if (aiStatus === 'configuring' && !isConfigExpanded) {
      setIsConfigExpanded(true)
    }
  }, [aiStatus])

  // Handle title editing
  useEffect(() => {
    if (isEditingTitle && titleInputRef.current) {
      titleInputRef.current.focus()
      titleInputRef.current.select()
    }
  }, [isEditingTitle])

  useEffect(() => {
    const hasConfig = config && Object.keys(config).length > 0
    const hasTestData = testData && Object.keys(testData).length > 0
    const isActiveStatus = ['preparing', 'creating', 'configuring', 'testing', 'testing_successful'].includes(aiStatus || '')

    console.log('[CUSTOMNODE] 📊 Effect check:', {
      nodeId: id,
      title: title,
      hasConfig,
      hasTestData,
      isActiveStatus,
      autoExpand,
      aiStatus,
      nodeState,
      isSkeletonState,
      isConfigExpanded,
      configKeys: config ? Object.keys(config) : [],
      configValues: config,
      aiProgressConfig
    })

    // Don't auto-expand skeleton nodes - they should stay collapsed
    if (!isConfigExpanded && !isSkeletonState && (autoExpand || hasConfig || hasTestData || isActiveStatus)) {
      console.log('[CUSTOMNODE] 📈 Expanding node:', id)
      setIsConfigExpanded(true)
    }
  }, [autoExpand, config, testData, aiStatus, isConfigExpanded, aiProgressConfig, id, title, nodeState, isSkeletonState])
  
  const handleStartEditTitle = () => {
    setEditedTitle(title || component?.title || 'Unnamed Action')
    setIsEditingTitle(true)
    // Communicate to parent that we're editing (will make node non-draggable)
    if (data.onEditingStateChange) {
      data.onEditingStateChange(id, true)
    }
  }

  const handleSaveTitle = () => {
    const newTitle = editedTitle.trim()
    if (newTitle && newTitle !== title && onRename) {
      onRename(id, newTitle)
    }
    setIsEditingTitle(false)
    // Re-enable dragging
    if (data.onEditingStateChange) {
      data.onEditingStateChange(id, false)
    }
  }

  const handleCancelEdit = () => {
    setIsEditingTitle(false)
    setEditedTitle("")
    // Re-enable dragging
    if (data.onEditingStateChange) {
      data.onEditingStateChange(id, false)
    }
  }
  
  const handleTitleKeyPress = (e: React.KeyboardEvent) => {
    if (e.key === 'Enter') {
      handleSaveTitle()
    } else if (e.key === 'Escape') {
      handleCancelEdit()
    }
  }

  const handleToggleSlackSection = (sectionKey: string) => {
    setSlackSectionsOpen(prev => ({
      ...prev,
      [sectionKey]: !prev[sectionKey]
    }))
  }
  
  // Get execution status styling with enhanced visual feedback
  const getExecutionStatusStyle = () => {
    // AI statuses now drive styling via aiOutline
    if (aiStatus) {
      return ""
    }

    // If nodeState is handling the styling (running/passed/failed), don't add conflicting styles
    if (visualNodeState === 'running' || visualNodeState === 'passed' || visualNodeState === 'failed') {
      return ""
    }

    if (!executionStatus && !isListening) return ""

    switch (executionStatus) {
      case 'running':
        // Let nodeState handle running styling
        return ""
      case 'success':
      case 'completed':
        return "border-2 border-green-500 shadow-lg shadow-green-200"
      case 'error':
        return "border-2 border-red-500 shadow-lg shadow-red-200"
      case 'pending':
        return "border-2 border-blue-500 shadow-lg shadow-blue-200"
      case 'waiting':
        return "border-2 border-purple-500 shadow-lg shadow-purple-200"
      default:
        return isListening && isTrigger ? "border-2 border-indigo-500 border-dashed shadow-lg shadow-indigo-200" : ""
    }
  }
  
  // Get execution status indicator for corner
  const getExecutionStatusIndicator = () => null

  // Get error label for top-left corner
  const getErrorLabel = () => {
    if (executionStatus === 'error' && (error || errorMessage)) {
      return (
        <div className="absolute top-1 left-1 bg-red-500 text-white text-xs px-1.5 py-0.5 rounded-sm font-medium shadow-sm z-10">
          ERROR
        </div>
      )
    }
    return null
  }
  
  // Check if this node has configuration options
  const nodeHasConfiguration = (): boolean => {
    if (!component) return false

    // Manual triggers don't show configuration button - they open trigger selection on click
    if (type === 'manual') {
      return false
    }

    // All nodes with a component definition should be configurable
    // This includes triggers, actions, and any node with optional or required fields
    return true
  }

  const handleConfigure = (e: React.MouseEvent) => {
    e.stopPropagation()
    if (onConfigure) {
      onConfigure(id)
    }
  }

  const handleFieldFocusRequest = useCallback((fieldKey: string) => {
    if (!fieldKey) return
    if (onConfigure) {
      onConfigure(id, { focusField: fieldKey })
    }
  }, [id, onConfigure])

  const handleDelete = (e: React.MouseEvent) => {
    e.stopPropagation()
    if (onDelete) {
      onDelete(id)
    }
  }

  const handleClick = (e: React.MouseEvent) => {
    e.stopPropagation()
    console.log('🔍 [CustomNode] Click detected:', {
      nodeId: id,
      type,
      hasOnConfigure: !!onConfigure,
      nodeHasConfiguration: nodeHasConfiguration()
    })

    if (data.shouldSuppressConfigureClick?.()) {
      return
    }

    // Manual triggers open the trigger selection dialog on click
    if (type === 'manual' && onConfigure) {
      console.log('🔍 [CustomNode] Opening manual trigger dialog')
      // For manual triggers, onConfigure should open the trigger selection dialog
      onConfigure(id)
      return
    }

    // Only open configuration if the node has configuration options
    if (nodeHasConfiguration() && onConfigure) {
      console.log('🔍 [CustomNode] Calling onConfigure')
      onConfigure(id)
    } else {
      console.log('🔍 [CustomNode] NOT calling onConfigure:', {
        nodeHasConfiguration: nodeHasConfiguration(),
        hasOnConfigure: !!onConfigure
      })
    }
  }

  const hasValidationIssues = Boolean(validationState?.missingRequired?.length)

  // Convert technical field names to human-readable labels
  const getFieldLabel = (fieldName: string): string => {
    const labelMap: Record<string, string> = {
      // Common fields
      'channelId': 'Channel',
      'webhookUrl': 'Webhook URL',
      'baseId': 'Base',
      'tableName': 'Table',
      'to': 'To',
      'subject': 'Subject',
      'body': 'Body',
      'message': 'Message',
      'username': 'Username',
      'email': 'Email',
      'name': 'Name',
      'recordId': 'Record ID',
      'labelIds': 'Folder',
      // Add more mappings as needed
    }

    return labelMap[fieldName] || fieldName
      .replace(/([A-Z])/g, ' $1') // Add space before capital letters
      .replace(/^./, str => str.toUpperCase()) // Capitalize first letter
      .trim()
  }

  const renderLabelWithTooltip = useCallback((fieldName: string): React.ReactNode => {
    const baseLabel = getFieldLabel(fieldName)
    const fieldMeta = fieldMetadataMap.get(fieldName)
    if (!fieldMeta?.tooltip) {
      return baseLabel
    }

    return (
      <div className="flex items-center gap-1">
        <span>{baseLabel}</span>
        <TooltipProvider>
          <Tooltip>
            <TooltipTrigger asChild>
              <Info className="h-3 w-3 text-muted-foreground" />
            </TooltipTrigger>
            <TooltipContent side="top" align="start" className="max-w-xs text-xs leading-relaxed">
              {fieldMeta.tooltip}
            </TooltipContent>
          </Tooltip>
        </TooltipProvider>
      </div>
    )
  }, [fieldMetadataMap])

  const hasRenderableValue = (value: any): boolean => {
    if (value === null || value === undefined) return false
    if (typeof value === 'string') return value.trim().length > 0
    return true
  }

  const formatSimpleToken = (val: string) => {
    if (!val) return val
    return val
      .split(/[_-]/)
      .map(token => token.charAt(0).toUpperCase() + token.slice(1))
      .join(' ')
  }

  const getSavedOptionLabel = (fieldName: string, rawValue: any): string | undefined => {
    if (!fieldName) return undefined
    const options = savedDynamicOptions?.[fieldName]
    if (!options) return undefined
    const match = options.find((opt: any) => opt?.value === rawValue)
    return match?.label || (match as any)?.name
  }

  const getSchemaOptionLabel = (fieldName: string | undefined, rawValue: any): string | undefined => {
    if (!fieldName) return undefined
    const meta = fieldMetadataMap.get(fieldName)
    if (!meta?.options) return undefined
    const options = meta.options
    const normalize = (val: any) => typeof val === 'string' ? val : String(val)
    const target = normalize(rawValue)
    const match = options.find((opt: any) => {
      if (typeof opt === 'string') {
        return opt === target
      }
      return opt?.value === rawValue || opt?.value === target
    })
    if (!match) return undefined
    if (typeof match === 'string') {
      return formatSimpleToken(match)
    }
    return match.label || match.name || formatSimpleToken(target)
  }

  const formatDisplayValue = (value: any, fieldKey?: string): string => {
    if (value === null || value === undefined) return 'Not set'
    if (value === '') return 'Empty'

    if (typeof value === 'boolean') {
      return value ? 'Yes' : 'No'
    }

    // Handle arrays intelligently
    if (Array.isArray(value)) {
      const mappedValues = value.map(item => {
        if (fieldKey) {
          const labelFromSchema = getSchemaOptionLabel(fieldKey, item)
          if (labelFromSchema) return labelFromSchema
          const labelFromSaved = getSavedOptionLabel(fieldKey, item)
          if (labelFromSaved) return labelFromSaved
        }
        if (typeof item === 'string') {
          if (item.includes('{{')) return item
          return formatSimpleToken(item)
        }
        if (item && typeof item === 'object') {
          const attachmentName = (item as any).fileName || (item as any).filename || (item as any).name || (item as any).title
          if (attachmentName) {
            return attachmentName
          }
          try {
            return JSON.stringify(item, null, 2)
          } catch {
            return '[Object]'
          }
        }
        return String(item)
      })

      return mappedValues.join('\n')
    }

    if (typeof value === 'object') {
      try {
        return JSON.stringify(value, null, 2)
      } catch {
        return '[Object]'
      }
    }

    const stringValue = String(value)

    if (stringValue.includes('{{AI_FIELD:')) {
      return '✨ AI will generate'
    }

    // For message/text fields, show the full content (including variables)
    // Don't convert to "From trigger.from" - show the actual message template
    const isMessageField = fieldKey && ['message', 'body', 'text', 'content', 'description'].includes(fieldKey.toLowerCase())

    // Try to resolve IDs to friendly names BEFORE checking for variables
    if (fieldKey && !isMessageField) {
      const labelFromSaved = getSavedOptionLabel(fieldKey, value)
      if (labelFromSaved) return labelFromSaved
      const labelFromSchema = getSchemaOptionLabel(fieldKey, value)
      if (labelFromSchema) return labelFromSchema
    }

    // For message fields, return the full text as-is (don't convert variables)
    if (isMessageField) {
      return stringValue.length > 200 ? `${stringValue.substring(0, 200)}...` : stringValue
    }

    // For non-message fields with variables, show variable reference
    if (stringValue.includes('{{') && !isMessageField) {
      const varMatch = stringValue.match(/\{\{([^}]+)\}\}/)
      if (varMatch) {
        return `📎 From ${varMatch[1]}`
      }
    }

    // Format simple tokens (like statuses, IDs without friendly names)
    if (/^[a-z0-9_-]+$/i.test(stringValue) && !stringValue.includes('.')) {
      return formatSimpleToken(stringValue)
    }

    return stringValue.length > 60 ? `${stringValue.substring(0, 60)}...` : stringValue
  }

  const validationMessage = useMemo(() => {
    if (isIntegrationDisconnected || !hasValidationIssues) return ""

    const fieldsToShow = validationState?.allRequiredFields || validationState?.missingRequired || []

    if (fieldsToShow.length === 0) {
      return "Required fields missing"
    }

    if (fieldsToShow.length === 1) {
      return `Required field: ${getFieldLabel(fieldsToShow[0])}`
    }

    return `Required fields: ${fieldsToShow.map(getFieldLabel).join(', ')}`
  }, [isIntegrationDisconnected, hasValidationIssues, validationState])

  const badgeVariantStyles: Record<string, string> = {
    success: 'border-green-500 text-green-600 bg-green-50',
    warning: 'border-amber-500 text-amber-600 bg-amber-50',
    info: 'border-blue-500 text-blue-600 bg-blue-50',
    danger: 'border-red-500 text-red-600 bg-red-50',
    default: 'border-border text-muted-foreground bg-muted/40'
  }

  // Don't show badge during AI operations
  const isAIActive = aiStatus && aiStatus !== 'ready' && aiStatus !== 'error' && executionStatus !== 'completed'
  const badgeLabel = !isAIActive ? (aiBadgeText || (needsSetup && !error && !hasValidationIssues ? 'Setup required' : null)) : null
  const resolvedBadgeVariant = badgeLabel
    ? (aiBadgeText ? (aiBadgeVariant || 'info') : 'warning')
    : null
  const badgeClasses = resolvedBadgeVariant ? (badgeVariantStyles[resolvedBadgeVariant] || badgeVariantStyles.default) : ''

  const summaryVariantStyles: Record<string, string> = {
    success: 'bg-emerald-50 text-emerald-700 border-t border-emerald-200',
    warning: 'bg-amber-50 text-amber-700 border-t border-amber-200',
    info: 'bg-sky-50 text-sky-700 border-t border-sky-200'
  }
  const summaryVariant = aiStatus === 'ready' ? 'success' : aiStatus === 'error' ? 'warning' : 'info'
  const summaryClasses = summaryVariantStyles[summaryVariant] || summaryVariantStyles.info
  const fallbackFields = Array.isArray(aiFallbackFields) ? aiFallbackFields : []

  const isCommentKey = React.useCallback((rawKey: string | number | symbol): boolean => {
    if (typeof rawKey !== 'string') return false
    const trimmed = rawKey.trim().toLowerCase()
    if (!trimmed) return false
    return trimmed.startsWith('//') ||
      trimmed.startsWith('/*') ||
      trimmed.startsWith('#') ||
      trimmed.startsWith('comment') ||
      trimmed.startsWith('note') ||
      trimmed.startsWith('assuming ')
  }, [])

  const progressConfigEntries = useMemo(() => {
    if (!Array.isArray(aiProgressConfig)) return []
    return aiProgressConfig.filter(entry => entry && !isCommentKey(entry.key))
  }, [aiProgressConfig, isCommentKey])

  const progressFallbackKeys = useMemo(() => {
    const set = new Set<string>()
    progressConfigEntries.forEach(({ key, viaFallback }) => {
      if (viaFallback) {
        set.add(key)
      }
    })
    return set
  }, [progressConfigEntries])

  const configEntries = useMemo(() => {
    const baseEntries = Object.entries(config || {}).filter(([key]) => !isCommentKey(key))
    if (baseEntries.length > 0) {
      return baseEntries
    }
    if (progressConfigEntries.length > 0) {
      return progressConfigEntries.map(({ key, value }) => [key, value]) as [string, any][]
    }
    return []
  }, [config, progressConfigEntries, isCommentKey])

  const configDisplayOverrides = useMemo(() => {
    const map = new Map<string, string>()
    progressConfigEntries.forEach(({ key, displayValue }) => {
      if (displayValue) {
        map.set(key, displayValue)
      }
    })
    return map
  }, [progressConfigEntries])
  const testDataEntries = useMemo(() => Object.entries(testData || {}), [testData])
  const hasConfigEntries = configEntries.length > 0
  const hasTestEntries = testDataEntries.length > 0
  // Show auto-configured fields during and after AI configuration
  // Keep them visible even after node is marked as successful ('ready' or 'complete')
  const showConfigSection = ['preparing', 'creating', 'configuring', 'configured', 'testing', 'testing_successful', 'ready', 'complete'].includes(aiStatus || '')
  const displayConfigEntries = useMemo(() => {
    let entries = configEntries.length > 0 ? configEntries :
                  progressConfigEntries.length > 0 ? progressConfigEntries.map(field => [field.key, field.value] as [string, any]) :
                  [] as [string, any][]

    // Filter all nodes: only show non-empty, meaningful fields (hide connection, empty values, AI placeholders)
    // First pass: collect all entries into a map for dependency checking
    const entriesMap = new Map(entries)

    entries = entries.filter(([key, value]) => {
      const keyLower = key.toLowerCase()

      // Always hide connection field (internal, shown in config modal only)
      if (keyLower.includes('connection') || keyLower.includes('integration')) return false

      // Hide dependent fields when their parent field is empty/placeholder
      // Hide "Subject Exact Match" when there's no real subject
      if (keyLower.includes('subjectexactmatch') || keyLower === 'subjectexactmatch') {
        const subject = entriesMap.get('subject')
        if (!subject || subject === '' || (typeof subject === 'string' && subject.toLowerCase().startsWith('ai'))) {
          return false
        }
      }

      // Hide "AI Filter Confidence" when there's no real AI Content Filter
      if (keyLower.includes('aifilterconfidence') || keyLower.includes('confidence')) {
        const aiFilter = entriesMap.get('aiContentFilter') || entriesMap.get('aicontentfilter')
        if (!aiFilter || aiFilter === '' || (typeof aiFilter === 'string' && aiFilter.toLowerCase().includes('automatically generated'))) {
          return false
        }
      }

      // Hide empty/default values
      if (!value || value === '' || value === 'any') return false
      if (Array.isArray(value) && value.length === 0) return false
      if (typeof value === 'object' && Object.keys(value).length === 0) return false

      // Hide AI placeholder/suggestion values
      if (typeof value === 'string') {
        const valueLower = value.toLowerCase()
        // Common AI placeholder patterns
        if (valueLower.startsWith('ai suggestion')) return false
        if (valueLower.startsWith('ai draft')) return false
        if (valueLower.includes('automatically generated')) return false
        if (valueLower.includes('optional) for this workflow')) return false
        if (valueLower === 'placeholder') return false
        if (valueLower === 'auto-generated') return false
        // Hide {{AI_FIELD:...}} placeholders
        if (valueLower.includes('{{ai_field:')) return false
      }

      return true
    })

    return entries
  }, [configEntries, progressConfigEntries])
  const configEntryMap = useMemo(() => Object.fromEntries(displayConfigEntries), [displayConfigEntries])
  const compactConfigEntries = useMemo(() => (
    isConfigExpanded ? displayConfigEntries : displayConfigEntries.slice(0, 4)
  ), [displayConfigEntries, isConfigExpanded])
  const extraConfigCount = Math.max(displayConfigEntries.length - compactConfigEntries.length, 0)
  const showConfigSkeleton = !hasConfigEntries && ['preparing', 'creating', 'configuring'].includes(aiStatus || '')
  const showTestingSection = hasTestEntries || aiStatus === 'testing'
  const showTestingSkeleton = !hasTestEntries && aiStatus === 'testing'


  const aiOutline = useMemo(() => {
    // Check for error/validation states first (highest priority)
    if (isIntegrationDisconnected) {
      return {
        borderClass: 'border-red-500',
        shadowClass: 'shadow-[0_0_0_3px_rgba(239,68,68,0.4)]',
        backgroundClass: 'bg-red-50 dark:bg-red-950/30',
        ringClass: selected ? 'ring-4 ring-red-200' : 'ring-4 ring-red-200'
      }
    }

    if (error || nodeState === 'failed') {
      return {
        borderClass: 'border-red-500',
        shadowClass: 'shadow-[0_0_0_2px_rgba(239,68,68,0.3)]',
        backgroundClass: 'bg-red-50 dark:bg-red-950/30',
        ringClass: selected ? 'ring-4 ring-red-200' : ''
      }
    }

    if (hasValidationIssues || hasRequiredFieldsMissing) {
      return {
        borderClass: 'border-orange-400',
        shadowClass: 'shadow-[0_0_0_2px_rgba(251,146,60,0.35)]',
        backgroundClass: 'bg-orange-50 dark:bg-orange-950/30',
        ringClass: selected ? 'ring-4 ring-orange-200' : ''
      }
    }

    // Check AI status for active states (preparing, configuring, testing, etc.)
    switch (aiStatus) {
      case 'preparing':
      case 'creating':
      case 'configuring':
      case 'configured':
        return {
          borderClass: 'border-sky-500',
          shadowClass: 'shadow-[0_0_0_3px_rgba(56,189,248,0.25)]',
          backgroundClass: 'bg-white dark:bg-gray-950',
          ringClass: selected ? 'ring-4 ring-sky-100' : 'ring-4 ring-sky-100'
        }
      case 'testing':
      case 'retesting':
        return {
          borderClass: 'border-amber-500',
          shadowClass: 'shadow-[0_0_0_3px_rgba(251,191,36,0.28)]',
          backgroundClass: 'bg-white dark:bg-gray-950',
          ringClass: selected ? 'ring-4 ring-amber-100' : 'ring-4 ring-amber-100'
        }
      case 'ready':
        // Show green border for successful/ready nodes, even when selected
        return {
          borderClass: 'border-emerald-500',
          shadowClass: 'shadow-[0_0_0_3px_rgba(16,185,129,0.28)]',
          backgroundClass: 'bg-white dark:bg-gray-950',
          ringClass: selected ? 'ring-4 ring-emerald-100' : 'ring-4 ring-emerald-100'
        }
      case 'error':
        return {
          borderClass: 'border-red-500',
          shadowClass: 'shadow-[0_0_0_3px_rgba(239,68,68,0.28)]',
          backgroundClass: 'bg-red-50 dark:bg-red-950/30',
          ringClass: selected ? 'ring-4 ring-red-100' : 'ring-4 ring-red-100'
        }
      default:
        // Check if node has successful test results when no aiStatus (show success state)
        if (testResult?.success && hasTestData) {
          return {
            borderClass: 'border-emerald-500',
            shadowClass: 'shadow-[0_0_0_2px_rgba(16,185,129,0.2)]',
            backgroundClass: 'bg-white dark:bg-gray-950',
            ringClass: selected ? 'ring-4 ring-emerald-100' : ''
          }
        }

        // Default state (ready) - white background
        if (selected) {
          return { borderClass: 'border-primary', shadowClass: '', backgroundClass: 'bg-white dark:bg-gray-950', ringClass: 'ring-4 ring-primary/20' }
        }
        return {
          borderClass: 'border-border',
          shadowClass: '',
          backgroundClass: 'bg-white dark:bg-gray-950',
          ringClass: ''
        }
    }
  }, [aiStatus, selected, isIntegrationDisconnected, error, hasValidationIssues, testResult, hasTestData, nodeState, hasRequiredFieldsMissing])

  const { borderClass, shadowClass, backgroundClass, ringClass } = aiOutline

  // Override styling when node is being actively configured
  const finalBackgroundClass = isBeingConfigured
    ? 'bg-blue-50 dark:bg-blue-950/30'
    : backgroundClass
  const finalBorderClass = isBeingConfigured
    ? 'border-blue-300 dark:border-blue-700'
    : borderClass

  const idleStatus = React.useMemo(() => {
    // Never show status badges for skeleton nodes
    if (isSkeletonState) {
      return null
    }

    if (aiStatus === 'ready' || aiStatus === 'complete') {
      return null // No text below badge when successful
    }
    if (aiStatus === 'awaiting_user') {
      if (nodeState === 'ready') {
        return null
      }
      return { text: 'Awaiting input', tone: 'info' as const }
    }
    if (!aiStatus) {
      if (executionStatus === 'pending') {
        return { text: 'Pending', tone: 'pending' as const }
      }
      if (executionStatus === 'completed') {
        return { text: 'Successful', tone: 'success' as const }
      }
      return null
    }
    if (aiStatus === 'pending') {
      return { text: 'Pending', tone: 'pending' as const }
    }
    return null
  }, [aiStatus, executionStatus, isSkeletonState, nodeState])

  const statusIndicator = React.useMemo(() => {
    if (!aiStatus) return null

    if (executionStatus === 'completed') {
      return null
    }

    if (aiStatus === 'error') {
      return (
        <div className="inline-flex items-center gap-1 rounded-full px-2 py-0.5 text-xs font-medium bg-red-100 text-red-700 border border-red-200">
          <AlertTriangle className="w-3 h-3" />
          <span>Needs Attention</span>
        </div>
      )
    }

    const activeStatuses = new Set(['preparing', 'creating', 'configuring', 'configured', 'testing', 'retesting', 'fixing', 'testing_successful'])
    if (!activeStatuses.has(aiStatus)) {
      return null
    }

    let statusText = 'Configuring'
    let badgeClass = 'bg-sky-100 text-sky-700 border border-sky-200'
    let showSpinner = false

    switch (aiStatus) {
      case 'testing':
      case 'retesting':
        statusText = 'Testing'
        badgeClass = 'bg-amber-100 text-amber-700 border border-amber-200'
        showSpinner = true
        break
      case 'fixing':
        statusText = 'Fixing'
        badgeClass = 'bg-orange-100 text-orange-700 border border-orange-200'
        showSpinner = true
        break
      case 'testing_successful':
        statusText = 'Testing is Successful'
        badgeClass = 'bg-emerald-100 text-emerald-700 border border-emerald-200'
        break
      case 'preparing':
      case 'creating':
      case 'configuring':
      case 'configured':
      default:
        statusText = 'Configuring'
        badgeClass = 'bg-sky-100 text-sky-700 border border-sky-200'
        showSpinner = true
        break
    }

    return (
      <div className={`inline-flex items-center gap-1 rounded-full px-2 py-0.5 text-xs font-medium ${badgeClass}`}>
        {showSpinner && <Loader2 className="w-3 h-3 animate-spin" />}
        <span>{statusText}</span>
      </div>
    )
  }, [aiStatus])

  useEffect(() => {
    if (typeof updateNodeInternals === 'function') {
      updateNodeInternals(id)
    }
  }, [
    id,
    updateNodeInternals,
    isConfigExpanded,
    configEntries.length,
    testDataEntries.length,
    aiStatus,
    autoExpand
  ])

  useEffect(() => {
    // console.log('[CUSTOMNODE STATUS]', {
    //   nodeId: id,
    //   aiStatus,
    //   aiBadgeText,
    //   aiBadgeVariant,
    //   executionStatus,
    //   needsSetup,
    //   fallbackFields
    // })
  }, [id, aiStatus, aiBadgeText, aiBadgeVariant, executionStatus, needsSetup, fallbackFields])

  const renderPathRouterAddButton = () => {
    if (!isPathNode) {
      return null
    }

    // Get current count of connected Path Condition nodes
    const flowEdges = reactFlowInstance?.getEdges() || []
    const flowNodes = reactFlowInstance?.getNodes() || []
    const connectedPathNodes = flowEdges
      .filter((edge: any) => edge.source === id)
      .map((edge: any) => flowNodes.find((n: any) => n.id === edge.target))
      .filter((node: any) => node?.data?.type === 'path_condition')

    const pathCount = connectedPathNodes.length
    const maxPaths = 5

    // Don't show button if we've reached max paths
    if (pathCount >= maxPaths) {
      return null
    }

    // Zapier-style simple plus button
    return (
      <div className="absolute left-1/2 -translate-x-1/2 noDrag noPan pointer-events-auto" style={{ top: '100%', marginTop: '20px', zIndex: 10 }}>
        <Button
          variant="ghost"
          size="sm"
          className="rounded-full h-7 w-7 p-0 bg-background hover:bg-primary/10 border-2 border-dashed border-muted-foreground/30 hover:border-primary transition-all noDrag noPan"
          onClick={(e) => {
            e.stopPropagation()
            // Auto-create Path Condition node
            const pathConditionComponent = ALL_NODE_COMPONENTS.find(c => c.type === 'path_condition')
            if (onAddNodeAfter && pathConditionComponent) {
              onAddNodeAfter(id, 'path_condition', pathConditionComponent, `path_${pathCount}`)
            }
          }}
        >
          <Plus className="w-4 h-4 text-muted-foreground" />
        </Button>
      </div>
    )
  }

  const renderOutputHandles = () => {
    const renderHandles = (handles: OutputHandleConfig[]) => {
      return handles.map((handle, index) => {
        // For Path Router nodes, position handles horizontally at the bottom
        const horizontalSpacing = 80 // Space between handles
        const totalWidth = (handles.length - 1) * horizontalSpacing
        const startLeft = -totalWidth / 2 // Center the handles
        const left = startLeft + index * horizontalSpacing

        const accentColor = handle.color || '#334155'
        const handleBackground = hexToRgba(accentColor, 0.18)
        const handleShadow = `0 4px 12px ${hexToRgba(accentColor, 0.25)}`
        const labelBackground = hexToRgba(accentColor, 0.12)
        const labelBorder = hexToRgba(accentColor, 0.35)
        const labelColor = accentColor
        return (
          <React.Fragment key={`${id}-${handle.id}`}>
            <Handle
              id={handle.id}
              type="source"
              position={Position.Bottom}
              className="!w-10 !h-[18px] !rounded-t-full !rounded-b-none !transition-all !duration-200"
              style={{
                left: `calc(50% + ${left}px)`,
                bottom: "0px",
                transform: "translateX(-50%)",
                zIndex: 6,
                background: 'transparent',
                border: 'none',
                boxShadow: 'none',
                opacity: 0,
                pointerEvents: 'none',
              }}
            />
            <div
              className="absolute flex flex-col items-center gap-1 text-[10.5px] font-semibold pointer-events-none whitespace-nowrap rounded-md px-2.5 py-1 shadow-md"
              style={{
                left: `calc(50% + ${left}px)`,
                bottom: 26,
                transform: "translateX(-50%)",
                color: handle.id === 'else' ? '#64748B' : labelColor,
                background: handle.id === 'else'
                  ? 'linear-gradient(135deg, rgba(100, 116, 139, 0.15) 0%, rgba(100, 116, 139, 0.08) 100%)'
                  : labelBackground,
                border: `1.5px ${handle.id === 'else' ? 'dashed' : 'solid'} ${labelBorder}`,
                backdropFilter: 'blur(8px)',
              }}
            >
              {handle.id === 'else' ? (
                <span className="text-[9px] opacity-70">↓</span>
              ) : (
                handle.color && (
                  <span
                    className="w-2 h-2 rounded-full shadow-sm"
                    style={{
                      backgroundColor: handle.color,
                      border: '1px solid rgba(255, 255, 255, 0.5)'
                    }}
                  />
                )
              )}
              <span
                className="tracking-wider uppercase max-w-[100px] overflow-hidden text-ellipsis whitespace-nowrap"
                title={handle.label}
                style={{
                  letterSpacing: handle.id === 'else' ? '0.05em' : '0.08em',
                  fontWeight: handle.id === 'else' ? 500 : 600
                }}
              >
                {handle.label}
              </span>
            </div>
          </React.Fragment>
        )
      })
    }

    if (isPathNode) {
      // Path Router doesn't use traditional handles - uses floating pills instead
      return null
    }

    if (isAIRouterNode && outputHandles.length > 0) {
      return <>{renderHandles(outputHandles)}</>
    }

    // Regular node: bottom center handle (Make.com style)
    return (
      <div className="absolute left-1/2 -translate-x-1/2" style={{ bottom: '0px', zIndex: 5 }}>
        <Handle
          id="source"
          type="source"
          position={Position.Bottom}
          className="!w-10 !h-[18px] !rounded-t-full !rounded-b-none !transition-all !duration-200"
          style={{
            left: "50%",
            bottom: "0px",
            transform: "translateX(-50%)",
            zIndex: 5,
            background: 'transparent',
            border: 'none',
            boxShadow: 'none',
            opacity: 0,
            pointerEvents: 'none',
          }}
        />
      </div>
    )
  }

  if (isSkeletonState) {
    return (
      <NodeContextMenu
        nodeId={id}
        selectedNodeIds={selectedNodeIds}
        onTestNode={onTestNode}
        onTestFlowFromHere={onTestFlowFromHere}
        onFreeze={onFreeze}
        onStop={onStop}
        onDelete={onDelete}
        onDeleteSelected={onDeleteSelected}
        hasRequiredFieldsMissing={hasRequiredFieldsMissing}
      >
        <div
          className="relative w-[360px] bg-slate-50/80 rounded-lg shadow-sm border-2 border-slate-200 group transition-all duration-200 overflow-hidden"
          data-testid={`node-${id}-skeleton`}
          style={{
            opacity: 0.95,
            width: '360px',
            maxWidth: '360px',
            minWidth: '360px',
            boxSizing: 'border-box',
            flex: 'none',
          }}
        >
          <div className="p-3">
            <div className="flex items-center justify-between gap-2">
              <div className="grid grid-cols-[40px_1fr] gap-2.5 items-center flex-1 min-w-0">
                {/* Logo - Fixed position, vertically centered */}
                <div className="flex items-center justify-center opacity-30">
                  {type === 'chain_placeholder' ? (
                    <Layers className="h-7 w-7 text-muted-foreground flex-shrink-0" />
                  ) : providerId && !logoLoadFailed && !INTERNAL_PROVIDER_IDS.has(providerId) ? (
                    <img
                      src={`/integrations/${providerId}.svg`}
                      alt={`${title || ''} logo`}
                      className={getIntegrationLogoClasses(providerId, "w-7 h-7 object-contain flex-shrink-0")}
                      onError={() => {
                        logger.error(`Failed to load logo for ${providerId} at path: /integrations/${providerId}.svg`)
                        setLogoLoadFailed(true)
                      }}
                      onLoad={() => logger.debug(`Successfully loaded logo for ${providerId}`)}
                    />
                  ) : (
                    component?.icon && React.createElement(component.icon, { className: "h-7 w-7 text-foreground flex-shrink-0" })
                  )}
                </div>
                {/* Content - Flows independently */}
                <div className="min-w-0 pr-2">
                  <div className="flex flex-col gap-1">
                    <div className="flex items-center gap-1.5">
                      <h3 className="text-lg font-semibold text-slate-400 whitespace-nowrap overflow-hidden text-ellipsis flex-1">
                        {title || (component && component.title) || 'Unnamed Action'}
                      </h3>
                      <span className="inline-flex items-center rounded-full bg-orange-100 text-orange-700 text-[10px] font-semibold uppercase tracking-wide px-2 py-0.5 flex-shrink-0">
                        Setup Required
                      </span>
                    </div>
                    {(description || (component && component.description)) && (
                      <p className="text-sm text-slate-400 leading-tight line-clamp-1">
                        {description || (component && component.description)}
                      </p>
                    )}
                  </div>
                </div>
              </div>
            </div>
          </div>

          {/* Input handle - Half-moon on left side */}
          {!isTrigger && (
            <Handle
              id="target"
              type="target"
              position={Position.Left}
              className="!w-[18px] !h-10 !rounded-r-full !rounded-l-none !transition-all !duration-200"
              style={{
                visibility: isTrigger ? "hidden" : "visible",
                left: "0px",
                top: inputHandleTopPx,
                zIndex: 5,
                background: handleStyle.background,
                borderRight: `1.5px solid ${handleStyle.borderColor}`,
                borderTop: 'none',
                borderBottom: 'none',
                borderLeft: 'none',
                boxShadow: handleStyle.boxShadow,
                backdropFilter: 'blur(2px)',
              }}
            />
          )}

          {/* Output handle - Half-moon on right side */}
          <Handle
            id="source"
            type="source"
            position={Position.Right}
            className="!w-[18px] !h-10 !rounded-l-full !rounded-r-none !transition-all !duration-200"
            style={{
              right: "0px",
              top: firstHandleTopPx,
              zIndex: 5,
              background: handleStyle.background,
              borderLeft: `1.5px solid ${handleStyle.borderColor}`,
              borderTop: 'none',
              borderBottom: 'none',
              borderRight: 'none',
              boxShadow: handleStyle.boxShadow,
              backdropFilter: 'blur(2px)',
            }}
          />
        </div>
      </NodeContextMenu>
    )
  }

  return (
    <NodeContextMenu
      nodeId={id}
      selectedNodeIds={selectedNodeIds}
      onTestNode={onTestNode}
      onTestFlowFromHere={onTestFlowFromHere}
      onFreeze={onFreeze}
      onStop={onStop}
      onDelete={onDelete}
      onDeleteSelected={onDeleteSelected}
      hasRequiredFieldsMissing={hasRequiredFieldsMissing}
    >
      {/* Wrapper div to contain both node and plus button */}
      <div className="relative" style={{ width: '360px' }}>
        <div
          className={`workflow-node-card relative w-[360px] ${finalBackgroundClass} rounded-lg shadow-sm border-2 group ${finalBorderClass} ${shadowClass} ${ringClass} ${
            nodeHasConfiguration() ? "cursor-pointer" : ""
          } ${getExecutionStatusStyle()} ${
            visualNodeState === 'running' ? 'node-running' :
            visualNodeState === 'passed' ? 'node-passed' :
            visualNodeState === 'failed' ? 'node-failed' : ''
          } ${isBeingReordered ? 'ring-2 ring-primary/50' : ''}`}
          data-testid={`node-${id}`}
          onClick={handleClick}
          style={{
            opacity: visualNodeState === 'skeleton' ? 0.5 : 1,
            width: '360px',
            maxWidth: '360px',
            minWidth: '360px',
            boxSizing: 'border-box',
            flex: 'none',
            transform: (() => {
              if (isBeingReordered) {
                return `translateY(${reorderDragOffset ?? 0}px) scale(1.01)`
              }
              const base = previewOffset ?? 0
              if (base !== 0) {
                return `translateY(${base}px)`
              }
              return undefined
            })(),
            zIndex: isBeingReordered ? 30 : undefined,
            boxShadow: isBeingReordered
              ? '0 15px 35px rgba(15, 23, 42, 0.28)'
              : undefined,
            pointerEvents: isBeingReordered ? 'none' : undefined,
            transition: isBeingReordered
              ? 'box-shadow 0.1s ease'
              : 'transform 80ms ease-out, box-shadow 0.15s ease',
          }}
        >
          {isReorderable && onStartReorder && (
            <button
              type="button"
              className="absolute -left-7 top-1/2 -translate-y-1/2 w-5 h-12 flex items-center justify-center text-muted-foreground bg-white border rounded-full opacity-0 group-hover:opacity-100 shadow cursor-grab active:cursor-grabbing hover:bg-muted/60"
              onPointerDown={(event) => {
                event.preventDefault()
                event.stopPropagation()
                onStartReorder(id, event)
              }}
              aria-label="Reorder node"
            >
              <GripVertical className="w-3 h-3" />
            </button>
          )}
      {/* Three-dots menu - Always visible in top-right corner */}
      <DropdownMenu>
        <DropdownMenuTrigger asChild>
          <button
            className="absolute top-2 right-2 p-1 rounded hover:bg-gray-100 dark:hover:bg-gray-800 transition-colors noDrag noPan z-20"
            onClick={(e) => e.stopPropagation()}
            aria-label="Node menu"
          >
            <MoreVertical className="w-4 h-4 text-gray-600 dark:text-gray-400" />
          </button>
        </DropdownMenuTrigger>
        <DropdownMenuContent className="w-56" align="end">
          {selectedNodeIds && selectedNodeIds.length > 1 && selectedNodeIds.includes(id) ? (
            <DropdownMenuItem
              onClick={(e) => {
                e.stopPropagation()
                onDeleteSelected?.(selectedNodeIds)
              }}
              className="text-destructive focus:text-destructive"
            >
              <Trash2 className="w-4 h-4 mr-2" />
              {`Delete ${selectedNodeIds.length} nodes`}
            </DropdownMenuItem>
          ) : (
            <>
              <DropdownMenuItem
                onClick={(e) => {
                  e.stopPropagation()
                  if (!hasRequiredFieldsMissing) {
                    onTestNode?.(id)
                  }
                }}
                disabled={hasRequiredFieldsMissing}
              >
                <TestTube className="w-4 h-4 mr-2" />
                Test Node
              </DropdownMenuItem>
              <DropdownMenuItem
                onClick={(e) => {
                  e.stopPropagation()
                  if (!hasRequiredFieldsMissing) {
                    onTestFlowFromHere?.(id)
                  }
                }}
                disabled={hasRequiredFieldsMissing}
              >
                <Play className="w-4 h-4 mr-2" />
                Test Flow from here
              </DropdownMenuItem>
              <DropdownMenuSeparator />
              <DropdownMenuItem
                onClick={(e) => {
                  e.stopPropagation()
                  if (!hasRequiredFieldsMissing) {
                    onFreeze?.(id)
                  }
                }}
                disabled={hasRequiredFieldsMissing}
              >
                <Snowflake className="w-4 h-4 mr-2" />
                Freeze
              </DropdownMenuItem>
              <DropdownMenuItem
                onClick={(e) => {
                  e.stopPropagation()
                  if (!hasRequiredFieldsMissing) {
                    onStop?.(id)
                  }
                }}
                disabled={hasRequiredFieldsMissing}
              >
                <StopCircle className="w-4 h-4 mr-2" />
                Stop
              </DropdownMenuItem>
              <DropdownMenuSeparator />
              <DropdownMenuItem
                onClick={(e) => {
                  e.stopPropagation()
                  onDelete?.(id)
                }}
                className="text-destructive focus:text-destructive"
              >
                <Trash2 className="w-4 h-4 mr-2" />
                Delete
              </DropdownMenuItem>
            </>
          )}
        </DropdownMenuContent>
      </DropdownMenu>

      {/* Execution status indicator */}
      {getExecutionStatusIndicator()}
      {/* Error label */}
      {getErrorLabel()}
      {error && !isIntegrationDisconnected && (
        <div className="bg-destructive/10 border-b border-destructive/20 px-4 py-2 rounded-t-lg">
          <p className="text-sm text-destructive font-medium">{error}</p>
        </div>
      )}
      {!error && !isIntegrationDisconnected && hasValidationIssues && (
        <div className="bg-red-50 border-b border-red-100 px-4 py-3 rounded-t-lg">
          <div className="flex items-start gap-2">
            <span className="inline-flex items-center rounded-full bg-red-500 text-white text-[11px] font-semibold uppercase tracking-wide px-2 py-0.5">
              Incomplete
            </span>
            <p className="text-sm text-red-600 font-medium leading-snug flex-1">
              {validationMessage}
            </p>
          </div>
        </div>
      )}

      {/* Execution result message (success, warning, or info from action) */}
      {resultMessage && executionStatus === 'completed' && (
        <div className={cn(
          "border-b px-4 py-3",
          resultMessage.includes('✅') || resultMessage.includes('enabled!')
            ? "bg-green-50 border-green-200 dark:bg-green-900/20 dark:border-green-800"
            : resultMessage.includes('⚠️') || resultMessage.includes('NOT enabled')
            ? "bg-amber-50 border-amber-200 dark:bg-amber-900/20 dark:border-amber-800"
            : resultMessage.includes('⏳') || resultMessage.includes('pending')
            ? "bg-blue-50 border-blue-200 dark:bg-blue-900/20 dark:border-blue-800"
            : "bg-gray-50 border-gray-200 dark:bg-gray-900/20 dark:border-gray-800"
        )}>
          <div className="flex items-start gap-2">
            {resultMessage.includes('✅') && (
              <CheckCircle2 className="w-4 h-4 text-green-600 dark:text-green-400 mt-0.5 flex-shrink-0" />
            )}
            {resultMessage.includes('⚠️') && (
              <AlertTriangle className="w-4 h-4 text-amber-600 dark:text-amber-400 mt-0.5 flex-shrink-0" />
            )}
            {resultMessage.includes('⏳') && (
              <Loader2 className="w-4 h-4 text-blue-600 dark:text-blue-400 mt-0.5 flex-shrink-0 animate-spin" />
            )}
            {resultMessage.includes('ℹ️') && (
              <Info className="w-4 h-4 text-gray-600 dark:text-gray-400 mt-0.5 flex-shrink-0" />
            )}
            <p className={cn(
              "text-xs font-medium leading-snug flex-1 whitespace-pre-wrap",
              resultMessage.includes('✅') || resultMessage.includes('enabled!')
                ? "text-green-700 dark:text-green-300"
                : resultMessage.includes('⚠️') || resultMessage.includes('NOT enabled')
                ? "text-amber-700 dark:text-amber-300"
                : resultMessage.includes('⏳') || resultMessage.includes('pending')
                ? "text-blue-700 dark:text-blue-300"
                : "text-gray-700 dark:text-gray-300"
            )}>
              {resultMessage}
            </p>
          </div>
        </div>
      )}

      {hasTestData && (
        <div className="bg-blue-50 border-b border-blue-200 px-4 py-2">
          <div className="flex items-center gap-2 text-xs text-blue-700">
            <TestTube className="w-3 h-3" />
            <span>Test data available</span>
            {testResult && (
              <span className={`px-1.5 py-0.5 rounded text-xs ${
                testResult.success 
                  ? 'bg-green-100 text-green-700' 
                  : 'bg-red-100 text-red-700'
              }`}>
                {testResult.success ? '✓' : '✗'}
              </span>
            )}
          </div>
        </div>
      )}

      {/* Success badge for nodes with successful test results */}
      {testResult?.success && hasTestData && !isPathConditionNode && !aiStatus && (
        <div className="absolute -top-2 -left-2 z-20 noDrag noPan">
          <Badge
            variant="outline"
            className="px-1.5 py-0.5 text-[10px] font-semibold shadow-md bg-emerald-50 border-emerald-500 text-emerald-700 dark:bg-emerald-950 dark:text-emerald-300"
          >
            <CheckCircle2 className="w-3 h-3 mr-0.5 inline" />
            Success
          </Badge>
        </div>
      )}

      {/* Path label badge for Path Condition nodes */}
      {isPathConditionNode && (
        <div className="absolute -top-2 -left-2 z-20 noDrag noPan">
          <Badge
            variant="outline"
            className="px-2 py-0.5 text-[10px] font-bold shadow-md bg-background"
            style={{
              borderColor: DEFAULT_PATH_COLORS[0],
              color: DEFAULT_PATH_COLORS[0],
            }}
          >
            {config?.pathName || 'Path A'}
          </Badge>
        </div>
      )}

      <div className="p-3">
        <div className="flex items-center justify-between gap-2">
          <div className="grid grid-cols-[40px_1fr] gap-2.5 items-center flex-1 min-w-0">
            {/* Logo - Fixed position, vertically centered */}
            <div className="flex items-center justify-center">
              {type === 'chain_placeholder' ? (
                <Layers className="h-7 w-7 text-muted-foreground flex-shrink-0" />
              ) : providerId && !logoLoadFailed && !INTERNAL_PROVIDER_IDS.has(providerId) ? (
                <img
                  src={`/integrations/${providerId}.svg`}
                  alt={`${title || ''} logo`}
                  className={getIntegrationLogoClasses(providerId, "w-7 h-7 object-contain flex-shrink-0")}
                  onError={() => {
                    logger.error(`Failed to load logo for ${providerId} at path: /integrations/${providerId}.svg`)
                    setLogoLoadFailed(true)
                  }}
                  onLoad={() => logger.debug(`Successfully loaded logo for ${providerId}`)}
                />
              ) : (
                component?.icon && React.createElement(component.icon, { className: "h-7 w-7 text-foreground flex-shrink-0" })
              )}
            </div>
            {/* Content - Flows independently */}
            <div className="min-w-0 pr-2">
              {isEditingTitle ? (
                <input
                  ref={titleInputRef}
                  type="text"
                  value={editedTitle}
                  onChange={(e) => setEditedTitle(e.target.value)}
                  onKeyDown={handleTitleKeyPress}
                  onBlur={handleSaveTitle}
                  className="noDrag noPan text-lg font-semibold text-foreground bg-transparent border-b-2 border-primary outline-none w-full"
                  onClick={(e) => e.stopPropagation()}
                  onMouseDown={(e) => e.stopPropagation()}
                />
              ) : (
                <div className="flex flex-col gap-1">
                  <div className="flex items-center gap-1.5">
                    <h3 className="text-lg font-semibold text-foreground whitespace-nowrap overflow-hidden text-ellipsis flex-1">
                      {title || (component && component.title) || 'Unnamed Action'}
                    </h3>
                    {/* Show either the status indicator OR the badge, not both */}
                    {statusIndicator}
                    {!statusIndicator && idleStatus && (
                      idleStatus.tone === 'success' ? (
                        <span className="inline-flex items-center gap-1 text-xs font-medium text-emerald-600">
                          <CheckCircle2 className="w-3 h-3" />
                          {idleStatus.text}
                        </span>
                      ) : (
                        <span className="text-xs font-medium text-muted-foreground">
                          {idleStatus.text}
                        </span>
                      )
                    )}
                    {!statusIndicator && !idleStatus && !isAIActive && badgeLabel && !error && !hasValidationIssues && (
                      <span className={`inline-flex items-center rounded-full text-[10px] font-semibold uppercase tracking-wide px-2 py-0.5 flex-shrink-0 ${badgeClasses}`}>
                        {badgeLabel}
                      </span>
                    )}
                  </div>
                  {description && (
                    <p className="text-sm text-muted-foreground leading-snug line-clamp-1">{description || (component && component.description)}</p>
                  )}
                </div>
              )}
            </div>
          </div>
        </div>
        {/* Node note - explanatory text for AI-inserted nodes */}
        {note && (
          <div className="mt-3 flex items-start gap-2 rounded-lg border border-blue-200 bg-blue-50 px-3 py-2">
            <Info className="w-3.5 h-3.5 text-blue-600 flex-shrink-0 mt-0.5" />
            <p className="text-xs text-blue-700 leading-relaxed whitespace-pre-wrap">{note}</p>
          </div>
        )}

        {/* Path Router Summary - Show configured paths and conditions */}
        {isPathNode && config?.paths && Array.isArray(config.paths) && config.paths.length > 0 && (
          <div className="mt-3 rounded-lg border border-border/60 bg-gradient-to-br from-background/90 to-muted/30 overflow-hidden shadow-sm">
            <div className="px-3 py-2 border-b border-border/50 bg-muted/40 flex items-center justify-between">
              <div className="flex items-center gap-2">
                <GitFork className="w-3.5 h-3.5 text-primary" />
                <p className="text-[11px] font-semibold uppercase tracking-wide text-foreground">Path Routing</p>
              </div>
              <Badge variant="secondary" className="text-[9px] px-1.5 py-0.5 bg-primary/10 text-primary">
                {config.paths.length} {config.paths.length === 1 ? 'path' : 'paths'}
              </Badge>
            </div>
            <div className="px-3 py-2.5 space-y-2">
              {config.paths.map((path: any, index: number) => {
                const pathColor = path.color || DEFAULT_PATH_COLORS[index % DEFAULT_PATH_COLORS.length]
                const conditionsText = path.conditions && path.conditions.length > 0
                  ? path.conditions.map((cond: any) => formatConditionSummary(cond)).filter(Boolean).join(' AND ')
                  : 'No conditions'

                return (
                  <div
                    key={path.id || index}
                    className="flex items-start gap-2 rounded-md border px-2.5 py-2 bg-background/60 transition-all hover:bg-background/80"
                    style={{
                      borderColor: hexToRgba(pathColor, 0.3),
                      borderLeftWidth: '3px',
                      borderLeftColor: pathColor
                    }}
                  >
                    <div className="flex items-center gap-1.5 min-w-0 flex-1">
                      <span
                        className="w-2 h-2 rounded-full flex-shrink-0 shadow-sm"
                        style={{
                          backgroundColor: pathColor,
                          border: '1px solid rgba(255, 255, 255, 0.5)'
                        }}
                      />
                      <div className="min-w-0 flex-1">
                        <p className="text-[10.5px] font-semibold text-foreground truncate" title={path.name}>
                          {path.name || `Path ${String.fromCharCode(65 + index)}`}
                        </p>
                        <p
                          className="text-[10px] text-muted-foreground leading-relaxed truncate"
                          title={conditionsText}
                        >
                          {conditionsText}
                        </p>
                      </div>
                    </div>
                    <ArrowRight className="w-3 h-3 text-muted-foreground/60 flex-shrink-0 mt-0.5" />
                  </div>
                )
              })}
              {/* Else path indicator */}
              <div
                className="flex items-start gap-2 rounded-md border border-dashed px-2.5 py-2 bg-muted/20"
                style={{
                  borderColor: hexToRgba(ELSE_HANDLE_COLOR, 0.4),
                  borderLeftWidth: '3px',
                  borderLeftColor: ELSE_HANDLE_COLOR
                }}
              >
                <div className="flex items-center gap-1.5 min-w-0 flex-1">
                  <span className="text-[9px] opacity-60">↳</span>
                  <div className="min-w-0 flex-1">
                    <p className="text-[10.5px] font-medium text-muted-foreground">
                      Else (fallback)
                    </p>
                    <p className="text-[10px] text-muted-foreground/70 italic">
                      Catches all unmatched cases
                    </p>
                  </div>
                </div>
                <ArrowRight className="w-3 h-3 text-muted-foreground/40 flex-shrink-0 mt-0.5" />
              </div>
            </div>
          </div>
        )}

        {/* Phase 1: Preview/Output Display - Kadabra-style results - Auto-expanded, click badge to toggle */}
        {nodeData.preview && isPreviewExpanded && (
          <div className="mt-3 rounded-lg border border-border/60 bg-muted/30 overflow-hidden">
            {nodeData.preview.title && (
              <div className="px-3 py-2 border-b border-border/50 bg-muted/50">
                <p className="text-xs font-semibold text-foreground">{nodeData.preview.title}</p>
              </div>
            )}
            <div className="px-3 py-2.5">
              {Array.isArray(nodeData.preview.content) ? (
                <div className="space-y-1.5">
                  {nodeData.preview.content.map((line, index) => (
                    <div key={index} className="flex items-start gap-2">
                      <div className="w-1 h-1 rounded-full bg-muted-foreground/40 mt-1.5 flex-shrink-0" />
                      <p className="text-xs text-muted-foreground leading-relaxed flex-1">{line}</p>
                    </div>
                  ))}
                </div>
              ) : (
                <p className="text-xs text-muted-foreground leading-relaxed">{nodeData.preview.content}</p>
              )}
            </div>
          </div>
        )}
      </div>

      {/* Configuration section - Position absolutely when running to prevent layout shift */}
      {(showConfigSection || showConfigSkeleton) && (
        <div className={visualNodeState === 'running' && isConfigExpanded ? "relative px-3" : "px-3 pb-3 space-y-3"}>
          <div className={`rounded-xl border border-border/60 bg-background/70 shadow-sm ${
            visualNodeState === 'running' && isConfigExpanded
              ? 'absolute top-0 left-3 right-3 z-50 shadow-xl'
              : ''
          }`}>
            <div className="flex items-center justify-between gap-2 px-3 py-2 border-b border-border/50">
              <div>
                <p className="text-[11px] font-semibold uppercase tracking-wide text-muted-foreground">
                  {isTrigger ? 'Trigger Conditions' : 'Auto-configured fields'}
                </p>
                <p className="text-[11px] text-muted-foreground/80">
                  {isTrigger
                    ? 'This workflow runs when these conditions match'
                    : 'Populated live while the agent configures this node.'}
                </p>
              </div>
              <Button
                variant="ghost"
                size="icon"
                className="h-7 w-7 text-muted-foreground hover:text-foreground"
                onClick={(e) => {
                  e.stopPropagation()
                  setIsConfigExpanded(prev => !prev)
                }}
              >
                {isConfigExpanded ? <ChevronUp className="h-4 w-4" /> : <ChevronDown className="h-4 w-4" />}
              </Button>
            </div>

            {showConfigSkeleton && displayConfigEntries.length === 0 ? (
              <div className="px-3 py-4 space-y-3">
                {Array.from({ length: 3 }).map((_, index) => (
                  <div key={`config-skeleton-${index}`} className="space-y-2">
                    <div className="h-3 w-24 bg-muted rounded animate-pulse" style={{ animationDelay: `${index * 60}ms` }} />
                    <div className="h-8 w-full bg-muted/60 rounded-md animate-pulse" style={{ animationDelay: `${index * 60 + 40}ms` }} />
                  </div>
                ))}
              </div>
            ) : (
              <div className="divide-y divide-border/60">
                {isSlackSendMessage ? (
                  <SlackAutoConfigSummary
                    sections={SLACK_CONFIG_SECTIONS}
                    sectionsState={slackSectionsOpen}
                    onToggleSection={handleToggleSlackSection}
                    configValues={config || {}}
                    configEntryMap={configEntryMap}
                    configDisplayOverrides={configDisplayOverrides}
                    testData={testData || {}}
                    fallbackFields={fallbackFields}
                    progressFallbackKeys={progressFallbackKeys}
                    formatDisplayValue={formatDisplayValue}
                    hasRenderableValue={hasRenderableValue}
                    renderLabel={renderLabelWithTooltip}
                    onFieldClick={handleFieldFocusRequest}
                  />
                ) : compactConfigEntries.length === 0 && isTrigger && !showConfigSkeleton ? (
                  // Empty state for triggers with no filters configured
                  <div className="px-3 py-4">
                    <div className="flex items-center gap-2 text-muted-foreground">
                      <div className="flex-shrink-0">⚡</div>
                      <div>
                        <p className="text-xs font-medium">Triggers on ALL events</p>
                        <p className="text-xs text-muted-foreground/80 mt-0.5">No filters configured - workflow runs for every new item</p>
                      </div>
                    </div>
                  </div>
                ) : (
                  compactConfigEntries.map(([key, value], index) => {
                    const liveValue = (testData || {})[key]
                    const hasLiveValue = hasRenderableValue(liveValue)
                    const configuredDisplay = configDisplayOverrides.get(key)
                    const formattedConfigValue = configuredDisplay ?? formatDisplayValue(value, key)
                    const hasConfiguredValue = configuredDisplay !== undefined
                      ? configuredDisplay.trim().length > 0
                      : hasRenderableValue(value)
                    const isFallback = fallbackFields.includes(key) || progressFallbackKeys.has(key)
                    const isConfiguringPhase = ['preparing', 'creating', 'configuring'].includes(aiStatus || '')
                    const animationDelay = `${index * 45}ms`
                    const rowAnimationStyle: React.CSSProperties | undefined = isAIActive && isConfiguringPhase
                      ? {
                          animationName: 'fadeInUp',
                          animationDuration: '0.3s',
                          animationTimingFunction: 'ease-out',
                          animationFillMode: 'forwards',
                          animationDelay
                        }
                      : undefined

                    const labelContent = renderLabelWithTooltip(key)
                    const rowClasses = cn(
                      "grid grid-cols-[120px_1fr] items-start gap-3 px-3 py-3 text-xs transition-all duration-300 rounded-lg",
                      onConfigure && "cursor-pointer hover:bg-muted/60",
                      isFallback && 'bg-amber-50/40'
                    )

                    return (
                      <div
                        key={key}
                        className={rowClasses}
                        style={rowAnimationStyle}
                        data-node-field={key}
                        role={onConfigure ? 'button' : undefined}
                        tabIndex={onConfigure ? 0 : undefined}
                        onClick={(event) => {
                          event.stopPropagation()
                          handleFieldFocusRequest(key)
                        }}
                        onKeyDown={(event) => {
                          if (!onConfigure) return
                          if (event.key === 'Enter' || event.key === ' ') {
                            event.preventDefault()
                            handleFieldFocusRequest(key)
                          }
                        }}
                      >
                        <div className={`font-semibold uppercase tracking-wide ${isFallback ? 'text-amber-600' : 'text-muted-foreground'}`}>
                          {labelContent}
                        </div>
                        <div className="space-y-1">
                          <div
                            className={cn(
                              'rounded-md border px-3 py-1.5 bg-white/80 shadow-sm text-foreground min-h-[32px]',
                              isFallback ? 'border-amber-300 bg-amber-50/40 text-amber-800' : 'border-border'
                            )}
                          >
                            {hasConfiguredValue ? (
                              <span className="leading-relaxed break-words break-all whitespace-pre-wrap block">{formattedConfigValue}</span>
                            ) : (
                              <span className="flex items-center gap-1 text-muted-foreground"><Loader2 className="h-3 w-3 animate-spin" /> Filling…</span>
                            )}
                          </div>
                          {hasLiveValue && (
                            <div className="flex items-center gap-1 text-[11px] font-medium text-emerald-600">
                              <CheckCircle2 className="h-3 w-3" />
                              <span className="break-words break-all whitespace-pre-wrap">{formatDisplayValue(liveValue, key)}</span>
                            </div>
                          )}
                        </div>
                      </div>
                    )
                  })
                )}
              </div>
            )}

            {!isSlackSendMessage && extraConfigCount > 0 && (
              <div className="px-3 py-2 text-[11px] text-muted-foreground/80">
                Showing {compactConfigEntries.length} of {displayConfigEntries.length} fields · <button className="underline" onClick={(e) => { e.stopPropagation(); setIsConfigExpanded(true) }} type="button">Show all</button>
              </div>
            )}
            {fallbackFields.length > 0 && (
              <div className="px-3 pb-3 text-[11px] text-amber-600">
                Highlighted fields were auto-filled and may require edits to fit your workflow.
              </div>
            )}
          </div>

        {showTestingSection && (
          <div className="rounded-xl border border-emerald-200 bg-emerald-50/50 shadow-inner">
            <div className="flex items-center justify-between px-3 py-2 border-b border-emerald-200/80">
              <div>
                <p className="text-[11px] font-semibold uppercase tracking-wide text-emerald-700">Live sample data</p>
                <p className="text-[11px] text-emerald-700/80">Captured during the latest test run.</p>
              </div>
              <TestTube className="h-4 w-4 text-emerald-600" />
            </div>
            {showTestingSkeleton ? (
              <div className="px-3 py-4 space-y-2">
                {Array.from({ length: 2 }).map((_, index) => (
                  <div key={`test-skeleton-${index}`} className="h-8 w-full bg-emerald-100/70 rounded-md animate-pulse" style={{ animationDelay: `${index * 70}ms` }} />
                ))}
              </div>
            ) : (
              <div className="divide-y divide-emerald-200/70">
                {testDataEntries.map(([key, value]) => {
                  const sampleDisplay = formatDisplayValue(value, key)
                  return (
                    <div key={key} className="grid grid-cols-[120px_1fr] gap-3 px-3 py-3 text-xs">
                      <div className="font-semibold uppercase tracking-wide text-emerald-700">{getFieldLabel(key)}</div>
                      <div className="flex items-start gap-1 text-emerald-800">
                        <CheckCircle2 className="h-3 w-3 mt-0.5" />
                        <span
                          className="leading-relaxed truncate block max-w-full"
                          title={sampleDisplay}
                        >
                          {sampleDisplay}
                        </span>
                      </div>
                    </div>
                  )
                })}
                {testDataEntries.length === 0 && (
                  <div className="px-3 py-4 text-xs text-emerald-700/70">No sample data returned yet.</div>
                )}
              </div>
            )}
          </div>
        )}

        {aiTestSummary && (
          <div className={cn('rounded-xl border px-3 py-3 text-xs leading-relaxed', summaryClasses)}>
            {aiTestSummary}
          </div>
        )}
        </div>
      )}

      {/* CSS for field animations */}
      <style jsx>{`
        @keyframes fadeInUp {
          from {
            opacity: 0;
            transform: translateY(10px);
          }
          to {
            opacity: 1;
            transform: translateY(0);
          }
        }
      `}</style>

      {/* Centered Add Action button for chain placeholders - matching AI Agent builder design */}
      {type === 'chain_placeholder' && (hasAddButton || isPlaceholder) && onAddAction && (
        <div className="px-4 pb-4 flex justify-center">
          <Button
            variant="outline"
            size="sm"
            onClick={(e) => {
              e.stopPropagation()
              if (onAddAction) {
                onAddAction()
              } else {
                // Fallback: simulate clicking on the placeholder node itself
                // This should trigger the handleAddActionClick with the placeholder's ID
                logger.warn('Chain placeholder missing onAddAction callback, using fallback')
                // Find the workflow builder's handleAddActionClick function
                const event = new CustomEvent('chain-placeholder-add-action', {
                  detail: { nodeId: id, parentId: id }
                })
                window.dispatchEvent(event)
              }
            }}
            className="gap-2 w-full max-w-[200px]"
          >
            <Plus className="w-4 h-4" />
            Add Action
          </Button>
        </div>
      )}

      {/* Input handle - Half-moon on top (receives from above) - Make.com style */}
      {!isTrigger && (
        <Handle
          id="target"
          type="target"
          position={Position.Top}
          className="!w-10 !h-[18px] !rounded-b-full !rounded-t-none !transition-all !duration-200"
          style={{
            visibility: data.isTrigger ? "hidden" : "visible",
            left: "50%",
            top: "0px",
            transform: "translateX(-50%)",
            zIndex: 5,
            background: 'transparent',
            border: 'none',
            boxShadow: 'none',
            opacity: 0,
            pointerEvents: 'none',
          }}
        />
      )}
    </div>
    {/* End of main node div */}

    {/* Output handle(s) - Rendered outside node container to prevent clipping by overflow-hidden */}
    {renderOutputHandles()}

    {/* Add Path button for Path Router nodes */}
    {renderPathRouterAddButton()}

    </div>
    {/* End of wrapper div */}
    </NodeContextMenu>
  )
}

export default memo(CustomNode)

type SlackAutoConfigSummaryProps = {
  sections: SlackConfigSection[]
  sectionsState: Record<string, boolean>
  onToggleSection: (sectionKey: string) => void
  configValues: Record<string, any>
  configEntryMap: Record<string, any>
  configDisplayOverrides: Map<string, string>
  testData: Record<string, any>
  fallbackFields: string[]
  progressFallbackKeys: Set<string>
  formatDisplayValue: (value: any, fieldKey?: string) => string
  hasRenderableValue: (value: any) => boolean
  renderLabel: (fieldName: string) => React.ReactNode
  onFieldClick: (fieldKey: string) => void
}

function SlackAutoConfigSummary({
  sections,
  sectionsState,
  onToggleSection,
  configValues,
  configEntryMap,
  configDisplayOverrides,
  testData,
  fallbackFields,
  progressFallbackKeys,
  formatDisplayValue,
  hasRenderableValue,
  renderLabel,
  onFieldClick
}: SlackAutoConfigSummaryProps) {
  const renderFieldRow = (fieldKey: string) => {
    const configuredDisplay = configDisplayOverrides.get(fieldKey)
    const resolvedValue = configuredDisplay ?? configEntryMap[fieldKey] ?? configValues[fieldKey]

    // Filter out empty/AI placeholder values (same logic as displayConfigEntries)
    const shouldHideField = () => {
      // Hide empty/default values
      if (!resolvedValue || resolvedValue === '' || resolvedValue === 'any') return true
      if (Array.isArray(resolvedValue) && resolvedValue.length === 0) return true
      if (typeof resolvedValue === 'object' && Object.keys(resolvedValue).length === 0) return true

      // Hide boolean fields in optional sections (defaults like unfurlLinks: true)
      if (typeof resolvedValue === 'boolean') return true

      // Hide AI placeholder/suggestion values
      if (typeof resolvedValue === 'string') {
        const valueLower = resolvedValue.toLowerCase()
        if (valueLower.startsWith('ai suggestion')) return true
        if (valueLower.startsWith('ai draft')) return true
        if (valueLower.includes('automatically generated')) return true
        if (valueLower.includes('optional) for this workflow')) return true
        if (valueLower === 'placeholder') return true
        if (valueLower === 'auto-generated') return true
        if (valueLower.includes('{{ai_field:')) return true
        // Hide 'simple' default value for messageType
        if (fieldKey === 'messageType' && valueLower === 'simple') return true
      }

      return false
    }

    // Don't render if field should be hidden
    if (shouldHideField()) return null

    const hasConfiguredValue = configuredDisplay !== undefined
      ? configuredDisplay.trim().length > 0
      : hasRenderableValue(resolvedValue)
    const formattedConfigValue = configuredDisplay ?? formatDisplayValue(resolvedValue, fieldKey)
    const liveValue = testData?.[fieldKey]
    const hasLiveValue = hasRenderableValue(liveValue)
    const isFallback = fallbackFields.includes(fieldKey) || progressFallbackKeys.has(fieldKey)

    return (
      <div
        key={fieldKey}
        className={cn(
          "grid grid-cols-[140px_1fr] gap-3 px-3 py-3 text-xs rounded-lg",
          "cursor-pointer hover:bg-muted/60",
          isFallback && 'bg-amber-50/40'
        )}
        data-node-field={fieldKey}
        role="button"
        tabIndex={0}
        onClick={(event) => {
          event.stopPropagation()
          onFieldClick(fieldKey)
        }}
        onKeyDown={(event) => {
          if (event.key === 'Enter' || event.key === ' ') {
            event.preventDefault()
            onFieldClick(fieldKey)
          }
        }}
      >
        <div className={`font-semibold uppercase tracking-wide ${isFallback ? 'text-amber-600' : 'text-muted-foreground'}`}>
          {renderLabel(fieldKey)}
        </div>
        <div className="space-y-1">
          <div
            className={cn(
              'rounded-md border px-3 py-1.5 bg-white/80 shadow-sm text-foreground min-h-[32px]',
              isFallback ? 'border-amber-300 bg-amber-50/40 text-amber-800' : 'border-border'
            )}
          >
            {hasConfiguredValue ? (
              <span className="leading-relaxed break-words whitespace-pre-wrap block">{formattedConfigValue}</span>
            ) : (
              <span className="text-muted-foreground">Not configured yet</span>
            )}
          </div>
          {hasLiveValue && (
            <div className="flex items-center gap-1 text-[11px] font-medium text-emerald-600">
              <CheckCircle2 className="h-3 w-3" />
              <span className="break-words">{formatDisplayValue(liveValue, fieldKey)}</span>
            </div>
          )}
        </div>
      </div>
    )
  }

  return (
    <div className="divide-y divide-border/60">
      {sections.map((section) => {
        const isOpen = sectionsState[section.key] ?? section.defaultOpen

        // Filter out null fields (hidden fields)
        const visibleFields = section.fields.filter(fieldKey => {
          const configuredDisplay = configDisplayOverrides.get(fieldKey)
          const resolvedValue = configuredDisplay ?? configEntryMap[fieldKey] ?? configValues[fieldKey]

          // Use same filtering logic
          if (!resolvedValue || resolvedValue === '' || resolvedValue === 'any') return false
          if (Array.isArray(resolvedValue) && resolvedValue.length === 0) return false
          if (typeof resolvedValue === 'object' && Object.keys(resolvedValue).length === 0) return false

          // Hide boolean fields (they're usually defaults like unfurlLinks: true)
          // Only show booleans if they're in essential fields (not optional sections)
          if (typeof resolvedValue === 'boolean' && section.key !== 'basics') return false

          if (typeof resolvedValue === 'string') {
            const valueLower = resolvedValue.toLowerCase()
            if (valueLower.startsWith('ai suggestion')) return false
            if (valueLower.startsWith('ai draft')) return false
            if (valueLower.includes('automatically generated')) return false
            if (valueLower.includes('optional) for this workflow')) return false
            if (valueLower === 'placeholder') return false
            if (valueLower === 'auto-generated') return false
            if (valueLower.includes('{{ai_field:')) return false
            // Hide 'simple' default value for messageType
            if (fieldKey === 'messageType' && valueLower === 'simple') return false
          }

          return true
        })

        // Hide section if no visible fields
        if (visibleFields.length === 0) return null

        return (
          <div key={section.key}>
            <div className="flex items-center justify-between gap-2 px-3 py-2 bg-muted/40">
              <div className="flex items-center gap-2">
                <p className="text-[11px] font-semibold uppercase tracking-wide text-muted-foreground">{section.title}</p>
                {section.tooltip && (
                  <TooltipProvider>
                    <Tooltip>
                      <TooltipTrigger asChild>
                        <Info className="h-3.5 w-3.5 text-muted-foreground cursor-help" />
                      </TooltipTrigger>
                      <TooltipContent side="top" className="max-w-xs text-[11px] leading-relaxed">
                        {section.tooltip}
                      </TooltipContent>
                    </Tooltip>
                  </TooltipProvider>
                )}
              </div>
              <Button
                variant="ghost"
                size="icon"
                className="h-6 w-6 text-muted-foreground hover:text-foreground"
                onClick={(e) => {
                  e.stopPropagation()
                  onToggleSection(section.key)
                }}
              >
                {isOpen ? <ChevronUp className="h-4 w-4" /> : <ChevronDown className="h-4 w-4" />}
              </Button>
            </div>
            {isOpen && (
              <div className="border-t border-border/60">
                {visibleFields.map(fieldKey => renderFieldRow(fieldKey))}
              </div>
            )}
          </div>
        )
      })}
    </div>
  )
}<|MERGE_RESOLUTION|>--- conflicted
+++ resolved
@@ -3,11 +3,7 @@
 import React, { memo, useState, useRef, useEffect, useMemo, useCallback } from "react"
 import { Handle, Position, type NodeProps, useUpdateNodeInternals, useReactFlow } from "@xyflow/react"
 import { ALL_NODE_COMPONENTS } from "@/lib/workflows/nodes"
-<<<<<<< HEAD
-import { Trash2, TestTube, Plus, Edit2, Layers, Unplug, Sparkles, ChevronDown, ChevronUp, Loader2, CheckCircle2, AlertTriangle, Info, GitFork, ArrowRight, PlusCircle, AlertCircle, MoreVertical, Play, Snowflake, StopCircle, GripVertical } from "lucide-react"
-=======
 import { Trash2, TestTube, Plus, Edit2, Layers, Unplug, ChevronDown, ChevronUp, Loader2, CheckCircle2, AlertTriangle, Info, GitFork, ArrowRight, PlusCircle, AlertCircle, MoreVertical, Play, Snowflake, GripVertical, Database } from "lucide-react"
->>>>>>> cbd61175
 import { Button } from "@/components/ui/button"
 import { Badge } from "@/components/ui/badge"
 import { Tooltip, TooltipContent, TooltipProvider, TooltipTrigger } from "@/components/ui/tooltip"
@@ -30,7 +26,7 @@
 import type { NodeComponent } from '@/lib/workflows/nodes/types'
 import { FieldVisibilityEngine } from '@/lib/workflows/fields/visibility'
 
-export type NodeState = 'skeleton' | 'ready' | 'running' | 'passed' | 'failed'
+export type NodeState = 'skeleton' | 'ready' | 'running' | 'passed' | 'failed' | 'paused'
 
 const AI_STATUS_HIDE_BADGE_STATES = new Set([
   'preparing',
@@ -74,7 +70,6 @@
   onTestNode?: (nodeId: string) => void
   onTestFlowFromHere?: (nodeId: string) => void
   onFreeze?: (nodeId: string) => void
-  onStop?: (nodeId: string) => void
   onStartReorder?: (nodeId: string, event: React.PointerEvent) => void
   isReorderable?: boolean
   isBeingReordered?: boolean
@@ -97,6 +92,8 @@
   aiTestSummary?: string | null
   autoExpand?: boolean
   aiFallbackFields?: string[]
+  hasCachedOutput?: boolean // Indicates this node has cached output from a previous test run
+  cachedOutputTimestamp?: string // When the cached output was created
   aiProgressConfig?: {
     key: string
     value: any
@@ -118,6 +115,7 @@
   reorderDragOffset?: number
   previewOffset?: number
   isBeingReordered?: boolean
+  isFlowTesting?: boolean // Disable interactions during flow testing
   shouldSuppressConfigureClick?: () => boolean
 }
 
@@ -144,7 +142,7 @@
   return acc
 }, {})
 
-const INTERNAL_PROVIDER_IDS = new Set(['logic', 'core', 'manual', 'schedule', 'webhook', 'ai', 'utility'])
+const INTERNAL_PROVIDER_IDS = new Set(['logic', 'core', 'manual', 'schedule', 'ai', 'utility', 'openai', 'anthropic', 'google'])
 const DEFAULT_PATH_COLORS = ['#2563EB', '#EA580C', '#059669', '#9333EA', '#BE123C', '#14B8A6']
 const ELSE_HANDLE_COLOR = '#64748B'
 
@@ -211,12 +209,13 @@
   const nodeState = nodeData.state || 'ready'
   const isSkeletonState = nodeState === 'skeleton'
   const visualNodeState = useMemo<NodeState>(() => {
-    if (nodeState === 'running' || nodeState === 'passed' || nodeState === 'failed') {
+    if (nodeState === 'running' || nodeState === 'passed' || nodeState === 'failed' || nodeState === 'paused') {
       return nodeState
     }
     if (nodeData.executionStatus === 'running' || nodeData.isActiveExecution) return 'running'
     if (nodeData.executionStatus === 'completed' || nodeData.executionStatus === 'success') return 'passed'
     if (nodeData.executionStatus === 'error') return 'failed'
+    if (nodeData.executionStatus === 'paused') return 'paused'
     return nodeState
   }, [nodeData.executionStatus, nodeData.isActiveExecution, nodeState])
 
@@ -241,6 +240,12 @@
           background: 'linear-gradient(180deg, rgba(254, 242, 242, 0.95), rgba(254, 226, 226, 0.95))',
           borderColor: 'rgba(248, 113, 113, 0.4)',
           boxShadow: '0 4px 12px rgba(248, 113, 113, 0.16)',
+        }
+      case 'paused':
+        return {
+          background: 'linear-gradient(180deg, rgba(254, 243, 199, 0.95), rgba(253, 230, 138, 0.95))',
+          borderColor: 'rgba(245, 158, 11, 0.4)',
+          boxShadow: '0 4px 12px rgba(245, 158, 11, 0.16)',
         }
       default:
         return baseStyle
@@ -281,7 +286,6 @@
     onTestNode,
     onTestFlowFromHere,
     onFreeze,
-    onStop,
     hasAddButton,
     onStartReorder,
     isReorderable,
@@ -586,8 +590,8 @@
       return ""
     }
 
-    // If nodeState is handling the styling (running/passed/failed), don't add conflicting styles
-    if (visualNodeState === 'running' || visualNodeState === 'passed' || visualNodeState === 'failed') {
+    // If nodeState is handling the styling (running/passed/failed/paused), don't add conflicting styles
+    if (visualNodeState === 'running' || visualNodeState === 'passed' || visualNodeState === 'failed' || visualNodeState === 'paused') {
       return ""
     }
 
@@ -612,7 +616,22 @@
   }
   
   // Get execution status indicator for corner
-  const getExecutionStatusIndicator = () => null
+  const getExecutionStatusIndicator = () => {
+    if (visualNodeState !== 'running') {
+      return null
+    }
+
+    return (
+      <div className="absolute top-2 right-9 z-30 pointer-events-none noDrag noPan">
+        <div
+          className="flex h-7 w-7 items-center justify-center rounded-full border border-blue-200/70 bg-white/95 shadow-sm dark:border-blue-500/40 dark:bg-slate-900/90"
+          aria-hidden="true"
+        >
+          <Loader2 className="h-3.5 w-3.5 text-blue-600 animate-spin dark:text-blue-400" />
+        </div>
+      </div>
+    )
+  }
 
   // Get error label for top-left corner
   const getErrorLabel = () => {
@@ -667,8 +686,14 @@
       nodeId: id,
       type,
       hasOnConfigure: !!onConfigure,
-      nodeHasConfiguration: nodeHasConfiguration()
+      nodeHasConfiguration: nodeHasConfiguration(),
+      isFlowTesting: data.isFlowTesting
     })
+
+    // Disable click interactions during flow testing
+    if (data.isFlowTesting) {
+      return
+    }
 
     if (data.shouldSuppressConfigureClick?.()) {
       return
@@ -888,6 +913,128 @@
 
     return `Required fields: ${fieldsToShow.map(getFieldLabel).join(', ')}`
   }, [isIntegrationDisconnected, hasValidationIssues, validationState])
+
+  const nodeRanSuccessfully = executionStatus === 'completed' && !error
+
+  const showCompleteStatusBadge =
+    !nodeRanSuccessfully &&
+    !error &&
+    !isIntegrationDisconnected &&
+    !hasValidationIssues &&
+    !needsSetup
+
+  const showIncompleteStatusBadge =
+    !nodeRanSuccessfully &&
+    !error &&
+    !isIntegrationDisconnected &&
+    (hasValidationIssues || needsSetup)
+
+  const statusBadgeBase = "inline-flex items-center justify-center rounded-full border shadow-sm w-6 h-6"
+
+  const executionSuccessBadge = useMemo(() => {
+    if (!nodeRanSuccessfully) return null
+
+    return (
+      <TooltipProvider>
+        <Tooltip>
+          <TooltipTrigger asChild>
+            <span className={`${statusBadgeBase} border-emerald-300 bg-emerald-50 text-emerald-700`}>
+              <CheckCircle2 className="w-3.5 h-3.5" />
+            </span>
+          </TooltipTrigger>
+          <TooltipContent side="top" align="end">
+            Last run completed successfully.
+          </TooltipContent>
+        </Tooltip>
+      </TooltipProvider>
+    )
+  }, [nodeRanSuccessfully])
+
+  const completionStatusBadge = useMemo(() => {
+    if (!showCompleteStatusBadge) return null
+
+    return (
+      <TooltipProvider>
+        <Tooltip>
+          <TooltipTrigger asChild>
+            <span className={`${statusBadgeBase} border-foreground/20 bg-background text-foreground`}>
+              <CheckCircle2 className="w-3.5 h-3.5" />
+            </span>
+          </TooltipTrigger>
+          <TooltipContent side="top" align="end">
+            This node is fully configured.
+          </TooltipContent>
+        </Tooltip>
+      </TooltipProvider>
+    )
+  }, [showCompleteStatusBadge])
+
+  const incompleteStatusBadge = useMemo(() => {
+    if (!showIncompleteStatusBadge) return null
+
+    const reason =
+      validationMessage ||
+      (needsSetup ? 'Additional setup is required for this node.' : 'Missing required information.')
+
+    return (
+      <TooltipProvider>
+        <Tooltip>
+          <TooltipTrigger asChild>
+            <span className={`${statusBadgeBase} border-amber-200 bg-amber-50 text-amber-700`}>
+              <AlertCircle className="w-3.5 h-3.5" />
+            </span>
+          </TooltipTrigger>
+          <TooltipContent side="top" align="end" className="max-w-[240px] whitespace-pre-wrap text-xs">
+            {reason}
+          </TooltipContent>
+        </Tooltip>
+      </TooltipProvider>
+    )
+  }, [showIncompleteStatusBadge, validationMessage, needsSetup])
+
+  // Cached output badge - shows when node has cached data from a previous test run
+  const cachedOutputBadge = useMemo(() => {
+    // Only show if we have cached output and no current execution status
+    if (!nodeData.hasCachedOutput || nodeRanSuccessfully || error) return null
+
+    const timestamp = nodeData.cachedOutputTimestamp
+    const timeAgo = timestamp ? (() => {
+      try {
+        const date = new Date(timestamp)
+        const now = new Date()
+        const diffMs = now.getTime() - date.getTime()
+        const diffMins = Math.floor(diffMs / 60000)
+        if (diffMins < 1) return 'just now'
+        if (diffMins < 60) return `${diffMins}m ago`
+        const diffHours = Math.floor(diffMins / 60)
+        if (diffHours < 24) return `${diffHours}h ago`
+        const diffDays = Math.floor(diffHours / 24)
+        return `${diffDays}d ago`
+      } catch {
+        return ''
+      }
+    })() : ''
+
+    return (
+      <TooltipProvider>
+        <Tooltip>
+          <TooltipTrigger asChild>
+            <span className={`${statusBadgeBase} border-blue-200 bg-blue-50 dark:bg-blue-950/50 dark:border-blue-800 text-blue-600 dark:text-blue-400`}>
+              <Database className="w-3.5 h-3.5" />
+            </span>
+          </TooltipTrigger>
+          <TooltipContent side="top" align="end" className="max-w-[240px] text-xs">
+            <div className="space-y-1">
+              <p className="font-medium">Cached results available</p>
+              <p className="text-muted-foreground">
+                This node was tested {timeAgo}. Open the config to see results.
+              </p>
+            </div>
+          </TooltipContent>
+        </Tooltip>
+      </TooltipProvider>
+    )
+  }, [nodeData.hasCachedOutput, nodeData.cachedOutputTimestamp, nodeRanSuccessfully, error])
 
   const badgeVariantStyles: Record<string, string> = {
     success: 'border-green-500 text-green-600 bg-green-50',
@@ -1163,63 +1310,56 @@
 
   const statusIndicator = React.useMemo(() => {
     if (!aiStatus) return null
-
-    if (executionStatus === 'completed') {
-      return null
-    }
+    if (executionStatus === 'completed') return null
+
+    const loadingStatuses = new Set(['preparing', 'creating', 'configuring', 'configured', 'testing', 'retesting', 'fixing', 'testing_successful'])
+    const baseClasses = "inline-flex items-center justify-center w-6 h-6 rounded-full border shadow-sm"
 
     if (aiStatus === 'error') {
       return (
-        <div className="inline-flex items-center gap-1 rounded-full px-2 py-0.5 text-xs font-medium bg-red-100 text-red-700 border border-red-200">
-          <AlertTriangle className="w-3 h-3" />
-          <span>Needs Attention</span>
-        </div>
+        <TooltipProvider>
+          <Tooltip>
+            <TooltipTrigger asChild>
+              <span className={`${baseClasses} border-amber-300 bg-amber-50 text-amber-700`}>
+                <AlertTriangle className="w-3.5 h-3.5" />
+              </span>
+            </TooltipTrigger>
+            <TooltipContent side="top" align="end">
+              Node encountered an error while running.
+            </TooltipContent>
+          </Tooltip>
+        </TooltipProvider>
       )
     }
 
-    const activeStatuses = new Set(['preparing', 'creating', 'configuring', 'configured', 'testing', 'retesting', 'fixing', 'testing_successful'])
-    if (!activeStatuses.has(aiStatus)) {
+    if (!loadingStatuses.has(aiStatus)) {
       return null
     }
 
-    let statusText = 'Configuring'
-    let badgeClass = 'bg-sky-100 text-sky-700 border border-sky-200'
-    let showSpinner = false
-
-    switch (aiStatus) {
-      case 'testing':
-      case 'retesting':
-        statusText = 'Testing'
-        badgeClass = 'bg-amber-100 text-amber-700 border border-amber-200'
-        showSpinner = true
-        break
-      case 'fixing':
-        statusText = 'Fixing'
-        badgeClass = 'bg-orange-100 text-orange-700 border border-orange-200'
-        showSpinner = true
-        break
-      case 'testing_successful':
-        statusText = 'Testing is Successful'
-        badgeClass = 'bg-emerald-100 text-emerald-700 border border-emerald-200'
-        break
-      case 'preparing':
-      case 'creating':
-      case 'configuring':
-      case 'configured':
-      default:
-        statusText = 'Configuring'
-        badgeClass = 'bg-sky-100 text-sky-700 border border-sky-200'
-        showSpinner = true
-        break
-    }
+    const tooltipText =
+      aiStatus === 'testing' || aiStatus === 'retesting'
+        ? 'Node is currently testing.'
+        : aiStatus === 'fixing'
+        ? 'Node is auto-resolving issues.'
+        : 'Node is being configured.'
 
     return (
-      <div className={`inline-flex items-center gap-1 rounded-full px-2 py-0.5 text-xs font-medium ${badgeClass}`}>
-        {showSpinner && <Loader2 className="w-3 h-3 animate-spin" />}
-        <span>{statusText}</span>
-      </div>
+      <TooltipProvider>
+        <Tooltip>
+          <TooltipTrigger asChild>
+            <span className={`${baseClasses} border-sky-200 bg-sky-50 text-sky-700`}>
+              <Loader2 className="w-3.5 h-3.5 animate-spin" />
+            </span>
+          </TooltipTrigger>
+          <TooltipContent side="top" align="end">
+            {tooltipText}
+          </TooltipContent>
+        </Tooltip>
+      </TooltipProvider>
     )
-  }, [aiStatus])
+  }, [aiStatus, executionStatus])
+
+  const activeStatusBadge = statusIndicator ?? executionSuccessBadge ?? cachedOutputBadge ?? completionStatusBadge ?? incompleteStatusBadge
 
   useEffect(() => {
     if (typeof updateNodeInternals === 'function') {
@@ -1407,11 +1547,12 @@
         selectedNodeIds={selectedNodeIds}
         onTestNode={onTestNode}
         onTestFlowFromHere={onTestFlowFromHere}
+        onRename={() => handleStartEditTitle()}
         onFreeze={onFreeze}
-        onStop={onStop}
         onDelete={onDelete}
         onDeleteSelected={onDeleteSelected}
         hasRequiredFieldsMissing={hasRequiredFieldsMissing}
+        disabled={data.isFlowTesting}
       >
         <div
           className="relative w-[360px] bg-slate-50/80 rounded-lg shadow-sm border-2 border-slate-200 group transition-all duration-200 overflow-hidden"
@@ -1522,11 +1663,12 @@
       selectedNodeIds={selectedNodeIds}
       onTestNode={onTestNode}
       onTestFlowFromHere={onTestFlowFromHere}
+      onRename={() => handleStartEditTitle()}
       onFreeze={onFreeze}
-      onStop={onStop}
       onDelete={onDelete}
       onDeleteSelected={onDeleteSelected}
       hasRequiredFieldsMissing={hasRequiredFieldsMissing}
+      disabled={data.isFlowTesting}
     >
       {/* Wrapper div to contain both node and plus button */}
       <div className="relative" style={{ width: '360px' }}>
@@ -1536,7 +1678,8 @@
           } ${getExecutionStatusStyle()} ${
             visualNodeState === 'running' ? 'node-running' :
             visualNodeState === 'passed' ? 'node-passed' :
-            visualNodeState === 'failed' ? 'node-failed' : ''
+            visualNodeState === 'failed' ? 'node-failed' :
+            visualNodeState === 'paused' ? 'node-paused' : ''
           } ${isBeingReordered ? 'ring-2 ring-primary/50' : ''}`}
           data-testid={`node-${id}`}
           onClick={handleClick}
@@ -1581,18 +1724,20 @@
               <GripVertical className="w-3 h-3" />
             </button>
           )}
-      {/* Three-dots menu - Always visible in top-right corner */}
-      <DropdownMenu>
-        <DropdownMenuTrigger asChild>
-          <button
-            className="absolute top-2 right-2 p-1 rounded hover:bg-gray-100 dark:hover:bg-gray-800 transition-colors noDrag noPan z-20"
-            onClick={(e) => e.stopPropagation()}
-            aria-label="Node menu"
-          >
-            <MoreVertical className="w-4 h-4 text-gray-600 dark:text-gray-400" />
-          </button>
-        </DropdownMenuTrigger>
-        <DropdownMenuContent className="w-56" align="end">
+      {/* Three-dots menu with badge slot */}
+      <div className="absolute top-2 right-2 flex items-center gap-1 z-30">
+        {activeStatusBadge}
+        <DropdownMenu>
+          <DropdownMenuTrigger asChild>
+            <button
+              className="p-1 rounded hover:bg-gray-100 dark:hover:bg-gray-800 transition-colors noDrag noPan"
+              onClick={(e) => e.stopPropagation()}
+              aria-label="Node menu"
+            >
+              <MoreVertical className="w-4 h-4 text-gray-600 dark:text-gray-400" />
+            </button>
+          </DropdownMenuTrigger>
+          <DropdownMenuContent className="w-56" align="end">
           {selectedNodeIds && selectedNodeIds.length > 1 && selectedNodeIds.includes(id) ? (
             <DropdownMenuItem
               onClick={(e) => {
@@ -1634,6 +1779,16 @@
               <DropdownMenuItem
                 onClick={(e) => {
                   e.stopPropagation()
+                  handleStartEditTitle()
+                }}
+              >
+                <Edit2 className="w-4 h-4 mr-2" />
+                Rename
+              </DropdownMenuItem>
+              <DropdownMenuSeparator />
+              <DropdownMenuItem
+                onClick={(e) => {
+                  e.stopPropagation()
                   if (!hasRequiredFieldsMissing) {
                     onFreeze?.(id)
                   }
@@ -1642,18 +1797,6 @@
               >
                 <Snowflake className="w-4 h-4 mr-2" />
                 Freeze
-              </DropdownMenuItem>
-              <DropdownMenuItem
-                onClick={(e) => {
-                  e.stopPropagation()
-                  if (!hasRequiredFieldsMissing) {
-                    onStop?.(id)
-                  }
-                }}
-                disabled={hasRequiredFieldsMissing}
-              >
-                <StopCircle className="w-4 h-4 mr-2" />
-                Stop
               </DropdownMenuItem>
               <DropdownMenuSeparator />
               <DropdownMenuItem
@@ -1669,7 +1812,8 @@
             </>
           )}
         </DropdownMenuContent>
-      </DropdownMenu>
+        </DropdownMenu>
+      </div>
 
       {/* Execution status indicator */}
       {getExecutionStatusIndicator()}
@@ -1680,6 +1824,7 @@
           <p className="text-sm text-destructive font-medium">{error}</p>
         </div>
       )}
+      {/* DISABLED: Incomplete banner - commented out per user request
       {!error && !isIntegrationDisconnected && hasValidationIssues && (
         <div className="bg-red-50 border-b border-red-100 px-4 py-3 rounded-t-lg">
           <div className="flex items-start gap-2">
@@ -1692,6 +1837,7 @@
           </div>
         </div>
       )}
+      */}
 
       {/* Execution result message (success, warning, or info from action) */}
       {resultMessage && executionStatus === 'completed' && (
@@ -1820,12 +1966,17 @@
               ) : (
                 <div className="flex flex-col gap-1">
                   <div className="flex items-center gap-1.5">
-                    <h3 className="text-lg font-semibold text-foreground whitespace-nowrap overflow-hidden text-ellipsis flex-1">
+                    <h3
+                      className="text-lg font-semibold text-foreground whitespace-nowrap overflow-hidden text-ellipsis flex-1 cursor-text"
+                      onDoubleClick={(e) => {
+                        e.stopPropagation()
+                        handleStartEditTitle()
+                      }}
+                      title="Double-click to rename"
+                    >
                       {title || (component && component.title) || 'Unnamed Action'}
                     </h3>
-                    {/* Show either the status indicator OR the badge, not both */}
-                    {statusIndicator}
-                    {!statusIndicator && idleStatus && (
+                    {!activeStatusBadge && idleStatus && (
                       idleStatus.tone === 'success' ? (
                         <span className="inline-flex items-center gap-1 text-xs font-medium text-emerald-600">
                           <CheckCircle2 className="w-3 h-3" />
@@ -1837,7 +1988,7 @@
                         </span>
                       )
                     )}
-                    {!statusIndicator && !idleStatus && !isAIActive && badgeLabel && !error && !hasValidationIssues && (
+                    {!activeStatusBadge && !idleStatus && !isAIActive && badgeLabel && !error && !hasValidationIssues && (
                       <span className={`inline-flex items-center rounded-full text-[10px] font-semibold uppercase tracking-wide px-2 py-0.5 flex-shrink-0 ${badgeClasses}`}>
                         {badgeLabel}
                       </span>
