"use client"
// FORCE REBUILD NOW
import React, { useState, useEffect, useCallback, useRef } from 'react';
import { Settings } from 'lucide-react';
import { useSearchParams } from 'next/navigation';
import { useDynamicOptions } from './hooks/useDynamicOptions';
import { useFieldChangeHandler } from './hooks/useFieldChangeHandler';
import { useIntegrationStore } from '@/stores/integrationStore';
import { useWorkflowStore } from '@/stores/workflowStore';
import { ConfigurationLoadingScreen } from '@/components/ui/loading-screen';
import { useFieldValidation } from './hooks/useFieldValidation';
// import { saveNodeConfig } from '@/lib/workflows/configPersistence'; // Removed - was causing slow saves

// Provider-specific components
import { DiscordConfiguration } from './providers/DiscordConfiguration';
import { AskHumanConfiguration } from './providers/AskHumanConfiguration';
import { AIMessageConfiguration } from './providers/AIMessageConfiguration';
import { AirtableConfiguration } from './providers/AirtableConfiguration';
import { GoogleSheetsConfiguration } from './providers/GoogleSheetsConfiguration';
import { MicrosoftExcelConfiguration } from './providers/MicrosoftExcelConfiguration';
import { TwitterConfiguration } from './providers/TwitterConfiguration';
import { GmailConfiguration } from './providers/GmailConfiguration';
import { SlackConfiguration } from './providers/SlackConfiguration';
import { NotionConfiguration } from './providers/NotionConfiguration';
import { TrelloConfiguration } from './providers/TrelloConfiguration';
import { HubSpotConfiguration } from './providers/HubSpotConfiguration';
import { StripeConfiguration } from './providers/StripeConfiguration';
import { TeamsConfiguration } from './providers/TeamsConfiguration';
import { OutlookConfiguration } from './providers/OutlookConfiguration';
import { OneDriveConfiguration } from './providers/OneDriveConfiguration';
import { OneNoteConfiguration } from './providers/OneNoteConfiguration';
import { GoogleCalendarConfiguration } from './providers/GoogleCalendarConfiguration';
import { GoogleDriveConfiguration } from './providers/GoogleDriveConfiguration';
import { GoogleDocsConfiguration } from './providers/GoogleDocsConfiguration';
import { FacebookConfiguration } from './providers/FacebookConfiguration';
import { LinkedInConfiguration } from './providers/LinkedInConfiguration';
import { InstagramConfiguration } from './providers/InstagramConfiguration';
import { ShopifyConfiguration } from './providers/ShopifyConfiguration';
import { DropboxConfiguration } from './providers/DropboxConfiguration';
import { YouTubeConfiguration } from './providers/YouTubeConfiguration';
import { YouTubeStudioConfiguration } from './providers/YouTubeStudioConfiguration';
import { AIActionConfiguration } from './providers/AIActionConfiguration';
import { normalizeAllVariablesInObject } from '@/lib/workflows/variableReferences';
import { BoxConfiguration } from './providers/BoxConfiguration';
import { GitHubConfiguration } from './providers/GitHubConfiguration';
import { PayPalConfiguration } from './providers/PayPalConfiguration';
import { GenericConfiguration } from './providers/GenericConfiguration';
import { ScheduleConfiguration } from './providers/ScheduleConfiguration';
import { IfThenConfiguration } from './providers/IfThenConfiguration';
import { RouterConfiguration } from './providers/logic/RouterConfiguration';
import { LoopConfiguration } from './providers/logic/LoopConfiguration';
import { HttpRequestConfiguration } from './providers/logic/HttpRequestConfiguration';
import { WebhookConfiguration } from './providers/WebhookConfiguration';

// Utility nodes
import { TransformerConfiguration } from './providers/utility/TransformerConfiguration';
import { ParseFileConfiguration } from './providers/utility/ParseFileConfiguration';
import { ExtractWebsiteDataConfiguration } from './providers/utility/ExtractWebsiteDataConfiguration';
import { ConditionalTriggerConfiguration } from './providers/utility/ConditionalTriggerConfiguration';
import { GoogleSearchConfiguration } from './providers/utility/GoogleSearchConfiguration';
import { TavilySearchConfiguration } from './providers/utility/TavilySearchConfiguration';

import { logger } from '@/lib/utils/logger'
import { collectFieldLabelsFromCache, loadLabelsIntoCache } from '@/lib/workflows/configuration/collect-labels'
import { isNodeTypeConnectionExempt, isProviderConnectionExempt } from './utils/connectionExemptions'
import { ServiceConnectionSelector } from './ServiceConnectionSelector'

interface ConfigurationFormProps {
  nodeInfo: any;
  initialData?: Record<string, any>;
  onSave: (data: Record<string, any>) => void;
  onCancel: () => void;
  onBack?: () => void;
  isEditMode?: boolean;
  workflowData?: any;
  currentNodeId?: string;
  onLoadingChange?: (isLoading: boolean) => void;
  getFormValues?: () => Record<string, any>;
  integrationName?: string;
  isConnectedToAIAgent?: boolean;
  isTemplateEditing?: boolean;
  templateDefaults?: Record<string, any>;
  isReopen?: boolean;
}

function ConfigurationForm({
  nodeInfo,
  initialData = {},
  onSave,
  onCancel,
  onBack,
  isEditMode = false,
  workflowData,
  currentNodeId,
  onLoadingChange,
  getFormValues,
  integrationName: integrationNameProp,
  isConnectedToAIAgent,
  isTemplateEditing = false,
  templateDefaults,
  isReopen = false,
}: ConfigurationFormProps) {
  // FIRST: All hooks must be called before any conditional returns

  // Track fields that have been manually cleared by provider-specific handlers
  // This prevents the initialization logic from restoring old values after they've been cleared
  const clearedFieldsRef = useRef<Set<string>>(new Set());

  // Get workflow ID from URL params
  const searchParams = useSearchParams()
  const workflowId = searchParams.get('id')

  // Common state and hooks
  const [values, setValues] = useState<Record<string, any>>(() => {
    // Extract real config values, excluding the reserved keys and metadata
    const { __dynamicOptions, __validationState, ...allValues } = initialData || {};

    // Filter out label keys (_label_*) and cached data (_cached_*)
    // These are metadata for instant display, not actual field values
    const configValues: Record<string, any> = {};
    for (const [key, value] of Object.entries(allValues)) {
      if (!key.startsWith('_label_') && !key.startsWith('_cached_')) {
        configValues[key] = value;
      }
    }

    logger.debug('🔄 [ConfigForm] Initializing values with initialData:', {
      nodeType: nodeInfo?.type,
      providerId: nodeInfo?.providerId,
      currentNodeId,
      initialData: configValues,
      hasAllFieldsAI: !!configValues?._allFieldsAI,
      allFieldsAIValue: configValues?._allFieldsAI,
      hasGuildId: !!configValues?.guildId,
      hasChannelId: !!initialData?.channelId,
      hasMessage: !!initialData?.message
    });
    return configValues || {};
  });
  const [errors, setErrors] = useState<Record<string, string>>({});
  const [isLoading, setIsLoading] = useState(false);
  const [isInitialLoading, setIsInitialLoading] = useState(true);
  // Initialize AI fields based on initial data containing AI placeholders or _allFieldsAI flag
  const [aiFields, setAiFields] = useState<Record<string, boolean>>(() => {
    const fields: Record<string, boolean> = {};
    if (initialData) {
      // Check if _allFieldsAI flag is set (for AI-generated workflows)
      if (initialData._allFieldsAI === true) {
        // Set all fields to AI mode by default (will be populated when fields are known)
        fields._allFieldsAI = true;
      } else {
        // Check individual fields for AI placeholders
        Object.entries(initialData).forEach(([key, value]) => {
          if (typeof value === 'string' && value.startsWith('{{AI_FIELD:')) {
            fields[key] = true;
          }
        });
      }
    }
    return fields;
  });
  const [loadingFields, setLoadingFields] = useState<Set<string>>(new Set());
  
  // Provider-specific state
  const [selectedRecord, setSelectedRecord] = useState<any>(null);
  const [previewData, setPreviewData] = useState<any[]>([]);
  const [showPreviewData, setShowPreviewData] = useState(false);
  const [tableSearchQuery, setTableSearchQuery] = useState('');
  const [googleSheetsSortField, setGoogleSheetsSortField] = useState<string | null>(null);
  const [googleSheetsSortDirection, setGoogleSheetsSortDirection] = useState<'asc' | 'desc'>('asc');
  const [googleSheetsSelectedRows, setGoogleSheetsSelectedRows] = useState<Set<string>>(new Set());
  const [airtableRecords, setAirtableRecords] = useState<any[]>([]);
  const [airtableTableSchema, setAirtableTableSchema] = useState<any>(null);

  const { validateRequiredFields, getMissingRequiredFields, getAllRequiredFields } = useFieldValidation({ nodeInfo, values });
<<<<<<< HEAD

  const { getIntegrationByProvider, connectIntegration, fetchIntegrations } = useIntegrationStore();
  // Subscribe to integrations to trigger re-render when they change (important for shared auth like Excel/OneDrive)
  const integrations = useIntegrationStore(state => state.integrations);
=======
  
  const { getIntegrationByProvider, getAllIntegrationsByProvider, getIntegrationById, hasMultipleAccounts, connectIntegration, fetchIntegrations, deleteIntegration, reconnectIntegration } = useIntegrationStore();
>>>>>>> 5d8f1acd
  const { currentWorkflow, updateNode } = useWorkflowStore();

  // Extract provider and node type (safe even if nodeInfo is null)
  const provider = nodeInfo?.providerId;
  const nodeType = nodeInfo?.type;

  // Determine whether this node/provider should bypass connection requirements
  const providerToCheck = provider;
  const skipConnectionCheck =
    isNodeTypeConnectionExempt(nodeType) ||
    isProviderConnectionExempt(providerToCheck);

  // Only look up integrations when we truly require them
  // Use useMemo to ensure this recalculates when integrations change
  const integration = React.useMemo(() => {
    if (skipConnectionCheck || !providerToCheck) return null;
    return getIntegrationByProvider(providerToCheck);
  }, [skipConnectionCheck, providerToCheck, getIntegrationByProvider, integrations]);

  // NEW: Multi-account support - get all accounts for this provider
  const allIntegrations = !skipConnectionCheck && providerToCheck
    ? getAllIntegrationsByProvider(providerToCheck)
    : [];
  const connectedIntegrations = allIntegrations.filter(i => i.status === 'connected');
  const showAccountSelector = connectedIntegrations.length > 1;

  // State for selected integration when multiple accounts exist
  // Initialize from saved node config or use first account
  const [selectedIntegrationId, setSelectedIntegrationId] = useState<string | undefined>(() => {
    // Check if node config has a saved integration_id
    const savedIntegrationId = initialData?.integration_id || values?.integration_id;
    if (savedIntegrationId) return savedIntegrationId;
    // Default to first connected integration
    return connectedIntegrations[0]?.id;
  });

  // Get the selected integration object
  const selectedIntegration = selectedIntegrationId
    ? getIntegrationById(selectedIntegrationId) || integration
    : integration;

  // Handle account selection change
  const handleSelectAccount = useCallback((integrationId: string) => {
    setSelectedIntegrationId(integrationId);
    // Save to form values so it persists with node config
    setValues(prev => ({
      ...prev,
      integration_id: integrationId
    }));
    logger.debug('[ConfigForm] Selected account changed:', { integrationId });
  }, []);

  // Helper function to check if status means connected
  const isConnectedStatus = (status?: string) => {
    if (!status) return false;
    const normalizedStatus = status.toLowerCase();
    return normalizedStatus === 'connected' ||
           normalizedStatus === 'authorized' ||
           normalizedStatus === 'active' ||
           normalizedStatus === 'valid';
  };

  const needsConnection =
    !skipConnectionCheck &&
    (
      !integration ||
      !isConnectedStatus(integration?.status)
    );
  const integrationName = integrationNameProp || nodeInfo?.label?.split(' ')[0] || provider;

  // Don't use saved dynamic options - always fetch fresh from Airtable
  const savedDynamicOptions = undefined;

  // Load saved labels from config into localStorage cache for instant display
  // This enables the "Zapier experience" where fields show saved values immediately
  // IMPORTANT: Run synchronously on initialization so labels are available before first render
  React.useMemo(() => {
    if (nodeInfo?.providerId && nodeInfo?.type && initialData) {
      // Load labels from saved config into localStorage SYNCHRONOUSLY
      loadLabelsIntoCache(nodeInfo.providerId, nodeInfo.type, initialData);

      logger.debug('[ConfigForm] Loaded saved labels into cache:', {
        providerId: nodeInfo.providerId,
        nodeType: nodeInfo.type,
        hasLabels: Object.keys(initialData).some(k => k.startsWith('_label_'))
      });
    }
  }, [nodeInfo?.providerId, nodeInfo?.type, initialData]);

  // Ensure Google providers and Microsoft Excel appear connected by fetching integrations if store hasn't resolved yet
  const hasRequestedIntegrationsRef = useRef(false);
  useEffect(() => {
    if (!provider) return;
    const isGoogleProvider = provider === 'google-sheets' || provider === 'google_drive' || provider === 'google-drive' || provider === 'google-docs' || provider === 'google_calendar' || provider === 'google-calendar' || provider === 'google' || provider === 'gmail';
    const isMicrosoftExcel = provider === 'microsoft-excel';
    if ((isGoogleProvider || isMicrosoftExcel) && !integration && !hasRequestedIntegrationsRef.current) {
      hasRequestedIntegrationsRef.current = true;
      // Non-forced fetch to avoid wiping cache mid-UI, just ensure the store has data
      try { fetchIntegrations(false); } catch {}
    }
  }, [provider, integration, fetchIntegrations]);


  // Dynamic options hook
  const {
    dynamicOptions,
    loading: loadingDynamic,
    isInitialLoading: isLoadingDynamicOptions,
    loadOptions,
    loadOptionsParallel,
    resetOptions
  } = useDynamicOptions({
    nodeType: nodeInfo?.type,
    // For HITL nodes, use 'discord' as providerId even though the node itself has no providerId
    // This allows the node to appear in Core while still loading Discord data
    providerId: nodeInfo?.type === 'hitl_conversation' ? 'discord' : (nodeInfo?.providerId || provider),
    workflowId,
    onOptionsUpdated: useCallback((updatedOptions: Record<string, any>) => {
      // Update the form values with the latest dynamic options
      // This ensures they persist between modal opens
      logger.debug('📝 [ConfigForm] Dynamic options updated, saving to form values:', Object.keys(updatedOptions));
      setValues(prev => ({
        ...prev,
        __dynamicOptions: updatedOptions
      }));
    }, []),
    onLoadingChange: (fieldName: string, isLoading: boolean) => {
      logger.debug(`🔧 [ConfigForm] onLoadingChange called:`, { fieldName, isLoading });

      setLoadingFields(prev => {
        const newSet = new Set(prev);
        if (isLoading) {
          logger.debug(`➕ [ConfigForm] Adding ${fieldName} to loadingFields`);
          newSet.add(fieldName);

          // Set a timeout to clear loading state after 10 seconds to prevent infinite loading
          setTimeout(() => {
            logger.debug(`⏱️ [ConfigForm] Timeout reached for ${fieldName}, clearing loading state`);
            setLoadingFields(prevFields => {
              const updatedSet = new Set(prevFields);
              if (updatedSet.has(fieldName)) {
                logger.debug(`🧹 [ConfigForm] Force clearing ${fieldName} from loadingFields due to timeout`);
                updatedSet.delete(fieldName);
              }
              return updatedSet;
            });
          }, 10000);
        } else {
          logger.debug(`➖ [ConfigForm] Removing ${fieldName} from loadingFields`);
          newSet.delete(fieldName);
        }
        logger.debug(`📊 [ConfigForm] LoadingFields after update:`, Array.from(newSet));
        return newSet;
      });

      // Call the parent onLoadingChange if it exists
      if (onLoadingChange) {
        // Need to check the new size after the state update
        setLoadingFields(prev => {
          onLoadingChange(prev.size > 0);
          return prev;
        });
      }
    },
    getFormValues: () => values,
    initialOptions: savedDynamicOptions
  });

  // Base value setter (without provider logic)
  const setValueBase = useCallback((field: string, value: any) => {
    setValues(prev => ({
      ...prev,
      [field]: value
    }));

    // Clear error for this field
    setErrors(prev => {
      const newErrors = { ...prev };
      delete newErrors[field];
      return newErrors;
    });
  }, []);

  // Ref to track which fields have already loaded options to prevent infinite loops
  const loadedFieldsWithValues = useRef<Set<string>>(new Set());

  // Ref to track if we've auto-loaded fields to prevent duplicate loads within the same render cycle
  const hasAutoLoadedRef = useRef(false);

  // Reset hasAutoLoadedRef on mount to ensure fresh load each time modal opens
  useEffect(() => {
    if (hasAutoLoadedRef.current) {
      hasAutoLoadedRef.current = false;
    }
  }, [nodeInfo?.type, currentNodeId]);

  // Auto-load all dynamic dropdown fields when modal opens
  useEffect(() => {
    if (!nodeInfo?.configSchema) return;

    // Check if we've already loaded in this mount cycle
    if (hasAutoLoadedRef.current) {
      return;
    }

    // Mark as loaded for this mount cycle
    hasAutoLoadedRef.current = true;

    // Find all dynamic fields that don't depend on other fields (can be loaded immediately)
    const fieldsToLoad: Array<{ fieldName: string; dependsOn?: string; dependsOnValue?: any }> = [];

    nodeInfo.configSchema.forEach((field: any) => {
      // Only load dynamic fields
      if (!field.dynamic) return;

      // Skip fields that depend on other fields (they'll load when dependencies are met)
      if (field.dependsOn) {
        // Check if dependency value exists in initial data
        const dependencyValue = values[field.dependsOn] || initialData?.[field.dependsOn];
        if (dependencyValue) {
          fieldsToLoad.push({
            fieldName: field.name,
            dependsOn: field.dependsOn,
            dependsOnValue: dependencyValue
          });
        }
        return;
      }

      // Add independent fields
      fieldsToLoad.push({ fieldName: field.name });
    });

    // Load all fields in parallel for instant UX
    if (fieldsToLoad.length > 0) {
      loadOptionsParallel(fieldsToLoad);
    }
  }, [nodeInfo?.configSchema, loadOptionsParallel, values, initialData]);

  // Consolidated field change handler hook
  const { handleFieldChange } = useFieldChangeHandler({
    nodeInfo,
    values,
    setValue: setValueBase,
    loadOptions,
    setLoadingFields,
    resetOptions,
    dynamicOptions,
    discordState: undefined, // TODO: Add Discord state if needed
    setSelectedRecord,
    setPreviewData,
    setShowPreviewData,
    setTableSearchQuery,
    setGoogleSheetsSortField,
    setGoogleSheetsSortDirection,
    setGoogleSheetsSelectedRows,
    setAirtableRecords,
    setAirtableTableSchema,
    currentNodeId,
    selectedRecord,
    loadedFieldsWithValues, // Pass the tracking ref
    clearedFieldsRef // Pass ref to track manually cleared fields
  });

  // Use the consolidated handler as setValue (except for Discord which uses setValueBase directly)
  const setValue = handleFieldChange;

  // NOW we can do the conditional return (after all hooks)
  if (!nodeInfo) {
    logger.debug('⚠️ [ConfigForm] No nodeInfo provided');
    return (
      <div className="flex items-center justify-center h-32 text-slate-500">
        <div className="text-center">
          <Settings className="h-8 w-8 mx-auto mb-2 text-slate-400" />
          <p>No configuration available for this node.</p>
        </div>
      </div>
    );
  }

  logger.debug('🔍 [ConfigForm] Provider routing:', {
    provider,
    nodeType,
    hasConfigSchema: !!nodeInfo.configSchema,
    schemaLength: nodeInfo.configSchema?.length || 0
  });

  // Initialize values from initial data or defaults
  useEffect(() => {
    if (!nodeInfo?.configSchema) return;

    logger.debug('🔄 [ConfigForm] Initializing form values:', {
      nodeType: nodeInfo?.type,
      initialData,
      hasInitialData: !!initialData && Object.keys(initialData).length > 0,
      initialDataKeys: initialData ? Object.keys(initialData) : [],
      isConnectedToAIAgent
    });

    const initialValues: Record<string, any> = {};

    // Set initial data first
    if (initialData && Object.keys(initialData).length > 0) {
      // Check if _allFieldsAI is set (for AI-generated workflows)
      // OR if this node is connected to an AI Agent (auto-enable for AI chains)
      const allFieldsAI = initialData._allFieldsAI === true || (isConnectedToAIAgent && initialData._allFieldsAI !== false);

      Object.entries(initialData).forEach(([key, value]) => {
        if (value !== undefined) {
          // Check if this field was manually cleared by a provider handler
          if (clearedFieldsRef.current.has(key)) {
            logger.debug(`🚫 [ConfigForm] Skipping restore of ${key} because it was manually cleared by provider handler`);
            return;
          }

          // For Slack send message, clear AI placeholders from channel and asUser fields
          const isSlackSendMessage = nodeInfo?.type === 'slack_action_send_message';
          const isSlackSelectorField = isSlackSendMessage && (key === 'channel' || key === 'asUser');

          // For Notion create page, clear AI placeholders from database fields
          const isNotionCreatePage = nodeInfo?.type === 'notion_action_create_page';
          const isNotionDatabaseField = isNotionCreatePage && (key === 'database' || key === 'databaseId');

          const hasAIPlaceholder = typeof value === 'string' && value.startsWith('{{AI_FIELD:');

          if ((isSlackSelectorField || isNotionDatabaseField) && hasAIPlaceholder) {
            logger.debug(`🚫 [ConfigForm] Clearing AI placeholder from selector field: ${key}`);
            initialValues[key] = ''; // Clear the AI placeholder

            // Mark as manually cleared to prevent any restoration
            clearedFieldsRef.current.add(key);
            logger.debug(`🚫 [ConfigForm] Marked selector field as cleared: ${key}`);

            // Also ensure this field is not marked as an AI field
            if (aiFields[key]) {
              setAiFields(prev => {
                const newFields = { ...prev };
                delete newFields[key];
                return newFields;
              });
            }
            return;
          }

          // Always restore if not manually cleared
          initialValues[key] = value;
        }
      });

      // For Slack send message, ALWAYS mark channel and asUser as cleared to prevent AI mode
      // This must happen regardless of whether they have values in initialData
      if (nodeInfo?.type === 'slack_action_send_message') {
        clearedFieldsRef.current.add('channel');
        clearedFieldsRef.current.add('asUser');
        logger.debug('🚫 [ConfigForm] Pre-marked Slack selector fields as cleared to prevent AI mode');
      }

      // For Notion create page, ALWAYS mark database fields as cleared to prevent AI mode
      if (nodeInfo?.type === 'notion_action_create_page') {
        clearedFieldsRef.current.add('database');
        clearedFieldsRef.current.add('databaseId');
        logger.debug('🚫 [ConfigForm] Pre-marked Notion database fields as cleared to prevent AI mode');
      }

      // If connected to AI Agent and _allFieldsAI not explicitly set, add it
      if (isConnectedToAIAgent && initialData._allFieldsAI === undefined) {
        initialValues._allFieldsAI = true;
        logger.debug('🤖 [ConfigForm] Auto-enabling _allFieldsAI for AI Agent chain');
      }

      // If _allFieldsAI is set, initialize all fields with AI placeholders
      if (allFieldsAI) {
        // Fields that should NOT be set to AI mode (user needs to select these)
        const selectorFields = new Set([
          // Airtable selectors
          'baseId', 'tableName', 'viewName',
          // Google Sheets selectors
          'spreadsheetId', 'sheetName',
          // Microsoft Excel selectors
          'workbookId', 'worksheetName',
          // Discord selectors
          'guildId', 'channelId',
          // Slack selectors
          'channel', 'workspace', 'asUser',
          // Notion selectors
          'databaseId', 'pageId', 'database',
          // Trello selectors
          'boardId', 'listId',
          // HubSpot selectors
          'objectType',
          // Generic selectors
          'recordId', 'id'
        ]);

        nodeInfo.configSchema.forEach((field: any) => {
          // Explicit check for Slack send message fields
          const isSlackSendMessage = nodeInfo?.type === 'slack_action_send_message';
          const isSlackSelectorField = isSlackSendMessage && (field.name === 'channel' || field.name === 'asUser');

          // Explicit check for Notion create page fields
          const isNotionCreatePage = nodeInfo?.type === 'notion_action_create_page';
          const isNotionDatabaseField = isNotionCreatePage && (field.name === 'database' || field.name === 'databaseId');

          // Don't set AI placeholders for:
          // - selector fields
          // - manually cleared fields
          // - Slack selector fields
          // - Notion database fields
          // - non-editable fields
          if (
            !selectorFields.has(field.name) &&
            !clearedFieldsRef.current.has(field.name) &&
            !isSlackSelectorField &&
            !isNotionDatabaseField &&
            !field.computed &&
            !field.autoNumber &&
            !field.formula &&
            !field.readOnly
          ) {
            if (initialValues[field.name] === undefined || initialValues[field.name] === '') {
              initialValues[field.name] = `{{AI_FIELD:${field.name}}}`;
            }
          } else if (isSlackSelectorField) {
            logger.debug(`🚫 [ConfigForm] Skipping AI mode for Slack selector field: ${field.name}`);
          } else if (isNotionDatabaseField) {
            logger.debug(`🚫 [ConfigForm] Skipping AI mode for Notion database field: ${field.name}`);
          } else if (clearedFieldsRef.current.has(field.name)) {
            logger.debug(`🚫 [ConfigForm] Skipping AI mode for manually cleared field: ${field.name}`);
          }
        });
      }
    } else {
      // No initial data - if connected to AI Agent, auto-enable AI mode
      if (isConnectedToAIAgent) {
        initialValues._allFieldsAI = true;
        logger.debug('🤖 [ConfigForm] No initial data but connected to AI Agent - enabling _allFieldsAI');
      }

      // For Slack send message, ALWAYS mark channel and asUser as cleared to prevent AI mode
      if (nodeInfo?.type === 'slack_action_send_message') {
        clearedFieldsRef.current.add('channel');
        clearedFieldsRef.current.add('asUser');
        logger.debug('🚫 [ConfigForm] Pre-marked Slack selector fields as cleared (no initial data)');
      }

      // For Notion create page, ALWAYS mark database fields as cleared to prevent AI mode
      if (nodeInfo?.type === 'notion_action_create_page') {
        clearedFieldsRef.current.add('database');
        clearedFieldsRef.current.add('databaseId');
        logger.debug('🚫 [ConfigForm] Pre-marked Notion database fields as cleared (no initial data)');
      }
    }

    // Set defaults for missing fields (only if not using AI for all fields)
    if (!initialValues._allFieldsAI) {
      nodeInfo.configSchema.forEach((field: any) => {
        if (field.defaultValue !== undefined && initialValues[field.name] === undefined) {
          let defaultValue = field.defaultValue;

          // Process dynamic default values
          if (typeof defaultValue === 'string') {
            const now = new Date();

            // {{currentDate}} - Current date in YYYY-MM-DD format
            if (defaultValue === '{{currentDate}}') {
              const year = now.getFullYear();
              const month = String(now.getMonth() + 1).padStart(2, '0');
              const day = String(now.getDate()).padStart(2, '0');
              defaultValue = `${year}-${month}-${day}`;
            }

            // {{roundedCurrentTime}} - Current time rounded to nearest 15 minutes
            else if (defaultValue === '{{roundedCurrentTime}}') {
              const minutes = now.getMinutes();
              const roundedMinutes = Math.round(minutes / 15) * 15;
              const adjustedTime = new Date(now);
              adjustedTime.setMinutes(roundedMinutes);
              adjustedTime.setSeconds(0);

              const hours = String(adjustedTime.getHours()).padStart(2, '0');
              const mins = String(adjustedTime.getMinutes()).padStart(2, '0');
              defaultValue = `${hours}:${mins}`;
            }

            // {{roundedCurrentTimePlusOneHour}} - Current time rounded + 1 hour
            else if (defaultValue === '{{roundedCurrentTimePlusOneHour}}') {
              const minutes = now.getMinutes();
              const roundedMinutes = Math.round(minutes / 15) * 15;
              const adjustedTime = new Date(now);
              adjustedTime.setMinutes(roundedMinutes);
              adjustedTime.setSeconds(0);
              adjustedTime.setHours(adjustedTime.getHours() + 1);

              const hours = String(adjustedTime.getHours()).padStart(2, '0');
              const mins = String(adjustedTime.getMinutes()).padStart(2, '0');
              defaultValue = `${hours}:${mins}`;
            }
          }

          initialValues[field.name] = defaultValue;
        }
      });
    }

    const normalizedInitialValues = normalizeAllVariablesInObject(initialValues);
    logger.debug('🔄 [ConfigForm] Setting form values to:', normalizedInitialValues);
    logger.debug('🔍 [ConfigForm] _allFieldsAI in initialValues:', normalizedInitialValues._allFieldsAI);
    logger.debug('🔍 [ConfigForm] _allFieldsAI in initialData:', initialData?._allFieldsAI);
    logger.debug('🔍 [ConfigForm] isConnectedToAIAgent:', isConnectedToAIAgent);
    setValues(normalizedInitialValues);
    setIsInitialLoading(false);
  }, [nodeInfo, initialData, isConnectedToAIAgent]);

  // Sync aiFields state with values that contain AI placeholders
  useEffect(() => {
    // Fields that should NOT be set to AI mode (user needs to select these)
    // Updated: Added Slack selectors (channel, workspace, asUser)
    const selectorFields = new Set([
      // Airtable selectors
      'baseId', 'tableName', 'viewName',
      // Google Sheets selectors
      'spreadsheetId', 'sheetName',
      // Microsoft Excel selectors
      'workbookId', 'worksheetName',
      // Discord selectors
      'guildId', 'channelId',
      // Slack selectors
      'channel', 'workspace', 'asUser',
      // Notion selectors
      'databaseId', 'pageId', 'database',
      // Trello selectors
      'boardId', 'listId',
      // HubSpot selectors
      'objectType',
      // Generic selectors
      'recordId', 'id'
    ]);

    const newAiFields: Record<string, boolean> = {};

    // Check if _allFieldsAI flag is set OR if connected to AI Agent
    const shouldEnableAllAI = initialData?._allFieldsAI === true || values._allFieldsAI === true || isConnectedToAIAgent;

    if (shouldEnableAllAI) {
      newAiFields._allFieldsAI = true;
      // Mark all fields as AI fields EXCEPT selector fields and manually cleared fields
      if (nodeInfo?.configSchema) {
        nodeInfo.configSchema.forEach((field: any) => {
          // Explicit check for Slack send message fields
          const isSlackSendMessage = nodeInfo?.type === 'slack_action_send_message';
          const isSlackSelectorField = isSlackSendMessage && (field.name === 'channel' || field.name === 'asUser');

          // Explicit check for Notion create page fields
          const isNotionCreatePage = nodeInfo?.type === 'notion_action_create_page';
          const isNotionDatabaseField = isNotionCreatePage && (field.name === 'database' || field.name === 'databaseId');

          // Skip:
          // - selector fields
          // - manually cleared fields
          // - Slack selector fields
          // - Notion database fields
          // - computed fields
          // - read-only fields
          if (
            !selectorFields.has(field.name) &&
            !clearedFieldsRef.current.has(field.name) &&
            !isSlackSelectorField &&
            !isNotionDatabaseField &&
            !field.computed &&
            !field.autoNumber &&
            !field.formula &&
            !field.readOnly
          ) {
            newAiFields[field.name] = true;
          }
        });
      }
    } else {
      // Check individual field values for AI placeholders
      Object.entries(values).forEach(([key, value]) => {
        if (typeof value === 'string' && value.startsWith('{{AI_FIELD:')) {
          // For Slack send message, don't mark channel or asUser as AI fields even if they have the placeholder
          const isSlackSendMessage = nodeInfo?.type === 'slack_action_send_message';
          const isSlackSelectorField = isSlackSendMessage && (key === 'channel' || key === 'asUser');

          // For Notion create page, don't mark database fields as AI fields even if they have the placeholder
          const isNotionCreatePage = nodeInfo?.type === 'notion_action_create_page';
          const isNotionDatabaseField = isNotionCreatePage && (key === 'database' || key === 'databaseId');

          const isManuallyClearedField = clearedFieldsRef.current.has(key);

          if (!isSlackSelectorField && !isNotionDatabaseField && !isManuallyClearedField) {
            newAiFields[key] = true;
          }
        }
      });
    }

    // Only update if there are changes
    const hasChanges = Object.keys(newAiFields).some(
      key => newAiFields[key] !== aiFields[key]
    ) || Object.keys(aiFields).some(
      key => !newAiFields[key] && aiFields[key]
    );

    if (hasChanges && Object.keys(newAiFields).length > 0) {
      logger.debug('🤖 [ConfigForm] Syncing aiFields state:', newAiFields);
      setAiFields(newAiFields);
    }
  }, [values, initialData, nodeInfo, aiFields, isConnectedToAIAgent]);

  // Track if we've already loaded on mount to prevent duplicate calls
  const hasLoadedOnMount = useRef(false);
  const previousNodeKeyRef = useRef<string | null>(null);
  // Track which node type key was last loaded to detect node type changes
  const lastLoadedNodeTypeKeyRef = useRef<string | null>(null);
  // Counter that increments when modal reopens to force reload
  const [reloadCounter, setReloadCounter] = useState(0);

  // Ensure integrations are loaded on mount - WITH DEBOUNCE
  useEffect(() => {
    const componentId = Math.random().toString(36).substr(2, 9);
    logger.debug('🚨 [ConfigForm] MOUNT EFFECT RUNNING', {
      nodeType: nodeInfo?.type,
      providerId: nodeInfo?.providerId,
      timestamp: new Date().toISOString(),
      componentId
    });

    let mounted = true;
    let timeoutId: NodeJS.Timeout;

    // Don't reset the flag here - it's handled in the nodeInfo change effect
    // hasLoadedOnMount.current = false;

    // Clear options for Dropbox path field on mount to ensure fresh load
    if (nodeInfo?.providerId === 'dropbox' && resetOptions) {
      logger.debug('🧹 [ConfigForm] Clearing Dropbox path options on mount');
      resetOptions('path');
    }

    // Clear options for Trello board field on mount to ensure fresh load
    // This is critical after workflow execution that may have created new boards
    if (nodeInfo?.providerId === 'trello' && resetOptions) {
      logger.debug('🧹 [ConfigForm] Clearing Trello board options on mount to ensure fresh data');
      resetOptions('boardId');
    }

    // Skip integration fetch for providers that don't need it or already have their integration loaded
    // Check if we already have the integration for this provider
    const providerToCheck = nodeInfo?.providerId;
    const existingIntegration = getIntegrationByProvider(providerToCheck || '');
    const skipIntegrationFetch = nodeInfo?.providerId === 'logic' ||
                                 nodeInfo?.providerId === 'core' ||
                                 nodeInfo?.providerId === 'manual' ||
                                 nodeInfo?.providerId === 'schedule' ||
                                 nodeInfo?.providerId === 'webhook' ||
                                 (existingIntegration && existingIntegration.status === 'connected');

    if (skipIntegrationFetch) {
      logger.debug('⏭️ [ConfigForm] Skipping integration fetch', {
        provider: nodeInfo?.providerId,
        providerToCheck,
        hasExistingIntegration: !!existingIntegration,
        isConnected: existingIntegration?.status === 'connected'
      });
      return;
    }

    // Load integrations immediately for instant UX - no artificial delay
    const loadIntegrations = async () => {
      if (mounted) {
        logger.debug('🔄 [ConfigForm] Loading integrations immediately', { componentId });
        await fetchIntegrations(); // Regular fetch - concurrent calls are now handled properly
      }
    };

    loadIntegrations();

    return () => {
      mounted = false;
      clearTimeout(timeoutId);
      logger.debug('🚨 [ConfigForm] UNMOUNT EFFECT CLEANUP', {
        nodeType: nodeInfo?.type,
        timestamp: new Date().toISOString(),
        componentId
      });
    };
  }, []); // Empty deps - cleanup only runs on unmount

  // Reset hasLoadedOnMount and clear options when modal opens (nodeInfo changes)
  useEffect(() => {
    // Always reset to ensure fresh data loads every time
    hasLoadedOnMount.current = false;
    loadedFieldsWithValues.current.clear();
    // Allow auto-load effect to run again when the modal is reopened or node changes
    hasAutoLoadedRef.current = false;

    // Store the previous node ID to check if we're opening the same node
    const prevNodeKey = `${nodeInfo?.id}-${nodeInfo?.type}`;
    const isNewNode = prevNodeKey !== previousNodeKeyRef.current;

    logger.debug('🔄 [ConfigForm] Reset hasLoadedOnMount for FRESH data load', {
      nodeId: nodeInfo?.id,
      nodeType: nodeInfo?.type,
      currentNodeId,
      isNewNode,
      previousKey: previousNodeKeyRef.current,
      newKey: prevNodeKey
    });
    previousNodeKeyRef.current = prevNodeKey;

    // Increment reload counter to force useEffect to re-run
    setReloadCounter(prev => prev + 1);

    // Only clear specific fields that need fresh data on each modal open
    // For Trello, always clear boards to get fresh data
    if (nodeInfo?.providerId === 'trello' && isNewNode) {
      logger.debug('🔄 [ConfigForm] Clearing Trello board cache on modal reopen');
      resetOptions('boardId');
    }

    // For Microsoft Excel, always clear workbooks to get fresh data when switching nodes
    if (nodeInfo?.providerId === 'microsoft-excel') {
      logger.debug('🔄 [ConfigForm] Clearing Microsoft Excel workbook cache on node switch');
      resetOptions('workbookId');
      // Also reset dependent fields
      resetOptions('worksheetName');
      resetOptions('tableName');
    }

    // For Airtable, don't reset bases as they rarely change
    // Only reset if it's a completely different node
    if (nodeInfo?.providerId === 'airtable') {
      logger.debug('🔄 [ConfigForm] Airtable node - skipping base reset to prevent constant reloading');
      // Don't reset baseId - let it use cached values
    } else if (nodeInfo?.configSchema) {
      // For other providers, ALWAYS reset loadOnMount fields for fresh data
      nodeInfo.configSchema.forEach((field: any) => {
        if (field.loadOnMount && field.dynamic) {
          logger.debug(`🔄 [ConfigForm] Resetting options for field: ${field.name}`);
          resetOptions(field.name);
        }
      });
    }
  }, [nodeInfo?.id, nodeInfo?.type, currentNodeId, resetOptions]); // Also track nodeType and currentNodeId

  // Load fields marked with loadOnMount immediately when form opens
  useEffect(() => {
    const logData = {
      hasConfigSchema: !!nodeInfo?.configSchema,
      isInitialLoading,
      nodeType: nodeInfo?.type,
      nodeId: nodeInfo?.id,
      providerId: nodeInfo?.providerId,
      configSchemaLength: nodeInfo?.configSchema?.length
    };

    // Debug logging for Gmail
    if (nodeInfo?.providerId === 'gmail') {
      console.log('🔵 [ConfigForm] Gmail loadOnMount useEffect fired', logData);
    }

    // Also log to window for debugging
    if (nodeInfo?.providerId === 'hubspot') {
      window.__HUBSPOT_LOAD_DEBUG = logData;
      // console.warn('🔴 HUBSPOT CONFIG FORM LOAD EFFECT', logData);
    }

    if (!nodeInfo?.configSchema || isInitialLoading) {
      if (nodeInfo?.providerId === 'gmail') {
        console.log('⏭️ [ConfigForm] Gmail - Skipping loadOnMount - missing configSchema or still loading', {
          hasConfigSchema: !!nodeInfo?.configSchema,
          isInitialLoading
        });
      }
      return;
    }

    if (needsConnection) {
      if (nodeInfo?.providerId === 'gmail') {
        console.log('⏭️ [ConfigForm] Gmail - Skipping loadOnMount - integration not connected yet', {
          providerId: nodeInfo?.providerId,
          nodeType: nodeInfo?.type,
          needsConnection
        });
      }
      if (nodeInfo?.providerId === 'microsoft-excel') {
        console.log('⏭️ [ConfigForm] Microsoft Excel - Skipping loadOnMount - integration not connected yet', {
          providerId: nodeInfo?.providerId,
          nodeType: nodeInfo?.type,
          needsConnection,
          integrationStatus: integration?.status
        });
      }
      logger.debug('⏭️ [ConfigForm] Skipping loadOnMount - integration not connected yet', {
        providerId: nodeInfo?.providerId,
        nodeType: nodeInfo?.type
      });
      return;
    }

    // Check if we've already loaded for this specific node instance
    // Use a combination of nodeId, nodeType, and currentNodeId to ensure uniqueness
    const nodeInstanceKey = `${nodeInfo?.id}-${nodeInfo?.type}-${currentNodeId}`;

    if (nodeInfo?.providerId === 'gmail') {
      console.log('🚀 [ConfigForm] Gmail - Checking for loadOnMount fields...', {
        nodeInstanceKey,
        hasLoadedOnMount: hasLoadedOnMount.current,
        isInitialLoading,
        nodeType: nodeInfo?.type,
        allFields: nodeInfo.configSchema.map((f: any) => ({
          name: f.name,
          type: f.type,
          dynamic: f.dynamic,
          loadOnMount: f.loadOnMount
        }))
      });
    }

    // Track node type changes to force reload even with same node ID
    const currentNodeTypeKey = `${nodeInfo?.id}-${nodeInfo?.type}`;
    const nodeTypeChanged = currentNodeTypeKey !== lastLoadedNodeTypeKeyRef.current;

    // If node type changed, reset the hasLoadedOnMount flag
    if (nodeTypeChanged) {
      hasLoadedOnMount.current = false;
      if (nodeInfo?.providerId === 'microsoft-excel') {
        console.log('🔄 [ConfigForm] Microsoft Excel - Node type changed, resetting hasLoadedOnMount', {
          previous: lastLoadedNodeTypeKeyRef.current,
          current: currentNodeTypeKey
        });
      }
    }

    // Find fields that should load on mount
    const fieldsToLoad = nodeInfo.configSchema.filter((field: any) => {
      // Skip dynamic_fields type - they handle their own data loading
      if (field.type === 'dynamic_fields') return false;

      // Check if field should load on mount
      if (field.loadOnMount === true && field.dynamic) {
        // Only load if we haven't loaded this node's fields yet
        // Use nodeTypeKey to ensure we reload when switching node types
        const shouldLoad = !hasLoadedOnMount.current;

        if (nodeInfo?.providerId === 'gmail') {
          console.log(`🔄 [ConfigForm] Gmail - Field ${field.name} has loadOnMount, shouldLoad: ${shouldLoad}`, {
            fieldType: field.type,
            dynamic: field.dynamic,
            loadOnMount: field.loadOnMount,
            hasLoadedOnMount: hasLoadedOnMount.current
          });
        }
        return shouldLoad;
      }
      return false;
    });

    if (nodeInfo?.providerId === 'gmail') {
      console.log(`📋 [ConfigForm] Gmail - Fields to load on mount:`, fieldsToLoad.map((f: any) => ({ name: f.name, type: f.type, dynamic: f.dynamic })));
    }

    if (fieldsToLoad.length > 0) {
      if (nodeInfo?.providerId === 'gmail') {
        console.log('🚀 [ConfigForm] Gmail - Loading fields on mount IN PARALLEL:', fieldsToLoad.map((f: any) => f.name));
      }
      if (nodeInfo?.providerId === 'microsoft-excel') {
        console.log('🚀 [ConfigForm] Microsoft Excel - Loading fields on mount IN PARALLEL:', fieldsToLoad.map((f: any) => f.name));
      }
      logger.debug('🚀 [ConfigForm] Loading fields on mount IN PARALLEL:', fieldsToLoad.map((f: any) => f.name));
      hasLoadedOnMount.current = true; // Mark that we've loaded
      lastLoadedNodeTypeKeyRef.current = currentNodeTypeKey; // Track which node type we loaded for

      // Load ALL fields in parallel for instant UX
      loadOptionsParallel(
        fieldsToLoad.map((field: any) => ({
          fieldName: field.name,
          dependsOn: field.dependsOn,
          dependsOnValue: field.dependsOn ? values[field.dependsOn] : undefined
        }))
      ).catch(err => {
        console.error('❌ [ConfigForm] Gmail - Parallel load failed:', err);
        logger.error('❌ [ConfigForm] Parallel load failed:', err);
      });
    } else if (nodeInfo?.providerId === 'gmail') {
      console.log('⏭️ [ConfigForm] Gmail - No fields to load on mount');
    } else if (nodeInfo?.providerId === 'microsoft-excel') {
      console.log('⏭️ [ConfigForm] Microsoft Excel - No fields to load on mount', {
        hasLoadedOnMount: hasLoadedOnMount.current,
        currentNodeTypeKey,
        lastLoadedNodeTypeKey: lastLoadedNodeTypeKeyRef.current,
        nodeTypeChanged,
        configSchemaFields: nodeInfo.configSchema.map((f: any) => ({ name: f.name, loadOnMount: f.loadOnMount, dynamic: f.dynamic }))
      });
    }
  }, [nodeInfo?.id, nodeInfo?.type, currentNodeId, isInitialLoading, loadOptionsParallel, needsConnection, reloadCounter]); // Track node identity changes, connection state, and reload trigger

  // Load options for dynamic fields with saved values
  useEffect(() => {
    if (!nodeInfo?.configSchema || isInitialLoading) return;

    logger.debug('🔍 [ConfigForm] Checking for dynamic fields with saved values...', {
      nodeType: nodeInfo?.type,
      providerId: nodeInfo?.providerId,
      hasValues: Object.keys(values).length > 0
    });

    // Find dynamic fields that have saved values OR are dependent fields with parent values
    const fieldsWithValues = nodeInfo.configSchema.filter((field: any) => {
      // Check if it's a dynamic field
      if (!field.dynamic) return false;

      // Skip dynamic_fields type - they handle their own data loading
      if (field.type === 'dynamic_fields') return false;

      // Skip fields that have loadOnMount (they're handled by another useEffect)
      if (field.loadOnMount) return false;

      // Check if it has a saved value
      const savedValue = values[field.name];

      // For dependent fields, also load if parent has value (even if this field doesn't have a saved value yet)
      // This ensures dropdowns are populated when modal opens with a parent value
      if (field.dependsOn) {
        const parentValue = values[field.dependsOn];
        if (parentValue && !loadedFieldsWithValues.current.has(field.name) && !loadingFields.has(field.name)) {
          logger.debug(`🔄 [ConfigForm] Field ${field.name} is dependent on ${field.dependsOn} which has value: ${parentValue}`);
          return true;
        }
      }

      if (!savedValue) return false;

      // Skip if we've already loaded options for this field
      if (loadedFieldsWithValues.current.has(field.name)) {
        return false;
      }

      // Skip if field is currently loading
      if (loadingFields.has(field.name)) {
        logger.debug(`⏭️ [ConfigForm] Skipping ${field.name} - already loading`);
        return false;
      }

      // Check if options are already loaded
      const fieldOptions = dynamicOptions[field.name];
      const hasOptions = fieldOptions && Array.isArray(fieldOptions) && fieldOptions.length > 0;

      // Special handling for Trello Move Card - always load cardId and listId if boardId is set
      if (nodeInfo?.type === 'trello_action_move_card' && values.boardId) {
        if (field.name === 'cardId' || field.name === 'listId') {
          // Always load these fields if we have a boardId and a saved value
          logger.debug(`🎯 [ConfigForm] Trello Move Card - field ${field.name} has saved value: ${savedValue}, hasOptions: ${hasOptions}`);
          // Load if no options or if saved value not in options
          if (!hasOptions) {
            return true;
          }
          // Check if saved value exists in options
          const valueExists = fieldOptions.some((opt: any) =>
            (opt.value === savedValue) || (opt.id === savedValue)
          );
          if (!valueExists) {
            logger.debug(`🎯 [ConfigForm] Saved value ${savedValue} not found in options for ${field.name}, need to reload`);
            return true;
          }
        }
      }

      // Special handling for Notion page field
      if (nodeInfo?.providerId === 'notion' && field.name === 'page' && values.workspace) {
        logger.debug(`🎯 [ConfigForm] Notion page field - saved value: ${savedValue}, hasOptions: ${hasOptions}`);
        // Always load pages if we have a workspace and a saved page value
        if (!hasOptions) {
          return true;
        }
        // Check if saved value exists in options
        const valueExists = fieldOptions.some((opt: any) =>
          (opt.value === savedValue) || (opt.id === savedValue)
        );
        if (!valueExists) {
          logger.debug(`🎯 [ConfigForm] Saved page ${savedValue} not found in options, need to reload`);
          return true;
        }
        return false; // Page is already in options
      }

      // Always load for dependent fields if parent has value, even if options exist
      // This ensures the saved value displays correctly
      if (field.dependsOn && values[field.dependsOn]) {
        // Skip if field is already loading (checked above but double-check here)
        if (loadingFields.has(field.name)) {
          return false;
        }

        // If no options loaded yet, definitely need to load
        if (!hasOptions) {
          return true;
        }

        // If we have a saved value, check if it exists in current options
        if (savedValue) {
          // Handle multi-select fields (saved value is an array)
          if (Array.isArray(savedValue)) {
            // Check if all saved values exist in options
            const allValuesExist = savedValue.every(val =>
              fieldOptions.some((opt: any) =>
                (opt.value === val) || (opt.id === val) || (opt === val)
              )
            );
            // If any value doesn't exist in options, we need to reload
            return !allValuesExist;
          }
            // Single value field
            const valueExists = fieldOptions.some((opt: any) =>
              (opt.value === savedValue) || (opt.id === savedValue) || (opt === savedValue)
            );
            // If value doesn't exist in options, we need to reload
            return !valueExists;

        }

        // No saved value but parent has value and we have options - don't reload
        return false;
      }

      // Only load if we have a value but no options yet
      return !hasOptions;
    });

    if (fieldsWithValues.length > 0) {
      logger.debug('🚀 [ConfigForm] Loading options for fields with saved values in parallel:',
        fieldsWithValues.map((f: any) => ({ name: f.name, value: values[f.name], dependsOn: f.dependsOn }))
      );

      // Mark all fields as loaded to prevent duplicate loads
      fieldsWithValues.forEach(field => {
        loadedFieldsWithValues.current.add(field.name);
      });

      logger.debug(`🔄 [ConfigForm] Background loading options for ${fieldsWithValues.length} fields with saved values in parallel`);

      // Load all fields in parallel using the optimized loadOptionsParallel function
      loadOptionsParallel(
        fieldsWithValues.map(field => ({
          fieldName: field.name,
          dependsOn: field.dependsOn,
          dependsOnValue: field.dependsOn ? values[field.dependsOn] : undefined
        }))
      ).catch(err => {
        logger.error('❌ [ConfigForm] Error loading fields with saved values:', err);
      });
    }
  }, [nodeInfo, isInitialLoading, values, dynamicOptions, loadOptionsParallel]);

  // Load dynamic fields when their dependencies are satisfied
  useEffect(() => {
    if (!nodeInfo?.configSchema || isInitialLoading) return;
    
    // Special handling for Facebook shareToGroups field
    if (nodeInfo.type === 'facebook_action_create_post' && values.pageId && !dynamicOptions.shareToGroups) {
      logger.debug('🔄 [ConfigForm] Loading Facebook groups for sharing...');
      loadOptions('shareToGroups');
    }
    
    // Find other dynamic fields that should load when visible
    const fieldsToLoad = nodeInfo.configSchema.filter((field: any) => {
      if (!field.dynamic) return false;

      // Check if field is now visible (its dependencies are satisfied)
      if (field.dependsOn) {
        const dependsOnValue = values[field.dependsOn];
        if (!dependsOnValue) return false; // Don't load if dependency not satisfied

        // Check if already loaded
        const fieldOptions = dynamicOptions[field.name];
        const hasOptions = fieldOptions && Array.isArray(fieldOptions) && fieldOptions.length > 0;

        // Load if visible and not yet loaded
        // Special case: prevent repeated reloads for Google Sheets sheetName when options exist
        if (nodeInfo?.providerId === 'google-sheets' && field.name === 'sheetName' && hasOptions) {
          return false;
        }

        // Storage provider file fields are handled by the field change handler when folder/path is selected
        // Skip auto-loading them here to prevent duplicate loads
        if (nodeInfo?.providerId === 'onedrive' && field.name === 'fileId') {
          return false;
        }
        if (nodeInfo?.providerId === 'dropbox' && field.name === 'filePath') {
          return false;
        }
        if (nodeInfo?.providerId === 'box' && field.name === 'fileId') {
          return false;
        }

        return !hasOptions;
      }

      return false;
    });
    
    if (fieldsToLoad.length > 0) {
      logger.debug(`🚀 [ConfigForm] Auto-loading ${fieldsToLoad.length} visible fields in parallel:`, fieldsToLoad.map((f: any) => f.name));

      // Group fields by their dependencies to load in parallel within each group
      const independentFields: any[] = [];
      const dependentFieldsByParent: Record<string, any[]> = {};

      fieldsToLoad.forEach((field: any) => {
        if (!field.dependsOn) {
          independentFields.push(field);
        } else {
          if (!dependentFieldsByParent[field.dependsOn]) {
            dependentFieldsByParent[field.dependsOn] = [];
          }
          dependentFieldsByParent[field.dependsOn].push(field);
        }
      });

      // Build list of all fields to load
      const fieldsToLoadConfig: Array<{ fieldName: string; dependsOn?: string; dependsOnValue?: any }> = [];

      // Add independent fields
      independentFields.forEach(field => {
        logger.debug(`🔄 [ConfigForm] Auto-loading independent field: ${field.name}`);
        fieldsToLoadConfig.push({ fieldName: field.name });
      });

      // Add dependent fields that have their dependency values
      Object.entries(dependentFieldsByParent).forEach(([parentField, fields]) => {
        const dependencyValue = values[parentField];
        if (dependencyValue) {
          logger.debug(`📦 [ConfigForm] Loading ${fields.length} fields that depend on ${parentField}:`, fields.map((f: any) => f.name));
          fields.forEach((field: any) => {
            fieldsToLoadConfig.push({
              fieldName: field.name,
              dependsOn: field.dependsOn,
              dependsOnValue: dependencyValue
            });
          });
        } else {
          logger.debug(`⚠️ [ConfigForm] Skipping auto-load for fields depending on ${parentField} - missing dependency value`);
        }
      });

      // Execute all loads in parallel using optimized function
      if (fieldsToLoadConfig.length > 0) {
        logger.debug(`🚀 [ConfigForm] Auto-loading ${fieldsToLoadConfig.length} visible fields in parallel`);
        loadOptionsParallel(fieldsToLoadConfig).catch(err => {
          logger.error('❌ [ConfigForm] Error auto-loading visible fields:', err);
        });
      }
    }
  }, [nodeInfo, isInitialLoading, values.pageId, loadOptionsParallel, dynamicOptions, values]);

  // Listen for integration reconnection events to refresh integration status
  useEffect(() => {
    const handleReconnection = (event: CustomEvent) => {
      logger.debug('🔄 [ConfigForm] Integration reconnection event received:', event.detail);
      
      // Refresh integrations list to get updated status
      if (event.detail?.provider) {
        logger.debug('✅ [ConfigForm] Refreshing integrations after reconnection...');
        fetchIntegrations(true); // Force refresh
      }
    };
    
    // Listen for the reconnection event
    window.addEventListener('integration-reconnected', handleReconnection as EventListener);
    
    return () => {
      window.removeEventListener('integration-reconnected', handleReconnection as EventListener);
    };
  }, []); // Empty dependency array - event listeners only need to be set up once

  // Handle form submission
  const handleSubmit = async (submissionValues: Record<string, any>) => {
    const normalizedSubmissionValues = normalizeAllVariablesInObject({ ...submissionValues });

    // Collect field labels from localStorage cache to persist to database
    // This enables instant display when modal reopens (Zapier-like UX)
    const fieldLabels = nodeInfo?.providerId && nodeInfo?.type
      ? collectFieldLabelsFromCache(nodeInfo.providerId, nodeInfo.type, normalizedSubmissionValues)
      : {};

    // Merge labels into submission values
    const submissionWithLabels = {
      ...normalizedSubmissionValues,
      ...fieldLabels
    };

    logger.debug('🎯 [ConfigForm] handleSubmit called with values:', {
      allValues: submissionWithLabels,
      pageFieldsValue: submissionWithLabels.pageFields,
      hasPageFields: 'pageFields' in submissionWithLabels,
      labelCount: Object.keys(fieldLabels).length,
      labels: fieldLabels
    });
    setIsLoading(true);
    try {
      // OPTIMIZATION: Removed immediate Supabase save here.
      // Configuration is saved in the workflow builder's state and will be persisted
      // when the entire workflow is saved. This eliminates the delay caused by
      // multiple Supabase round-trips on every config save.
      // The saveNodeConfig function was causing:
      // 1. Get user call
      // 2. Fetch entire workflow call
      // 3. Update entire workflow call
      // This was taking several seconds and was unnecessary since the data
      // is already in React state and will be saved with the workflow.

      // Only save to localStorage as a quick cache/fallback (synchronous, no delay)
      if (workflowData?.id && currentNodeId && typeof window !== 'undefined') {
        const cacheKey = `workflow_${workflowData.id}_node_${currentNodeId}_config`;
        try {
          localStorage.setItem(cacheKey, JSON.stringify({
            config: submissionWithLabels,
            timestamp: Date.now()
          }));
          logger.debug('💾 [ConfigForm] Configuration cached locally for node:', currentNodeId);
        } catch (e) {
          // localStorage might be full or disabled, ignore
          logger.warn('Could not cache configuration locally:', e);
        }
      }

      // Don't cache dynamicOptions - always fetch fresh from Airtable
      const missingRequiredFields = getMissingRequiredFields();
      const allRequiredFields = getAllRequiredFields();

      const validationState = {
        missingRequired: missingRequiredFields,
        allRequiredFields: allRequiredFields,
        lastValidatedAt: new Date().toISOString(),
        lastUpdatedAt: new Date().toISOString(),
        isValid: missingRequiredFields.length === 0
      };

      await onSave({
        ...submissionWithLabels,
        __validationState: validationState
      });

      if (currentWorkflow?.id && currentNodeId) {
        updateNode(currentNodeId, {
          data: {
            validationState
          }
        });
      }
    } catch (error) {
      logger.error('Error saving configuration:', error);
    } finally {
      setIsLoading(false);
    }
  };

  // Handle integration connection
  const handleConnectIntegration = async () => {
    if (!provider || isProviderConnectionExempt(provider) || isNodeTypeConnectionExempt(nodeInfo?.type)) {
      return;
    }
    try {
      await connectIntegration(provider);
      // After successful connection, reload options for dynamic fields
      if (nodeInfo?.configSchema) {
        for (const field of nodeInfo.configSchema) {
          if (field.dynamic) {
            loadOptions(field.name, undefined, undefined, true); // Force refresh
          }
        }
      }
    } catch (error) {
      logger.error('Error connecting integration:', error);
    }
  };

  // Show loading screen during initial load only when there are dynamic fields to fetch
  const hasDynamicFields = Array.isArray(nodeInfo?.configSchema) && nodeInfo.configSchema.some((field: any) => field?.dynamic);

  if ((isInitialLoading || isLoadingDynamicOptions) && hasDynamicFields) {
    return (
      <ConfigurationLoadingScreen 
        integrationName={integrationName}
      />
    );
  }

  // Common props for all provider components
  const commonProps = {
    nodeInfo,
    values,
    setValue,
    errors,
    onSubmit: handleSubmit,
    onCancel,
    onBack,
    isEditMode,
    workflowData,
    workflowId: workflowData?.id,
    currentNodeId,
    dynamicOptions,
    loadingDynamic,
    loadingFields,
    loadOptions,
    integrationName,
    integrationId: selectedIntegrationId || selectedIntegration?.id || integration?.id,
    needsConnection,
    // Multi-account support
    showAccountSelector,
    selectedIntegrationId,
    connectedIntegrations,
    onSelectAccount: handleSelectAccount,
    onConnectIntegration: handleConnectIntegration,
    aiFields,
    setAiFields,
    isConnectedToAIAgent,
    isReopen,
    // Provider-specific state
    selectedRecord,
    setSelectedRecord,
    previewData,
    setPreviewData,
    showPreviewData,
    setShowPreviewData,
    tableSearchQuery,
    setTableSearchQuery,
    googleSheetsSortField,
    setGoogleSheetsSortField,
    googleSheetsSortDirection,
    setGoogleSheetsSortDirection,
    googleSheetsSelectedRows,
    setGoogleSheetsSelectedRows,
    airtableRecords,
    setAirtableRecords,
    airtableTableSchema,
    setAirtableTableSchema
  };

  // Handle AI Message nodes with custom prompt builder
  if (nodeInfo?.type === 'ai_message') {
    return (
      <AIMessageConfiguration
        {...commonProps}
        setValue={setValueBase}
      />
    )
  }

  if (nodeInfo?.type?.startsWith('ai_action_')) {
    return (
      <AIActionConfiguration
        {...commonProps}
        errors={errors}
        dynamicOptions={dynamicOptions}
        loadingDynamic={loadingDynamic}
      />
    )
  }

  // THIRD THING: Route to the correct provider component
  // Check for specific node types that need custom configuration
  if (nodeInfo?.type === 'schedule') {
    logger.debug('⏰ [ConfigForm] Routing to Schedule configuration');
    return <ScheduleConfiguration {...commonProps} />;
  }

  // Check for if/then condition node
  if (nodeInfo?.type === 'if_then_condition') {
    logger.debug('🔀 [ConfigForm] Routing to If/Then configuration');
    return <IfThenConfiguration {...commonProps} />;
  }

  // Path Router node has no configuration - it's a placeholder node
  // Paths are configured via connected Path Condition nodes
  if (nodeInfo?.type === 'path') {
    logger.debug('🛤️ [ConfigForm] Path router has no config - showing placeholder');
    return null; // No config needed
  }

  // Check for router node (replaces filter and path_condition)
  if (nodeInfo?.type === 'router' || nodeInfo?.type === 'filter' || nodeInfo?.type === 'path_condition') {
    logger.debug('🔀 [ConfigForm] Routing to Router configuration');
    return <RouterConfiguration {...commonProps} />;
  }

  // Check for loop node
  if (nodeInfo?.type === 'loop') {
    logger.debug('🔁 [ConfigForm] Routing to Loop configuration');
    return <LoopConfiguration {...commonProps} />;
  }

  // Check for HTTP request node
  if (nodeInfo?.type === 'http_request') {
    logger.debug('🌐 [ConfigForm] Routing to HTTP Request configuration');
    return <HttpRequestConfiguration {...commonProps} />;
  }

  // Utility nodes
  if (nodeInfo?.type === 'transformer') {
    logger.debug('🔧 [ConfigForm] Routing to Transformer configuration');
    return <TransformerConfiguration {...commonProps} />;
  }

  if (nodeInfo?.type === 'parse_file') {
    logger.debug('📄 [ConfigForm] Routing to Parse File configuration');
    return <ParseFileConfiguration {...commonProps} />;
  }

  if (nodeInfo?.type === 'extract_website_data') {
    logger.debug('🌐 [ConfigForm] Routing to Extract Website Data configuration');
    return <ExtractWebsiteDataConfiguration {...commonProps} />;
  }

  if (nodeInfo?.type === 'conditional_trigger') {
    logger.debug('⚡ [ConfigForm] Routing to Conditional Trigger configuration');
    return <ConditionalTriggerConfiguration {...commonProps} />;
  }

  if (nodeInfo?.type === 'google_search') {
    logger.debug('🔍 [ConfigForm] Routing to Google Search configuration');
    return <GoogleSearchConfiguration {...commonProps} />;
  }

  if (nodeInfo?.type === 'tavily_search') {
    logger.debug('🔎 [ConfigForm] Routing to Tavily Search configuration');
    return <TavilySearchConfiguration {...commonProps} />;
  }

  if (nodeInfo?.type === 'hitl_conversation') {
    logger.debug('🧑‍🤝‍🧑 [ConfigForm] Routing to Ask Human configuration');
    return <AskHumanConfiguration {...commonProps} setValue={setValueBase} />;
  }

  // Gmail search email now uses GenericConfiguration like other actions
  // (removed special GmailFetchConfiguration with tabs since there are no advanced fields)

  switch (provider) {
    // Communication
    case 'discord':
      logger.debug('📘 [ConfigForm] Routing to Discord configuration');
      // Pass the base setValue for Discord to avoid complex field change logic
      // Also pass loadingFields so Discord can check if fields are loading
      return <DiscordConfiguration {...commonProps} setValue={setValueBase} loadingFields={loadingFields} />;
    
    case 'slack':
      logger.debug('💬 [ConfigForm] Routing to Slack configuration');
      return <SlackConfiguration {...commonProps} />;
    
    case 'teams':
      logger.debug('👥 [ConfigForm] Routing to Teams configuration');
      return <TeamsConfiguration {...commonProps} />;
    
    // Email
    case 'gmail':
      logger.debug('📧 [ConfigForm] Routing to Gmail configuration');
      return <GmailConfiguration {...commonProps} />;
    
    case 'microsoft-outlook':
    case 'outlook':
      return <OutlookConfiguration {...commonProps} />;
    
    // Productivity
    case 'notion':
      // NOTION WORKSPACE DEBUG: Log when Notion configuration is loaded
      if (commonProps.dynamicOptions?.workspace) {
        logger.debug('🔍 [NOTION DEBUG] Notion workspace options:', {
          workspaceOptions: commonProps.dynamicOptions.workspace,
          currentValue: commonProps.values?.workspace
        });
      }
      return <NotionConfiguration {...commonProps} />;
    
    case 'trello':
      return <TrelloConfiguration {...commonProps} />;
    
    case 'airtable':
      return (
        <AirtableConfiguration
          {...commonProps}
          isTemplateEditing={isTemplateEditing}
          templateDefaults={templateDefaults}
          initialConfig={initialData}
        />
      );
    
    // Google Services
    case 'google-sheets':
      return <GoogleSheetsConfiguration {...commonProps} />;
    
    case 'google-calendar':
      return <GoogleCalendarConfiguration {...commonProps} />;
    
    case 'google-drive':
      return <GoogleDriveConfiguration {...commonProps} />;
    
    case 'google-docs':
      return <GoogleDocsConfiguration {...commonProps} />;
    
    // Microsoft Services
    case 'onedrive':
      return <OneDriveConfiguration {...commonProps} />;

    case 'microsoft-excel':
      return <MicrosoftExcelConfiguration {...commonProps} />;

    case 'microsoft-onenote':
    case 'onenote':
      return <OneNoteConfiguration {...commonProps} />;
    
    // Business & E-commerce
    case 'hubspot':
      return <HubSpotConfiguration {...commonProps} />;
    
    case 'stripe':
      logger.debug('💳 [ConfigForm] Routing to Stripe configuration');
      return <StripeConfiguration {...commonProps} />;
    
    case 'shopify':
      logger.debug('🛍️ [ConfigForm] Routing to Shopify configuration');
      return <ShopifyConfiguration {...commonProps} />;
    
    case 'paypal':
      logger.debug('💰 [ConfigForm] Routing to PayPal configuration');
      return <PayPalConfiguration {...commonProps} />;
    
    // Social Media
    case 'twitter':
      logger.debug('🐦 [ConfigForm] Routing to Twitter configuration');
      return <TwitterConfiguration {...commonProps} />;
    
    case 'facebook':
      logger.debug('👤 [ConfigForm] Routing to Facebook configuration');
      return <FacebookConfiguration {...commonProps} />;
    
    case 'linkedin':
      logger.debug('💼 [ConfigForm] Routing to LinkedIn configuration');
      return <LinkedInConfiguration {...commonProps} />;
    
    case 'instagram':
      logger.debug('📸 [ConfigForm] Routing to Instagram configuration');
      return <InstagramConfiguration {...commonProps} />;
    
    case 'youtube':
      logger.debug('📺 [ConfigForm] Routing to YouTube configuration');
      return <YouTubeConfiguration {...commonProps} />;
    
    case 'youtube-studio':
      logger.debug('🎬 [ConfigForm] Routing to YouTube Studio configuration');
      return <YouTubeStudioConfiguration {...commonProps} />;

    // File Storage
    case 'dropbox':
      logger.debug('📦 [ConfigForm] Routing to Dropbox configuration');
      return <DropboxConfiguration {...commonProps} />;
    
    case 'box':
      logger.debug('📦 [ConfigForm] Routing to Box configuration');
      return <BoxConfiguration {...commonProps} />;
    
    // Development
    case 'github':
      logger.debug('🐙 [ConfigForm] Routing to GitHub configuration');
      return <GitHubConfiguration {...commonProps} />;

    // Automation
    case 'webhook':
      logger.debug('🔗 [ConfigForm] Routing to Webhook configuration');
      return <WebhookConfiguration {...commonProps} />;

    default:
      logger.debug('📕 [ConfigForm] Routing to Generic configuration for provider:', provider);
      return <GenericConfiguration {...commonProps} />;
  }
}

export default ConfigurationForm;<|MERGE_RESOLUTION|>--- conflicted
+++ resolved
@@ -173,15 +173,10 @@
   const [airtableTableSchema, setAirtableTableSchema] = useState<any>(null);
 
   const { validateRequiredFields, getMissingRequiredFields, getAllRequiredFields } = useFieldValidation({ nodeInfo, values });
-<<<<<<< HEAD
-
-  const { getIntegrationByProvider, connectIntegration, fetchIntegrations } = useIntegrationStore();
+
+  const { getIntegrationByProvider, getAllIntegrationsByProvider, getIntegrationById, hasMultipleAccounts, connectIntegration, fetchIntegrations, deleteIntegration, reconnectIntegration } = useIntegrationStore();
   // Subscribe to integrations to trigger re-render when they change (important for shared auth like Excel/OneDrive)
   const integrations = useIntegrationStore(state => state.integrations);
-=======
-  
-  const { getIntegrationByProvider, getAllIntegrationsByProvider, getIntegrationById, hasMultipleAccounts, connectIntegration, fetchIntegrations, deleteIntegration, reconnectIntegration } = useIntegrationStore();
->>>>>>> 5d8f1acd
   const { currentWorkflow, updateNode } = useWorkflowStore();
 
   // Extract provider and node type (safe even if nodeInfo is null)
