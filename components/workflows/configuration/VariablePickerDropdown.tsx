--- conflicted
+++ resolved
@@ -4,46 +4,31 @@
  * VariablePickerDropdown
  *
  * Inline variable picker that appears next to input fields.
- * Shows available variables from previous nodes with search and keyboard navigation.
+ * Shows available variables from previous nodes with search.
+ * Uses the same format as VariableSelectionDropdown for consistency.
  *
  * Features:
- * - Triggered by 🔗 icon button or typing {{
+ * - Triggered by {} button
  * - Searchable list of variables
- * - Organized by node
- * - Keyboard navigation (arrows, Enter, Escape)
+ * - Organized by node with headers
  * - Click to insert variable reference
  */
 
-import React, { useState, useMemo, useCallback, useRef, useEffect } from 'react'
+import React, { useState, useMemo } from 'react'
 import { Popover, PopoverContent, PopoverTrigger } from '@/components/ui/popover'
-import { ProfessionalSearch } from '@/components/ui/professional-search'
+import {
+  Command,
+  CommandEmpty,
+  CommandGroup,
+  CommandInput,
+  CommandItem,
+  CommandList
+} from '@/components/ui/command'
 import { Button } from '@/components/ui/button'
-import { ScrollArea } from '@/components/ui/scroll-area'
 import { Badge } from '@/components/ui/badge'
-import { Link2, Search, ChevronRight } from 'lucide-react'
-import { ALL_NODE_COMPONENTS } from '@/lib/workflows/nodes'
-import { getActionOutputSchema } from '@/lib/workflows/actions/outputSchemaRegistry'
 import { StaticIntegrationLogo } from '@/components/ui/static-integration-logo'
 import { cn } from '@/lib/utils'
-
-interface Variable {
-  nodeId: string
-  nodeTitle: string
-  nodeProviderName?: string
-  providerId?: string
-  fieldName: string
-  fieldLabel: string
-  fieldType?: string
-  fullReference: string // e.g., {{node_id.field_name}}
-}
-
-interface VariableGroup {
-  nodeId: string
-  nodeTitle: string
-  providerId?: string
-  providerName?: string
-  variables: Variable[]
-}
+import { useUpstreamVariables } from './hooks/useUpstreamVariables'
 
 interface VariablePickerDropdownProps {
   workflowData?: { nodes: any[], edges: any[] }
@@ -52,15 +37,6 @@
   trigger?: React.ReactNode
   open?: boolean
   onOpenChange?: (open: boolean) => void
-}
-
-const formatProviderName = (providerId?: string): string => {
-  if (!providerId) return ''
-  return providerId
-    .replace(/[_-]/g, ' ')
-    .split(' ')
-    .map(word => word.charAt(0).toUpperCase() + word.slice(1))
-    .join(' ')
 }
 
 export function VariablePickerDropdown({
@@ -72,188 +48,48 @@
   onOpenChange: controlledOnOpenChange
 }: VariablePickerDropdownProps) {
   const [internalOpen, setInternalOpen] = useState(false)
-  const [searchTerm, setSearchTerm] = useState('')
-  const [selectedIndex, setSelectedIndex] = useState(0)
-  const searchInputRef = useRef<HTMLInputElement>(null)
-  const listRef = useRef<HTMLDivElement>(null)
 
   // Use controlled or internal state
   const isOpen = controlledOpen !== undefined ? controlledOpen : internalOpen
   const setIsOpen = controlledOnOpenChange || setInternalOpen
 
-  // Get previous nodes based on edges
-  const getPreviousNodes = useCallback((nodeId: string): string[] => {
-    if (!workflowData?.edges) return []
+  // Use shared hook to get upstream variables (same data as VariableSelectionDropdown)
+  const { upstreamNodes, hasUpstreamNodes, hasVariables } = useUpstreamVariables({
+    workflowData,
+    currentNodeId
+  })
 
-    const findPreviousNodes = (id: string, visited = new Set<string>()): string[] => {
-      if (visited.has(id)) return []
-      visited.add(id)
+  // Only show nodes that expose variables
+  const nodesWithVariables = useMemo(
+    () => upstreamNodes.filter(node => node.outputs.length > 0),
+    [upstreamNodes]
+  )
 
-      const incomingEdges = workflowData.edges.filter((edge: any) => edge.target === id)
-      const directParents = incomingEdges.map((edge: any) => edge.source)
-
-      const allPreviousNodes = [...directParents]
-      directParents.forEach(parent => {
-        allPreviousNodes.push(...findPreviousNodes(parent, visited))
-      })
-
-      return allPreviousNodes
+  const renderNodeIcon = (nodeTitle: string, providerId?: string) => {
+    if (providerId) {
+      return (
+        <div className="w-6 h-6 flex items-center justify-center">
+          <StaticIntegrationLogo providerId={providerId} providerName={nodeTitle} />
+        </div>
+      )
     }
 
-    return findPreviousNodes(nodeId)
-  }, [workflowData])
-
-  // Get all available variables grouped by node
-  const variableGroups = useMemo((): VariableGroup[] => {
-    if (!workflowData?.nodes || !currentNodeId) return []
-
-    // Get previous node IDs
-    const previousNodeIds = new Set(getPreviousNodes(currentNodeId))
-
-    // Filter to previous nodes only and sort by Y position (workflow order)
-    const previousNodes = workflowData.nodes
-      .filter((node: any) =>
-        previousNodeIds.has(node.id) &&
-        node.id !== 'add-action-button' &&
-        !node.data?.title?.toLowerCase().includes('add action')
-      )
-      .sort((a: any, b: any) => {
-        const posA = a.position || { x: 0, y: 0 }
-        const posB = b.position || { x: 0, y: 0 }
-        return posA.y - posB.y
-      })
-
-    // Build variable groups
-    const groups: VariableGroup[] = previousNodes.map((node: any) => {
-      const nodeComponent = ALL_NODE_COMPONENTS.find(comp => comp.type === node.data?.type)
-      let outputSchema = getActionOutputSchema(node.data?.type || '', node.data?.config)
-
-      // Flatten array properties - if an output has 'properties', include those as individual outputs
-      const flattenedOutputs: any[] = []
-      outputSchema.forEach((output: any) => {
-        // Always include the top-level field
-        flattenedOutputs.push(output)
-
-        // If this is an array with properties, also include the properties as separate fields
-        if (output.type === 'array' && Array.isArray(output.properties)) {
-          output.properties.forEach((prop: any) => {
-            flattenedOutputs.push({
-              ...prop,
-              name: `${output.name}[].${prop.name}`,
-              label: prop.label || prop.name, // Just use the property label, node title will be shown separately
-              _isArrayProperty: true,
-              _parentArray: output.name,
-              _parentArrayLabel: output.label || output.name
-            })
-          })
-        }
-      })
-
-      const providerId = node.data?.providerId || nodeComponent?.providerId || ''
-      const providerName = formatProviderName(providerId)
-      const nodeTitle = node.data?.title?.trim() || nodeComponent?.title || 'Step'
-
-      const variables: Variable[] = flattenedOutputs.map(output => ({
-        nodeId: node.id,
-        nodeTitle,
-        nodeProviderName: providerName,
-        providerId,
-        fieldName: output.name,
-        fieldLabel: output.label || output.name,
-        fieldType: output.type,
-        fullReference: `{{${node.id}.${output.name}}}`
-      }))
-
-      return {
-        nodeId: node.id,
-        nodeTitle,
-        providerId,
-        providerName,
-        variables
-      }
-    })
-
-    // Filter out groups with no variables
-    return groups.filter(g => g.variables.length > 0)
-  }, [workflowData, currentNodeId, getPreviousNodes])
-
-  // Flatten and filter variables based on search
-  const filteredVariables = useMemo(() => {
-    const allVariables = variableGroups.flatMap(group => group.variables)
-
-    if (!searchTerm.trim()) return allVariables
-
-    const term = searchTerm.toLowerCase()
-    return allVariables.filter(v =>
-      v.fieldLabel.toLowerCase().includes(term) ||
-      v.fieldName.toLowerCase().includes(term) ||
-      v.nodeTitle.toLowerCase().includes(term) ||
-      v.nodeProviderName?.toLowerCase().includes(term)
+    return (
+      <div className="w-6 h-6 rounded-md bg-muted text-muted-foreground text-[11px] font-semibold flex items-center justify-center uppercase">
+        {nodeTitle?.charAt(0)?.toUpperCase() || '#'}
+      </div>
     )
-  }, [variableGroups, searchTerm])
-
-  // Handle keyboard navigation
-  const handleKeyDown = useCallback((e: React.KeyboardEvent) => {
-    if (!isOpen) return
-
-    switch (e.key) {
-      case 'ArrowDown':
-        e.preventDefault()
-        setSelectedIndex(prev => Math.min(prev + 1, filteredVariables.length - 1))
-        break
-      case 'ArrowUp':
-        e.preventDefault()
-        setSelectedIndex(prev => Math.max(prev - 1, 0))
-        break
-      case 'Enter':
-        e.preventDefault()
-        if (filteredVariables[selectedIndex]) {
-          handleSelect(filteredVariables[selectedIndex])
-        }
-        break
-      case 'Escape':
-        e.preventDefault()
-        setIsOpen(false)
-        break
-    }
-  }, [isOpen, filteredVariables, selectedIndex])
-
-  // Handle variable selection
-  const handleSelect = useCallback((variable: Variable) => {
-    onSelect(variable.fullReference)
-    setIsOpen(false)
-    setSearchTerm('')
-    setSelectedIndex(0)
-  }, [onSelect, setIsOpen])
-
-  // Focus search input when opened
-  useEffect(() => {
-    if (isOpen && searchInputRef.current) {
-      setTimeout(() => searchInputRef.current?.focus(), 50)
-    }
-  }, [isOpen])
-
-  // Scroll selected item into view
-  useEffect(() => {
-    if (isOpen && listRef.current) {
-      const selectedElement = listRef.current.querySelector(`[data-index="${selectedIndex}"]`)
-      selectedElement?.scrollIntoView({ block: 'nearest' })
-    }
-  }, [selectedIndex, isOpen])
-
-  // Reset selection when search changes
-  useEffect(() => {
-    setSelectedIndex(0)
-  }, [searchTerm])
+  }
 
   const defaultTrigger = (
     <Button
       variant="ghost"
-      size="sm"
-      className="h-8 w-8 p-0 text-muted-foreground hover:text-foreground"
+      size="icon"
+      className="h-8 w-8 text-muted-foreground hover:text-foreground"
       type="button"
+      title="Insert workflow variable"
     >
-      <Link2 className="h-4 w-4" />
+      <span className="text-sm font-mono font-semibold">{`{}`}</span>
     </Button>
   )
 
@@ -263,79 +99,10 @@
         {trigger || defaultTrigger}
       </PopoverTrigger>
       <PopoverContent
-        className="w-80 p-0"
         align="start"
-        onKeyDown={handleKeyDown}
+        sideOffset={4}
+        className="w-80 p-0 rounded-md border border-border bg-popover shadow-xl"
       >
-<<<<<<< HEAD
-        <div className="flex flex-col h-full max-h-96">
-          {/* Search Header */}
-          <div className="p-3 border-b">
-            <ProfessionalSearch
-              ref={searchInputRef}
-              placeholder="Search variables..."
-              value={searchTerm}
-              onChange={(e) => setSearchTerm(e.target.value)}
-              onClear={() => setSearchTerm('')}
-            />
-            <p className="text-xs text-muted-foreground mt-2">
-              {filteredVariables.length} variable{filteredVariables.length !== 1 ? 's' : ''} available
-            </p>
-          </div>
-
-          {/* Variables List */}
-          <ScrollArea className="flex-1">
-            <div ref={listRef} className="p-2">
-              {filteredVariables.length === 0 ? (
-                <div className="text-center py-8 text-sm text-muted-foreground">
-                  {searchTerm ? 'No variables match your search' : 'No variables available'}
-                </div>
-              ) : (
-                <div className="space-y-1">
-                  {filteredVariables.map((variable, index) => (
-                    <button
-                      key={`${variable.nodeId}-${variable.fieldName}`}
-                      data-index={index}
-                      onClick={() => handleSelect(variable)}
-                      className={cn(
-                        "w-full flex items-start gap-3 p-2 rounded-md text-left transition-colors",
-                        "hover:bg-accent hover:text-accent-foreground",
-                        selectedIndex === index && "bg-accent text-accent-foreground"
-                      )}
-                    >
-                      {/* Node Icon */}
-                      {variable.providerId ? (
-                        <div className="flex-shrink-0 mt-0.5">
-                          <StaticIntegrationLogo
-                            providerId={variable.providerId}
-                            providerName={variable.nodeProviderName || variable.providerId}
-                          />
-                        </div>
-                      ) : (
-                        <div className="flex-shrink-0 mt-0.5 w-6 h-6 rounded-full bg-muted flex items-center justify-center">
-                          <ChevronRight className="h-3 w-3 text-muted-foreground" />
-                        </div>
-                      )}
-
-                      {/* Variable Info */}
-                      <div className="flex-1 min-w-0">
-                        <div className="flex items-center gap-2">
-                          <span className="font-medium text-sm truncate">
-                            {variable.fieldLabel}
-                          </span>
-                          {variable.fieldType && (
-                            <Badge variant="secondary" className="text-xs">
-                              {variable.fieldType}
-                            </Badge>
-                          )}
-                        </div>
-                        <div className="text-xs text-muted-foreground truncate">
-                          From: {variable.nodeTitle}
-                        </div>
-                        <code className="text-xs text-muted-foreground font-mono">
-                          {variable.fullReference}
-                        </code>
-=======
         <Command>
           <CommandInput placeholder="Search variables..." />
           <CommandEmpty>
@@ -390,24 +157,14 @@
                         <Badge variant="secondary" className="text-[10px] uppercase tracking-tight">
                           {field.type || 'text'}
                         </Badge>
->>>>>>> 6eb57eba
                       </div>
-                    </button>
-                  ))}
-                </div>
-              )}
-            </div>
-          </ScrollArea>
-
-          {/* Footer Hint */}
-          <div className="p-2 border-t bg-muted/50">
-            <p className="text-xs text-muted-foreground text-center">
-              <kbd className="px-1.5 py-0.5 bg-background rounded border text-xs">↑↓</kbd> navigate
-              <kbd className="ml-2 px-1.5 py-0.5 bg-background rounded border text-xs">Enter</kbd> select
-              <kbd className="ml-2 px-1.5 py-0.5 bg-background rounded border text-xs">Esc</kbd> close
-            </p>
-          </div>
-        </div>
+                    </CommandItem>
+                  )
+                })}
+              </CommandGroup>
+            ))}
+          </CommandList>
+        </Command>
       </PopoverContent>
     </Popover>
   )
