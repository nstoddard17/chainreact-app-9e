"use client"

import React from "react";
import { Combobox, MultiCombobox } from "@/components/ui/combobox";
import { cn } from "@/lib/utils";

interface GenericSelectFieldProps {
  field: any;
  value: any;
  onChange: (value: any) => void;
  error?: string;
  options: any[];
  isLoading?: boolean;
  onDynamicLoad?: (fieldName: string, dependsOn?: string, dependsOnValue?: any, forceRefresh?: boolean) => Promise<void>;
  nodeInfo?: any;
  selectedValues?: string[]; // Values that already have bubbles
  parentValues?: Record<string, any>; // Parent form values for dependency resolution
  workflowNodes?: any[]; // All workflow nodes for variable context
}

/**
 * Get appropriate empty message based on field name
 */
function getEmptyMessage(fieldName: string, fieldLabel?: string): string {
  const label = fieldLabel?.toLowerCase() || fieldName.toLowerCase();

  // Specific messages for common field types
  if (fieldName === 'parentDatabase' || label.includes('database')) {
    return "No databases found. Note: Only full database pages are shown, not inline databases within pages. Please create a full-page database or share existing databases with your integration.";
  }
  if (fieldName === 'parentPage' || label.includes('page')) {
    return "No pages found. Please create or share pages with your Notion integration.";
  }
  if (label.includes('workspace')) {
    return "No workspaces found. Please connect your Notion account.";
  }
  if (label.includes('user')) {
    return "No users found.";
  }
  if (label.includes('channel')) {
    return "No channels found.";
  }
  if (label.includes('server') || label.includes('guild')) {
    return "No servers found.";
  }

  // Default message
  return "No options available";
}

/**
 * Generic select field for non-integration-specific dropdowns
 * Handles basic select and multi-select functionality
 */
export function GenericSelectField({
  field,
  value,
  onChange,
  error,
  options,
  isLoading,
  onDynamicLoad,
  nodeInfo,
  selectedValues = [],
  parentValues = {},
  workflowNodes = [],
}: GenericSelectFieldProps) {
  // Store the display label for the selected value
  const [displayLabel, setDisplayLabel] = React.useState<string | null>(null);
  const [isDragOver, setIsDragOver] = React.useState(false);
  // Debug logging for board field
  if (field.name === 'boardId') {
    console.log('[GenericSelectField] Board field props:', {
      fieldName: field.name,
      options: options,
      optionsLength: options?.length || 0,
      isLoading,
      firstOption: options?.[0]
    });
  }
  
  // For Airtable create record fields, we need to get the bubble values from the form
  // Since we can't pass them through easily, we'll get them from window object
  const isAirtableCreateRecord = nodeInfo?.type === 'airtable_action_create_record' && 
                                 field.name?.startsWith('airtable_field_');
  
  // Get bubble values from window object for Airtable create fields
  let effectiveSelectedValues = selectedValues;
  if (isAirtableCreateRecord && typeof window !== 'undefined') {
    const bubbleValues = (window as any).__airtableBubbleValues?.[field.name];
    if (bubbleValues) {
      effectiveSelectedValues = bubbleValues.map((b: any) => b.value);
    }
  }

  // Track if we've attempted to load for this field to prevent repeated attempts
  const [hasAttemptedLoad, setHasAttemptedLoad] = React.useState(false);
  const [lastLoadTimestamp, setLastLoadTimestamp] = React.useState(0);

  // Function to extract friendly label from variable syntax
  const getFriendlyVariableLabel = React.useCallback((variableStr: string, workflowNodes?: any[]): string | null => {
    // Match pattern like {{node_id.output.field_name}}
    const match = variableStr.match(/\{\{([^}]+)\}\}/)
    if (!match) return null

    const parts = match[1].split('.')
    if (parts.length < 3) return variableStr // Return original if format is unexpected

    // Extract the node ID and field name
    const nodeId = parts[0]
    const fieldName = parts[parts.length - 1]

    // Try to find the node title if workflowNodes is available
    let nodeTitle = ''
    let nodeProvider = ''
    if (workflowNodes) {
      const node = workflowNodes.find(n => n.id === nodeId)
      if (node?.data) {
        nodeTitle = node.data.title || node.data.type || ''
        nodeProvider = node.data.providerId || ''
      }
    }

    // Map common field names to friendly labels based on provider context
    const fieldLabelMap: Record<string, string> = {
      // Discord fields
      'memberUsername': 'Discord Username',
      'memberTag': 'Discord Member Tag',
      'memberId': 'Discord Member ID',
      'memberDiscriminator': 'Discord Discriminator',
      'memberAvatar': 'Discord Avatar',
      'userName': 'Discord Username',
      'authorName': 'Discord Author',
      'authorId': 'Discord Author ID',
      'userId': 'Discord User ID',
      'channelName': 'Discord Channel',
      'channelId': 'Discord Channel ID',
      'guildName': 'Discord Server',
      'guildId': 'Discord Server ID',
      'messageId': 'Discord Message ID',
      'content': nodeProvider === 'discord' ? 'Discord Message' : 'Content',
      'roleId': 'Discord Role ID',
      'roleName': 'Discord Role',
      'inviteCode': 'Discord Invite Code',
      'inviteUrl': 'Discord Invite URL',
      'inviterTag': 'Discord Inviter',
      'inviterId': 'Discord Inviter ID',
      'commandName': 'Discord Command',

      // Gmail/Email fields
      'from': 'Email From',
      'to': 'Email To',
      'subject': 'Email Subject',
      'body': 'Email Body',
      'messageId': nodeProvider === 'gmail' || nodeProvider === 'outlook' ? 'Email ID' : 'Message ID',
      'threadId': 'Email Thread ID',
      'labelIds': 'Email Labels',
      'attachments': 'Email Attachments',

      // Slack fields
      'text': nodeProvider === 'slack' ? 'Slack Message' : 'Text',
      'channel': nodeProvider === 'slack' ? 'Slack Channel' : 'Channel',
      'ts': 'Slack Timestamp',
      'thread_ts': 'Slack Thread',
      'user': nodeProvider === 'slack' ? 'Slack User' : 'User',
      'username': nodeProvider === 'slack' ? 'Slack Username' : 'Username',

      // Notion fields
      'pageId': 'Notion Page ID',
      'databaseId': 'Notion Database ID',
      'pageTitle': 'Notion Page Title',
      'pageUrl': 'Notion Page URL',
      'properties': 'Notion Properties',

      // GitHub fields
      'issueId': 'GitHub Issue ID',
      'issueNumber': 'GitHub Issue Number',
      'pullRequestId': 'GitHub PR ID',
      'repository': 'GitHub Repository',
      'owner': 'GitHub Owner',
      'state': 'GitHub State',
      'labels': 'GitHub Labels',

      // Airtable fields
      'baseId': 'Airtable Base',
      'tableId': 'Airtable Table',
      'tableName': 'Airtable Table',
      'recordId': 'Airtable Record ID',
      'fields': 'Airtable Fields',

      // HubSpot fields
      'contactId': 'HubSpot Contact ID',
      'email': nodeProvider === 'hubspot' ? 'HubSpot Email' : 'Email',
      'firstName': 'First Name',
      'lastName': 'Last Name',
      'company': 'Company',

      // Trello fields
      'boardId': 'Trello Board ID',
      'boardName': 'Trello Board',
      'listId': 'Trello List ID',
      'listName': 'Trello List',
      'cardId': 'Trello Card ID',
      'cardName': 'Trello Card',

      // Google Calendar fields
      'eventId': 'Calendar Event ID',
      'eventTitle': 'Calendar Event',
      'start': 'Event Start',
      'end': 'Event End',
      'htmlLink': 'Calendar Link',
      'meetLink': 'Meet Link',
      'attendees': 'Event Attendees',

      // Google Sheets fields
      'spreadsheetId': 'Spreadsheet ID',
      'sheetName': 'Sheet Name',
      'range': 'Sheet Range',
      'values': 'Sheet Values',
      'data': 'Sheet Data',
      'rowId': 'Row ID',

      // Webhook fields
      'headers': 'Webhook Headers',
      'method': 'HTTP Method',
      'statusCode': 'Status Code',

      // AI/OpenAI fields
      'prompt': 'AI Prompt',
      'completion': 'AI Response',
      'model': 'AI Model',
      'usage': 'Token Usage',

      // Generic fields
      'id': 'ID',
      'name': 'Name',
      'title': 'Title',
      'description': 'Description',
      'url': 'URL',
      'timestamp': 'Timestamp',
      'response': 'Response',
      'output': 'Output',
      'result': 'Result',
      'success': 'Success',
      'error': 'Error',
      'count': 'Count',
      'joinedAt': 'Join Time',
      'createdAt': 'Created At',
      'updatedAt': 'Updated At',
    }

    // Get the base label from the map
    let label = fieldLabelMap[fieldName]

    // If not found, create a label from the field name
    if (!label) {
      label = fieldName
        .replace(/_/g, ' ')
        .replace(/([A-Z])/g, ' $1')
        .trim()
        .replace(/\b\w/g, (l) => l.toUpperCase())
    }

    // Add node title context if available and useful
    if (nodeTitle && !label.includes(nodeTitle)) {
      // For triggers, prepend "From [Node]"
      if (nodeTitle.toLowerCase().includes('trigger')) {
        return `${label} (from trigger)`
      }
      // For specific node types, add context
      if (nodeTitle.toLowerCase().includes('new message')) {
        return `New Message ${label}`
      }
      if (nodeTitle.toLowerCase().includes('user joined')) {
        return `Joined User ${label}`
      }
    }

    return label
  }, [])

  const loadingPlaceholder = field.loadingPlaceholder || 'Loading options...';
  const basePlaceholder = field.placeholder || (field.label ? `Select ${field.label}...` : 'Select an option...');
  const placeholderText = field.dynamic && isLoading ? loadingPlaceholder : basePlaceholder;

  // When value changes, update the display label if we find the option or it's a variable
  React.useEffect(() => {
    // Check if value is a variable
    if (value && typeof value === 'string' && value.startsWith('{{') && value.endsWith('}}')) {
      const friendlyLabel = getFriendlyVariableLabel(value, workflowNodes)
      setDisplayLabel(friendlyLabel)
    } else if (value && options?.length > 0) {
      const option = options.find((opt: any) => {
        const optValue = opt.value || opt.id;
        return String(optValue) === String(value);
      });
      if (option) {
        const label = option.label || option.name || option.value || option.id;
        setDisplayLabel(label);
      }
    }
  }, [value, options, getFriendlyVariableLabel, workflowNodes]);
  
  // Reset load attempt tracking when dependencies change
  React.useEffect(() => {
    if (field.dependsOn && parentValues[field.dependsOn]) {
      setHasAttemptedLoad(false);
      setLastLoadTimestamp(0);
    }
  }, [field.dependsOn, parentValues[field.dependsOn]]);
  
  // Generic loading behavior
  const handleFieldOpen = (open: boolean) => {
    console.log('🔍 [GenericSelectField] handleFieldOpen called:', {
      open,
      fieldName: field.name,
      fieldDynamic: field.dynamic,
      fieldDependsOn: field.dependsOn,
      hasOnDynamicLoad: !!onDynamicLoad,
      isLoading,
      optionsLength: options?.length || 0,
      hasAttemptedLoad,
      timeSinceLastLoad: Date.now() - lastLoadTimestamp
    });

    const hasOptions = processedOptions.length > 0
    const timeSinceLastLoad = Date.now() - lastLoadTimestamp
    const recentlyLoaded = timeSinceLastLoad < 10000 // Don't reload if loaded in last 10 seconds (increased from 5)

    // Special cases for fields that shouldn't reload frequently
    const isGoogleSheetsSheetName = nodeInfo?.providerId === 'google-sheets' && field.name === 'sheetName'
    const isOneDriveFileId = nodeInfo?.providerId === 'onedrive' && field.name === 'fileId'

    // For dependent fields like OneDrive fileId, be extra cautious about reloading
    const isDependentField = !!field.dependsOn
    const dependencyValue = field.dependsOn ? parentValues[field.dependsOn] : undefined

    // If this is a dependent field and dependency hasn't changed, don't reload if recently loaded
    if (isDependentField && hasAttemptedLoad && recentlyLoaded) {
      console.log('⏭️ [GenericSelectField] Skipping reload for dependent field - recently loaded:', field.name)
      return
    }

    // Check if this is a loadOnMount field that already has data
    const isLoadOnMountWithData = field.loadOnMount && hasOptions

    // Only load if:
    // 1. Dropdown is open
    // 2. Field is dynamic
    // 3. Not currently loading
<<<<<<< HEAD
    // 4. Either hasn't attempted to load, OR (has no options AND hasn't loaded recently)
    // 5. For special fields (Google Sheets sheetName, OneDrive fileId), also check if we haven't loaded recently
=======
    // 4. Not a loadOnMount field that already has data (avoid double loading)
    // 5. Either hasn't attempted to load, OR (has no options AND hasn't loaded recently)
    // 6. For Google Sheets sheetName, also check if we haven't loaded recently
>>>>>>> 46c59f13
    const shouldLoad = open && field.dynamic && onDynamicLoad && !isLoading &&
                      !isLoadOnMountWithData &&
                      (!hasAttemptedLoad || (!hasOptions && !recentlyLoaded)) &&
                      (!(isGoogleSheetsSheetName || isOneDriveFileId) || !recentlyLoaded)

    if (shouldLoad) {
      const forceRefresh = hasAttemptedLoad && !hasOptions // Only force refresh if we tried but got no options

      console.log('🚀 [GenericSelectField] Triggering dynamic load for field:', field.name, 'with dependencies:', {
        dependsOn: field.dependsOn,
        dependsOnValue: dependencyValue,
        forceRefresh,
        timeSinceLastLoad,
        recentlyLoaded
      })

      setHasAttemptedLoad(true)
      setLastLoadTimestamp(Date.now())

      if (field.dependsOn && dependencyValue) {
        onDynamicLoad(field.name, field.dependsOn, dependencyValue, forceRefresh)
      } else if (!field.dependsOn) {
        // Only load fields without dependencies if dependency not required
        onDynamicLoad(field.name, undefined, undefined, forceRefresh)
      }
    }
  };

  // Generic option processing
  const processOptions = (opts: any[]) => {
    return opts.filter(opt => opt && (opt.value || opt.id));
  };

  const processedOptions = processOptions(options);

  // Drag and drop handlers
  const handleDragOver = React.useCallback((e: React.DragEvent) => {
    console.log('🎯 [GenericSelectField] Drag over:', { fieldName: field.name })
    e.preventDefault()
    e.stopPropagation()
    setIsDragOver(true)
    e.dataTransfer.dropEffect = 'copy'
  }, [field.name])

  const handleDragLeave = React.useCallback((e: React.DragEvent) => {
    e.preventDefault()
    e.stopPropagation()
    setIsDragOver(false)
  }, [])

  const handleDrop = React.useCallback((e: React.DragEvent) => {
    e.preventDefault()
    e.stopPropagation()
    setIsDragOver(false)

    const droppedText = e.dataTransfer.getData('text/plain')
    console.log('🎯 [GenericSelectField] Variable dropped:', {
      fieldName: field.name,
      droppedText,
      isVariable: droppedText.startsWith('{{') && droppedText.endsWith('}}'),
      isMultiple: field.multiple
    })

    // Check if it's a variable syntax
    if (droppedText && droppedText.startsWith('{{') && droppedText.endsWith('}}')) {
      // For multi-select fields, add to array
      if (field.multiple) {
        const currentValues = Array.isArray(value) ? value : []
        onChange([...currentValues, droppedText])
      } else {
        // For single select, just set the value
        onChange(droppedText)
      }

      // Set the display label to a friendly name
      const friendlyLabel = getFriendlyVariableLabel(droppedText, workflowNodes)
      setDisplayLabel(friendlyLabel)

      console.log('✅ [GenericSelectField] Variable accepted:', {
        fieldName: field.name,
        variable: droppedText,
        friendlyLabel,
        isMultiple: field.multiple
      })
    }
  }, [field.name, field.multiple, value, onChange, getFriendlyVariableLabel, workflowNodes])

  // Show loading state for dynamic fields
  // For Airtable filterValue field, always show loading when isLoading is true
  // For other fields, only show loading when there are no options
  const shouldShowLoading = field.dynamic && isLoading && (
    field.name === 'filterValue' || processedOptions.length === 0
  );
  
  if (shouldShowLoading) {
    return (
      <div className="flex items-center gap-2 text-sm text-slate-500">
        <div className="animate-spin rounded-full h-4 w-4 border-b-2 border-blue-500"></div>
        Loading options...
      </div>
    );
  }

  // Handle multiple selection fields
  if ((field as any).multiple) {
    // Check if this is an Airtable field with bubbles (linked records or multi-select fields)
    const isAirtableLinkedField = nodeInfo?.providerId === 'airtable' &&
      field.name?.startsWith('airtable_field_') &&
      (field.airtableFieldType === 'multipleRecordLinks' ||
       field.airtableFieldType === 'multipleSelects' ||
       field.airtableFieldType === 'singleRecordLink' ||
       field.multiple); // Any Airtable field marked as multiple uses bubbles
    
    return (
      <MultiCombobox
        value={Array.isArray(value) ? value : (value ? [value] : [])}
        onChange={onChange}
        options={processedOptions}
        placeholder={placeholderText}
        emptyPlaceholder={isLoading ? loadingPlaceholder : "No options available"}
        searchPlaceholder="Search options..."
        disabled={false}
        creatable={true} // Always allow custom input for variables
        onOpenChange={handleFieldOpen}
        selectedValues={effectiveSelectedValues} // Pass selected values for checkmarks
        hideSelectedBadges={isAirtableLinkedField} // Hide badges for Airtable fields with bubbles
        onDrop={handleDrop}
        onDragOver={handleDragOver}
        onDragLeave={handleDragLeave}
      />
    );
  }

  // Check if this is an Airtable create/update record field that should support custom input
  const isAirtableRecordField = nodeInfo?.providerId === 'airtable' && 
    (nodeInfo?.type === 'airtable_action_create_record' || 
     nodeInfo?.type === 'airtable_action_update_record') &&
    field.name?.startsWith('airtable_field_');

  // Use Combobox for all select fields to support variables
  // Variables can be entered using {{variable_name}} syntax
  if (field.type === 'select' && !field.multiple) {
    return (
      <Combobox
          value={value ?? ""}
          onChange={(newValue) => {
            onChange(newValue);
            // Clear display label when value is cleared
            if (!newValue) {
              setDisplayLabel(null);
            } else if (newValue.startsWith('{{') && newValue.endsWith('}}')) {
              // Set friendly label for variables
              const friendlyLabel = getFriendlyVariableLabel(newValue, workflowNodes);
              setDisplayLabel(friendlyLabel);
            }
          }}
          options={processedOptions}
          placeholder={placeholderText}
          searchPlaceholder="Search options..."
          emptyPlaceholder={isLoading ? loadingPlaceholder : "No options found"}
          disabled={false}
          creatable={true} // Always allow custom input for variables
          onOpenChange={handleFieldOpen} // Add missing onOpenChange handler
          selectedValues={effectiveSelectedValues} // Pass selected values for checkmarks
          displayLabel={displayLabel} // Pass the saved display label
          onDrop={handleDrop}
          onDragOver={handleDragOver}
          onDragLeave={handleDragLeave}
        />
    );
  }

  // Default fallback: Use Combobox for all remaining select fields to support variables
  return (
      <Combobox
        value={value ?? ""}
        onChange={(newValue) => {
          onChange(newValue);
          // Clear display label when value is cleared
          if (!newValue) {
            setDisplayLabel(null);
          } else if (newValue.startsWith('{{') && newValue.endsWith('}}')) {
            // Set friendly label for variables
            const friendlyLabel = getFriendlyVariableLabel(newValue, workflowNodes);
            setDisplayLabel(friendlyLabel);
          }
        }}
        options={processedOptions}
        placeholder={placeholderText}
        searchPlaceholder="Search options..."
        emptyPlaceholder={isLoading ? loadingPlaceholder : getEmptyMessage(field.name, field.label)}
        disabled={false}
        creatable={true} // Always allow custom input for variables
        onOpenChange={handleFieldOpen}
        selectedValues={effectiveSelectedValues}
        displayLabel={displayLabel}
        onDrop={handleDrop}
        onDragOver={handleDragOver}
        onDragLeave={handleDragLeave}
      />
  );
}<|MERGE_RESOLUTION|>--- conflicted
+++ resolved
@@ -348,14 +348,9 @@
     // 1. Dropdown is open
     // 2. Field is dynamic
     // 3. Not currently loading
-<<<<<<< HEAD
-    // 4. Either hasn't attempted to load, OR (has no options AND hasn't loaded recently)
-    // 5. For special fields (Google Sheets sheetName, OneDrive fileId), also check if we haven't loaded recently
-=======
     // 4. Not a loadOnMount field that already has data (avoid double loading)
     // 5. Either hasn't attempted to load, OR (has no options AND hasn't loaded recently)
-    // 6. For Google Sheets sheetName, also check if we haven't loaded recently
->>>>>>> 46c59f13
+    // 6. For special fields (Google Sheets sheetName, OneDrive fileId), also check if we haven't loaded recently
     const shouldLoad = open && field.dynamic && onDynamicLoad && !isLoading &&
                       !isLoadOnMountWithData &&
                       (!hasAttemptedLoad || (!hasOptions && !recentlyLoaded)) &&
