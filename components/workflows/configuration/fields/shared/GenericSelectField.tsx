"use client"

import React from "react";
import { Combobox, MultiCombobox } from "@/components/ui/combobox";
import { cn } from "@/lib/utils";
import { Bot, X, RefreshCw, Zap } from "lucide-react";
import { Button } from "@/components/ui/button";
import { Tooltip, TooltipContent, TooltipTrigger } from "@/components/ui/tooltip";
import { parseVariableReference } from "@/lib/workflows/variableReferences";
import { SimpleVariablePicker } from "@/components/workflows/configuration/fields/SimpleVariablePicker";

import { logger } from '@/lib/utils/logger'
import { useConfigCacheStore } from "@/stores/configCacheStore"
import { buildCacheKey, getFieldTTL, shouldCacheField } from "@/lib/workflows/configuration/cache-utils"
import { LoadingFieldState } from "./LoadingFieldState"

interface GenericSelectFieldProps {
  field: any;
  value: any;
  onChange: (value: any) => void;
  error?: string;
  options: any[];
  isLoading?: boolean;
  onDynamicLoad?: (fieldName: string, dependsOn?: string, dependsOnValue?: any, forceRefresh?: boolean, silent?: boolean) => Promise<void>;
  nodeInfo?: any;
  selectedValues?: string[]; // Values that already have bubbles
  parentValues?: Record<string, any>; // Parent form values for dependency resolution
  workflowNodes?: any[]; // All workflow nodes for variable context
  aiFields?: Record<string, boolean>;
  setAiFields?: (fields: Record<string, boolean>) => void;
  isConnectedToAIAgent?: boolean;
  workflowData?: { nodes: any[], edges: any[] }; // Full workflow data for variable picker
  currentNodeId?: string; // Current node ID for variable picker context
  aiToggleButton?: React.ReactNode; // AI toggle button to render alongside label
}

/**
 * Get appropriate empty message based on field configuration or field name
 */
function getEmptyMessage(fieldName: string, fieldLabel?: string, customEmptyMessage?: string): string {
  // If field has a custom empty message, use that first
  if (customEmptyMessage) {
    return customEmptyMessage;
  }

  const label = fieldLabel?.toLowerCase() || fieldName.toLowerCase();

  // Specific messages for common field types
  if (fieldName === 'parentDatabase' || label.includes('database')) {
    return "No databases found. Note: Only full database pages are shown, not inline databases within pages. Please create a full-page database or share existing databases with your integration.";
  }
  if (fieldName === 'parentPage' || label.includes('page')) {
    return "No pages found. Please create or share pages with your Notion integration.";
  }
  if (label.includes('workspace')) {
    return "No workspaces found. Please connect your Notion account.";
  }
  if (label.includes('user')) {
    return "No users found.";
  }
  if (label.includes('channel')) {
    return "No channels found.";
  }
  if (label.includes('server') || label.includes('guild')) {
    return "No servers found.";
  }

  // Default message
  return "No options available";
}

/**
 * Generic select field for non-integration-specific dropdowns
 * Handles basic select and multi-select functionality with AI mode support
 */
export function GenericSelectField({
  field,
  value,
  onChange,
  error,
  options,
  isLoading,
  onDynamicLoad,
  nodeInfo,
  selectedValues = [],
  parentValues = {},
  workflowNodes = [],
  aiFields,
  setAiFields,
  isConnectedToAIAgent,
  workflowData,
  currentNodeId,
  aiToggleButton,
}: GenericSelectFieldProps) {
  // Cache store - must be at top level
  const { get: getCache, set: setCache, invalidate: invalidateCache } = useConfigCacheStore()

  // Cache key for persisting display labels across modal reopen
  const labelCacheKeyForInit = React.useMemo(() => {
    const provider = nodeInfo?.providerId || 'generic';
    const nodeType = nodeInfo?.type || 'unknown';
    return `workflow-field-label:${provider}:${nodeType}:${field.name}`;
  }, [nodeInfo?.providerId, nodeInfo?.type, field.name]);

  // All hooks must be at the top level before any conditional returns
  // Store the display label for the selected value
  // Initialize with cached label for instant display of saved values (Zapier-like UX)
  const [displayLabel, setDisplayLabel] = React.useState<string | null>(() => {
    // PRIORITY 1: Check for saved labels in parentValues (for Airtable linked record fields)
    // This ensures linked record fields NEVER show IDs, always labels
    if (value && field.name?.startsWith('airtable_field_')) {
      const labelMetadataKey = `${field.name}_labels`;
      const savedLabels = parentValues?.[labelMetadataKey] as Record<string, string> | undefined;
      if (savedLabels && savedLabels[String(value)]) {
        return savedLabels[String(value)];
      }
    }

    // PRIORITY 2: Try to load cached label from localStorage
    if (typeof window !== 'undefined' && value) {
      try {
        const raw = window.localStorage.getItem(labelCacheKeyForInit);
        if (raw) {
          const cache = JSON.parse(raw) as Record<string, string>;
          const cached = cache?.[String(value)];
          if (cached) {
            return cached;
          }
        }
      } catch (error) {
        // Ignore errors, will fallback to null
      }
    }
    return null;
  });
  const [isDragOver, setIsDragOver] = React.useState(false);

  // State for refresh button - must be at top level before any returns
  const [isRefreshing, setIsRefreshing] = React.useState(false);

  // Track if current options are from cache
  const [isFromCache, setIsFromCache] = React.useState(false);

  // Track if we've attempted to load for this field to prevent repeated attempts
  const [hasAttemptedLoad, setHasAttemptedLoad] = React.useState(false);
  const [lastLoadTimestamp, setLastLoadTimestamp] = React.useState(0);
  const isLoadingRef = React.useRef(false); // Prevent concurrent loads
  const isOpenRef = React.useRef(false); // Track if dropdown is currently open

  // Track the last dependency value to detect actual changes (not just object reference changes)
  const lastDependencyValueRef = React.useRef<any>(null);

  // State for search functionality (for fields like gmail-recent-emails)
  const [isSearching, setIsSearching] = React.useState(false);
  const [searchQuery, setSearchQuery] = React.useState("");

  // Check if this is an Airtable create/update record field that should support custom input
  const isAirtableRecordField = nodeInfo?.providerId === 'airtable' &&
    (nodeInfo?.type === 'airtable_action_create_record' ||
     nodeInfo?.type === 'airtable_action_update_record') &&
    field.name?.startsWith('airtable_field_');

  // Check if this is a Discord guild/server field - needs special handling to avoid infinite loops
  const isDiscordGuildField = nodeInfo?.providerId === 'discord' && field.name === 'guildId';

  // Cached dynamic load wrapper - checks cache before calling onDynamicLoad
  const cachedDynamicLoad = React.useCallback(async (
    fieldName: string,
    dependsOn?: string,
    dependsOnValue?: any,
    forceRefresh = false,
    silent = false
  ) => {
    if (!onDynamicLoad) return;

    // Build cache key
    const providerId = nodeInfo?.providerId || 'generic'
    const integrationId = nodeInfo?.integrationId || 'default'
    const params = dependsOnValue ? { [dependsOn || 'parent']: dependsOnValue } : undefined
    const cacheKey = buildCacheKey(providerId, integrationId, fieldName, params)

    // Check if this field should be cached
    const shouldCache = shouldCacheField(fieldName)

    // If force refresh, invalidate cache first
    if (forceRefresh && shouldCache) {
      logger.debug('[GenericSelectField] Force refresh - invalidating cache:', cacheKey)
      invalidateCache(cacheKey)
      setIsFromCache(false)
    }

    // Try to get from cache (unless force refresh)
    if (!forceRefresh && shouldCache) {
      const cached = getCache(cacheKey)
      if (cached) {
        logger.debug('[GenericSelectField] Cache HIT:', { fieldName, cacheKey, optionsCount: cached.length })
        setIsFromCache(true)
        // Cache hit! No need to call onDynamicLoad - options are already set via parent component
        return
      }
      logger.debug('[GenericSelectField] Cache MISS:', { fieldName, cacheKey })
    }

    // Cache miss or no cache - load from API
    setIsFromCache(false)
    await onDynamicLoad(fieldName, dependsOn, dependsOnValue, forceRefresh, silent)

    // Note: We don't cache here because we don't have direct access to the options
    // The parent component (ConfigurationModal) will need to handle caching after receiving data
  }, [nodeInfo, onDynamicLoad, getCache, invalidateCache])

  // Refresh handler - must be at top level before any conditional returns
  const handleRefresh = React.useCallback(async () => {
    if (!field.dynamic || !onDynamicLoad) return;

    // Use ref to check if already refreshing to avoid stale closure
    if (isRefreshing) {
      logger.debug('[GenericSelectField] Refresh already in progress, skipping');
      return;
    }

    setIsRefreshing(true);
    try {
      const dependencyValue = field.dependsOn ? parentValues[field.dependsOn] : undefined;
      logger.debug('[GenericSelectField] Refreshing field:', {
        fieldName: field.name,
        dependsOn: field.dependsOn,
        dependencyValue
      });

      if (field.dependsOn && dependencyValue) {
        await cachedDynamicLoad(field.name, field.dependsOn, dependencyValue, true);
      } else if (!field.dependsOn) {
        await cachedDynamicLoad(field.name, undefined, undefined, true);
      } else {
        logger.debug('[GenericSelectField] Skipping refresh - dependent field missing parent value');
      }
    } catch (error) {
      logger.error('[GenericSelectField] Refresh failed:', error);
    } finally {
      setIsRefreshing(false);
    }
  }, [field.dynamic, field.name, field.dependsOn, parentValues, cachedDynamicLoad, onDynamicLoad, isRefreshing]);

  // Handle search query changes (debounced search for fields like gmail-recent-emails)
  const handleSearchChange = React.useCallback(async (query: string) => {
    // Only enable search for specific dynamic fields that support it
    if (!field.dynamic || !onDynamicLoad) return;

    // Only enable for searchable fields (like gmail-recent-emails)
    const searchableFields = ['gmail-recent-emails'];
    if (!searchableFields.includes(field.dynamic)) return;

    setSearchQuery(query);
    setIsSearching(true);

    try {
      logger.debug('[GenericSelectField] Search query:', { fieldName: field.name, query });

      // Call onDynamicLoad with search parameter
      // The API handler will receive this as part of options
      // Search is always silent since we're filtering existing data
      await onDynamicLoad(field.name, 'searchQuery', query, true, true);
    } catch (error) {
      logger.error('[GenericSelectField] Search error:', error);
    } finally {
      setIsSearching(false);
    }
  }, [field.dynamic, field.name, onDynamicLoad]);

  // Function to extract friendly label from variable syntax
  const getFriendlyVariableLabel = React.useCallback((variableStr: string, workflowNodes?: any[]): string | null => {
    const parsed = parseVariableReference(variableStr)
    if (!parsed || parsed.kind !== 'node' || !parsed.nodeId) return null

    const nodeId = parsed.nodeId
    const fieldName = parsed.fieldPath[parsed.fieldPath.length - 1]

    // Try to find the node title if workflowNodes is available
    let nodeTitle = ''
    let nodeProvider = ''
    if (workflowNodes) {
      const node = workflowNodes.find(n => n.id === nodeId)
      if (node?.data) {
        nodeTitle = node.data.title || node.data.type || ''
        nodeProvider = node.data.providerId || ''
      }
    }

    // Map common field names to friendly labels based on provider context
    const fieldLabelMap: Record<string, string> = {
      // Discord fields
      'memberUsername': 'Discord Username',
      'memberTag': 'Discord Member Tag',
      'memberId': 'Discord Member ID',
      'memberDiscriminator': 'Discord Discriminator',
      'memberAvatar': 'Discord Avatar',
      'userName': 'Discord Username',
      'authorName': 'Discord Author',
      'authorId': 'Discord Author ID',
      'userId': 'Discord User ID',
      'channelName': 'Discord Channel',
      'channelId': 'Discord Channel ID',
      'guildName': 'Discord Server',
      'guildId': 'Discord Server ID',
      'messageId': 'Discord Message ID',
      'content': nodeProvider === 'discord' ? 'Discord Message' : 'Content',
      'roleId': 'Discord Role ID',
      'roleName': 'Discord Role',
      'inviteCode': 'Discord Invite Code',
      'inviteUrl': 'Discord Invite URL',
      'inviterTag': 'Discord Inviter',
      'inviterId': 'Discord Inviter ID',
      'commandName': 'Discord Command',

      // Gmail/Email fields
      'from': 'Email From',
      'to': 'Email To',
      'subject': 'Email Subject',
      'body': 'Email Body',
      'messageId': nodeProvider === 'gmail' || nodeProvider === 'outlook' ? 'Email ID' : 'Message ID',
      'threadId': 'Email Thread ID',
      'labelIds': 'Email Labels',
      'attachments': 'Email Attachments',

      // Slack fields
      'text': nodeProvider === 'slack' ? 'Slack Message' : 'Text',
      'channel': nodeProvider === 'slack' ? 'Slack Channel' : 'Channel',
      'ts': 'Slack Timestamp',
      'thread_ts': 'Slack Thread',
      'user': nodeProvider === 'slack' ? 'Slack User' : 'User',
      'username': nodeProvider === 'slack' ? 'Slack Username' : 'Username',

      // Notion fields
      'pageId': 'Notion Page ID',
      'databaseId': 'Notion Database ID',
      'pageTitle': 'Notion Page Title',
      'pageUrl': 'Notion Page URL',
      'properties': 'Notion Properties',

      // GitHub fields
      'issueId': 'GitHub Issue ID',
      'issueNumber': 'GitHub Issue Number',
      'pullRequestId': 'GitHub PR ID',
      'repository': 'GitHub Repository',
      'owner': 'GitHub Owner',
      'state': 'GitHub State',
      'labels': 'GitHub Labels',

      // Airtable fields
      'baseId': 'Airtable Base',
      'tableId': 'Airtable Table',
      'tableName': 'Airtable Table',
      'recordId': 'Airtable Record ID',
      'fields': 'Airtable Fields',

      // HubSpot fields
      'contactId': 'HubSpot Contact ID',
      'email': nodeProvider === 'hubspot' ? 'HubSpot Email' : 'Email',
      'firstName': 'First Name',
      'lastName': 'Last Name',
      'company': 'Company',

      // Trello fields
      'boardId': 'Trello Board ID',
      'boardName': 'Trello Board',
      'listId': 'Trello List ID',
      'listName': 'Trello List',
      'cardId': 'Trello Card ID',
      'cardName': 'Trello Card',

      // Google Calendar fields
      'eventId': 'Calendar Event ID',
      'eventTitle': 'Calendar Event',
      'start': 'Event Start',
      'end': 'Event End',
      'htmlLink': 'Calendar Link',
      'meetLink': 'Meet Link',
      'attendees': 'Event Attendees',

      // Google Sheets fields
      'spreadsheetId': 'Spreadsheet ID',
      'sheetName': 'Sheet Name',
      'range': 'Sheet Range',
      'values': 'Sheet Values',
      'data': 'Sheet Data',
      'rowId': 'Row ID',

      // Webhook fields
      'headers': 'Webhook Headers',
      'method': 'HTTP Method',
      'statusCode': 'Status Code',

      // AI/OpenAI fields
      'prompt': 'AI Prompt',
      'completion': 'AI Response',
      'model': 'AI Model',
      'usage': 'Token Usage',

      // Generic fields
      'id': 'ID',
      'name': 'Name',
      'title': 'Title',
      'description': 'Description',
      'url': 'URL',
      'timestamp': 'Timestamp',
      'response': 'Response',
      'output': 'Output',
      'result': 'Result',
      'success': 'Success',
      'error': 'Error',
      'count': 'Count',
      'joinedAt': 'Join Time',
      'createdAt': 'Created At',
      'updatedAt': 'Updated At',
    }

    // Get the base label from the map
    let label = fieldLabelMap[fieldName]

    // If not found, create a label from the field name
    if (!label) {
      label = fieldName
        .replace(/_/g, ' ')
        .replace(/([A-Z])/g, ' $1')
        .trim()
        .replace(/\b\w/g, (l) => l.toUpperCase())
    }

    // Add node title context if available and useful
    if (nodeTitle && !label.includes(nodeTitle)) {
      // For triggers, prepend "From [Node]"
      if (nodeTitle.toLowerCase().includes('trigger')) {
        return `${label} (from trigger)`
      }
      // For specific node types, add context
      if (nodeTitle.toLowerCase().includes('new message')) {
        return `New Message ${label}`
      }
      if (nodeTitle.toLowerCase().includes('user joined')) {
        return `Joined User ${label}`
      }
    }

    return label
  }, [])

  // Cache key for persisting display labels across modal reopen
  const labelCacheKey = React.useMemo(() => {
    const provider = nodeInfo?.providerId || 'generic';
    const nodeType = nodeInfo?.type || 'unknown';
    return `workflow-field-label:${provider}:${nodeType}:${field.name}`;
  }, [nodeInfo?.providerId, nodeInfo?.type, field.name]);

  const loadCachedLabel = React.useCallback(
    (val: string): string | null => {
      if (typeof window === 'undefined' || !val) return null;
      try {
        const raw = window.localStorage.getItem(labelCacheKey);
        if (!raw) return null;
        const cache = JSON.parse(raw) as Record<string, string>;
        return cache?.[val] ?? null;
      } catch (error) {
        logger.warn('[GenericSelectField] Failed to load cached label', error);
        return null;
      }
    },
    [labelCacheKey]
  );

  const saveLabelToCache = React.useCallback(
    (val: string, label: string | null | undefined) => {
      if (typeof window === 'undefined' || !val || !label) return;
      try {
        const raw = window.localStorage.getItem(labelCacheKey);
        const cache = raw ? (JSON.parse(raw) as Record<string, string>) : {};
        cache[val] = label;
        window.localStorage.setItem(labelCacheKey, JSON.stringify(cache));
      } catch (error) {
        logger.warn('[GenericSelectField] Failed to cache label', error);
      }
    },
    [labelCacheKey]
  );

  // Handle variable selection from SimpleVariablePicker
  const handleVariableSelect = React.useCallback((variable: string) => {
    logger.debug('[GenericSelectField] Variable selected:', { fieldName: field.name, variable });
    onChange(variable);

    // Set display label for the variable
    const friendlyLabel = getFriendlyVariableLabel(variable, workflowNodes);
    setDisplayLabel(friendlyLabel);

    // Cache the label
    if (friendlyLabel) {
      saveLabelToCache(variable, friendlyLabel);
    }
  }, [field.name, onChange, getFriendlyVariableLabel, workflowNodes, saveLabelToCache]);

  // Check if this field is in AI mode
  const isAIEnabled = aiFields?.[field.name] || (typeof value === 'string' && value.startsWith('{{AI_FIELD:'));

  // Debug logging for board field
  if (field.name === 'boardId') {
    logger.debug('[GenericSelectField] Board field props:', {
      fieldName: field.name,
      options: options,
      optionsLength: options?.length || 0,
      isLoading,
      firstOption: options?.[0]
    });
  }

  // For Airtable create record fields, we need to get the bubble values from the form
  // Since we can't pass them through easily, we'll get them from window object
  const isAirtableCreateRecord = nodeInfo?.type === 'airtable_action_create_record' &&
                                 field.name?.startsWith('airtable_field_');

  // Get bubble values from window object for Airtable create fields
  let effectiveSelectedValues = selectedValues;
  if (isAirtableCreateRecord && typeof window !== 'undefined') {
    const bubbleValues = (window as any).__airtableBubbleValues?.[field.name];
    if (bubbleValues) {
      effectiveSelectedValues = bubbleValues.map((b: any) => b.value);
    }
  }

  const loadingPlaceholder = field.loadingPlaceholder || (field.label ? `Loading ${field.label}...` : 'Loading options...');
  const basePlaceholder = field.placeholder || (field.label ? `Select ${field.label}...` : 'Select an option...');
  const emptyPlaceholderText = (field as any).emptyPlaceholder || basePlaceholder;

  // Use dynamic placeholder: loading text, empty text when no options, or base placeholder
  // IMPORTANT: Only show loading placeholder if we DON'T have a saved value yet
  // This ensures saved values display instantly when reopening modals (Zapier-like UX)
  const hasDisplayableValue = !!(value || displayLabel);
  const placeholderText = field.dynamic && isLoading && !hasDisplayableValue
    ? loadingPlaceholder
    : (!isLoading && options.length === 0 && (field as any).emptyPlaceholder)
      ? emptyPlaceholderText
      : basePlaceholder;

  // When value changes, update the display label if we find the option or it's a variable
  // SKIP for Discord guildId - it uses the native option label and doesn't need displayLabel state
  React.useEffect(() => {
    // Skip displayLabel updates for Discord guildId to prevent infinite loops
    // Discord guildId uses disableSearch and passes displayLabel={null} to Combobox
    if (isDiscordGuildField) {
      return;
    }

    // If value is empty, clear the display label
    if (!value || value === '') {
      setDisplayLabel(null);
      return;
    }

    // Check if value is a variable
    if (typeof value === 'string' && value.startsWith('{{') && value.endsWith('}}')) {
      const friendlyLabel = getFriendlyVariableLabel(value, workflowNodes)
      // Only update displayLabel if it's actually different to prevent infinite loops
      setDisplayLabel(prev => prev === friendlyLabel ? prev : friendlyLabel)
      if (friendlyLabel) {
        saveLabelToCache(String(value), friendlyLabel);
      }
    } else if (options?.length > 0) {
      const option = options.find((opt: any) => {
        const optValue = opt.value || opt.id;
        return String(optValue) === String(value);
      });
      if (option) {
        const label = option.label || option.name || option.value || option.id;
        // Only update displayLabel if it's actually different to prevent infinite loops
        setDisplayLabel(prev => prev === label ? prev : label);
        saveLabelToCache(String(value), label);
      }
      // IMPORTANT: If options loaded but our value isn't in them, keep the existing displayLabel
      // This prevents the label from disappearing when options reload for dependent fields
    } else if (!displayLabel) {
      // Only attempt to load from cache if we don't already have a displayLabel
      // This prevents clearing the label when options are temporarily empty during reload
      const cached = loadCachedLabel(String(value));
      if (cached) {
        setDisplayLabel(cached);
      }
    }
    // If we have a displayLabel and options are empty/loading, KEEP the existing displayLabel
    // Note: displayLabel is intentionally NOT in dependencies to avoid infinite loops
    // eslint-disable-next-line react-hooks/exhaustive-deps
  }, [value, options, getFriendlyVariableLabel, workflowNodes, loadCachedLabel, saveLabelToCache, isDiscordGuildField]);

  // Load cached label immediately on mount for instant display
  // Skip for Discord guildId to prevent infinite loops
  React.useEffect(() => {
    if (isDiscordGuildField) return;
    if (value && !displayLabel && (typeof value === 'string' || typeof value === 'number')) {
      const cached = loadCachedLabel(String(value));
      if (cached) {
        setDisplayLabel(cached);
      }
    }
    // eslint-disable-next-line react-hooks/exhaustive-deps
  }, []); // Run only once on mount

  // Auto-select single option for disabled fields (e.g., monetization eligibility status)
  React.useEffect(() => {
    // Only auto-select if:
    // 1. Field is disabled (status/info fields)
    // 2. There's exactly one option
    // 3. Value is not already set
    // 4. Not loading
    if (field.disabled && options.length === 1 && !value && !isLoading) {
      const singleOption = options[0];
      const optionValue = singleOption.value || singleOption.id;

      logger.debug('[GenericSelectField] Auto-selecting single option for disabled field:', {
        fieldName: field.name,
        optionValue,
        optionLabel: singleOption.label
      });

      onChange(optionValue);
    }
  }, [field.disabled, field.name, options, value, isLoading, onChange]);

  // If we still don't have a display label yet but a value exists, attempt to load cached label once
  // Skip for Discord guildId to prevent infinite loops
  React.useEffect(() => {
    if (isDiscordGuildField) return;
    if (!displayLabel && value) {
      const cached = loadCachedLabel(String(value));
      if (cached) {
        setDisplayLabel(cached);
      }
    }
  }, [displayLabel, value, loadCachedLabel, isDiscordGuildField]);
  
  // Check if dependency value has changed and reset load tracking if needed
  // This runs on every render but only updates state when the value actually changes
  React.useEffect(() => {
    if (field.dependsOn) {
      const currentValue = parentValues[field.dependsOn];
      const previousValue = lastDependencyValueRef.current;

      // Only reset if the VALUE actually changed (not just object reference)
      if (currentValue !== previousValue && currentValue !== undefined) {
        // Debug logging for searchField specifically
        if (field.name === 'searchField') {
          console.log('🔄 [GenericSelectField] searchField dependency VALUE changed, resetting load attempt:', {
            fieldDependsOn: field.dependsOn,
            currentValue: currentValue,
            previousValue: previousValue,
          });
        }
        lastDependencyValueRef.current = currentValue;
        setHasAttemptedLoad(false);
        setLastLoadTimestamp(0);
      }
    }
  }); // No dependency array - runs every render but only updates when value changes
  
  // Generic loading behavior
  const handleFieldOpen = (open: boolean) => {
    // Track open/close state transitions
    const wasOpen = isOpenRef.current;
    isOpenRef.current = open;

    // Only trigger load on transition from closed to open (not on every render while open)
    const isOpeningNow = open && !wasOpen;

    // COMPREHENSIVE LOGGING for selectedProperties to debug infinite loop
    if (field.name === 'selectedProperties') {
      console.log('🔍🔍🔍 [GenericSelectField] selectedProperties handleFieldOpen called:', {
        open,
        wasOpen,
        isOpeningNow,
        fieldName: field.name,
        fieldDynamic: field.dynamic,
        loadOnMount: field.loadOnMount,
        fieldDependsOn: field.dependsOn,
        hasOnDynamicLoad: !!onDynamicLoad,
        isLoading,
        optionsLength: options?.length || 0,
        hasAttemptedLoad,
        timeSinceLastLoad: Date.now() - lastLoadTimestamp,
        isLoadingRefCurrent: isLoadingRef.current,
        timestamp: new Date().toISOString()
      });
    }

    logger.debug('🔍 [GenericSelectField] handleFieldOpen called:', {
      open,
      wasOpen,
      isOpeningNow,
      fieldName: field.name,
      fieldDynamic: field.dynamic,
      fieldDependsOn: field.dependsOn,
      hasOnDynamicLoad: !!onDynamicLoad,
      isLoading,
      optionsLength: options?.length || 0,
      hasAttemptedLoad,
      timeSinceLastLoad: Date.now() - lastLoadTimestamp
    });

    // If not opening now (just a re-render while already open), skip
    if (!isOpeningNow) {
      if (field.name === 'searchField') {
        console.log('⏭️ [GenericSelectField] searchField not opening now:', { open, wasOpen, isOpeningNow });
      }
      return;
    }

    // Log when searchField is actually opening
    if (field.name === 'searchField') {
      console.log('🎯 [GenericSelectField] searchField IS OPENING NOW!', { open, wasOpen, isOpeningNow });
    }

    const hasOptions = processedOptions.length > 0
    const timeSinceLastLoad = Date.now() - lastLoadTimestamp
    const recentlyLoaded = timeSinceLastLoad < 10000 // Don't reload if loaded in last 10 seconds (increased from 5)

    // Special cases for fields that shouldn't reload frequently
    const isGoogleSheetsSheetName = nodeInfo?.providerId === 'google-sheets' && field.name === 'sheetName'
    const isOneDriveFileId = nodeInfo?.providerId === 'onedrive' && field.name === 'fileId'

    // For dependent fields like OneDrive fileId, be extra cautious about reloading
    const isDependentField = !!field.dependsOn
    const dependencyValue = field.dependsOn ? parentValues[field.dependsOn] : undefined

    // If this is a dependent field and dependency hasn't changed, don't reload if recently loaded
    if (isDependentField && hasAttemptedLoad && recentlyLoaded) {
      logger.debug('⏭️ [GenericSelectField] Skipping reload for dependent field - recently loaded:', field.name)
      return
    }

    // Check if this is a loadOnMount field that already has data
    const isLoadOnMountWithData = field.loadOnMount && hasOptions

    // CRITICAL FIX: Don't load loadOnMount fields when dropdown opens
    // These fields should only load once on mount via ConfigurationForm's loadOnMount useEffect
    // Loading them again on dropdown open causes infinite loops
    const isLoadOnMountField = field.loadOnMount === true

    // Only load if:
    // 1. Field is dynamic
    // 2. Not currently loading
    // 3. NOT a loadOnMount field (these are loaded by ConfigurationForm's useEffect)
    // 4. Not a loadOnMount field that already has data (avoid double loading)
    // 5. Either hasn't attempted to load, OR (has no options AND hasn't loaded recently)
    // 6. For special fields (Google Sheets sheetName, OneDrive fileId), also check if we haven't loaded recently
    const shouldLoad = field.dynamic && onDynamicLoad && !isLoading &&
                      !isLoadOnMountField &&
                      !isLoadOnMountWithData &&
                      (!hasAttemptedLoad || (!hasOptions && !recentlyLoaded)) &&
                      (!(isGoogleSheetsSheetName || isOneDriveFileId) || !recentlyLoaded)

    // Debug why searchField might not load
    if (field.name === 'searchField') {
      console.log('🔍 [GenericSelectField] searchField shouldLoad check:', {
        shouldLoad,
        dynamic: field.dynamic,
        hasOnDynamicLoad: !!onDynamicLoad,
        isLoading,
        isLoadOnMountField,
        isLoadOnMountWithData,
        hasAttemptedLoad,
        hasOptions,
        recentlyLoaded,
        optionsArray: options,
        processedOptionsLength: processedOptions.length
      });
    }

    // Debug for selectedProperties field specifically (HubSpot infinite loop fix)
    if (field.name === 'selectedProperties') {
      console.log('🎯🎯🎯 [GenericSelectField] selectedProperties shouldLoad check:', {
        shouldLoad,
        isLoadOnMountField,
        hasOptions,
        optionsCount: options?.length,
        loadOnMount: field.loadOnMount,
        dynamic: field.dynamic,
        hasOnDynamicLoad: !!onDynamicLoad,
        isLoading,
        isLoadOnMountWithData,
        hasAttemptedLoad,
        recentlyLoaded,
        timeSinceLastLoad: Date.now() - lastLoadTimestamp,
        timestamp: new Date().toISOString()
      });
    }

    if (shouldLoad) {
      // COMPREHENSIVE LOGGING for selectedProperties
      if (field.name === 'selectedProperties') {
        console.error('🚨🚨🚨 [GenericSelectField] selectedProperties WILL LOAD (THIS SHOULD NOT HAPPEN!):', {
          fieldName: field.name,
          loadOnMount: field.loadOnMount,
          shouldLoad,
          isLoadOnMountField,
          reason: 'This should be prevented by isLoadOnMountField check',
          timestamp: new Date().toISOString()
        });
      }
      // Prevent concurrent loads using ref
      if (isLoadingRef.current) {
        if (field.name === 'searchField') {
          console.log('⏸️ [GenericSelectField] searchField already loading, skipping');
        }
        return;
      }

      const forceRefresh = hasAttemptedLoad && !hasOptions // Only force refresh if we tried but got no options

      // Debug logging for searchField specifically
      if (field.name === 'searchField') {
        console.log('🚀🚀🚀 [GenericSelectField] LOADING searchField:', {
          dependsOn: field.dependsOn,
          dependsOnValue: dependencyValue,
          forceRefresh,
          hasAttemptedLoad,
          hasOptions,
          timeSinceLastLoad,
          recentlyLoaded,
          isLoadingRefCurrent: isLoadingRef.current
        });
      } else {
        logger.debug('🚀 [GenericSelectField] Triggering dynamic load for field:', field.name, 'with dependencies:', {
          dependsOn: field.dependsOn,
          dependsOnValue: dependencyValue,
          forceRefresh,
          timeSinceLastLoad,
          recentlyLoaded
        });
      }

      // Mark as loading
      isLoadingRef.current = true;
      setHasAttemptedLoad(true)
      setLastLoadTimestamp(Date.now())

      // Determine if we should load silently (when field already has a value)
      // This prevents showing "Loading..." placeholder when reopening saved configs
      const shouldLoadSilently = !!(value || displayLabel);

      // Trigger load and clear loading flag when done
      // Always create a promise so finally() is guaranteed to run
      let loadPromise: Promise<void>;

      if (field.dependsOn && dependencyValue) {
        loadPromise = cachedDynamicLoad(field.name, field.dependsOn, dependencyValue, forceRefresh, shouldLoadSilently);
      } else if (!field.dependsOn) {
        loadPromise = cachedDynamicLoad(field.name, undefined, undefined, forceRefresh, shouldLoadSilently);
      } else {
        // Dependency required but not provided - clear loading immediately
        isLoadingRef.current = false;
        if (field.name === 'searchField') {
          console.log('⚠️ [GenericSelectField] searchField dependency not met, clearing loading');
        }
        return;
      }

      // Always clear loading flag when done
      loadPromise.finally(() => {
        const endTime = performance.now();
        isLoadingRef.current = false;
        if (field.name === 'searchField') {
          console.log('✅ [GenericSelectField] searchField load complete, options:', {
            optionsCount: options?.length,
            processedOptionsCount: processedOptions.length,
            optionsSample: options?.slice(0, 3),
            isLoading
          });

          // Schedule a check to see when options actually appear in the UI
          requestAnimationFrame(() => {
            console.log(`🎨 [GenericSelectField] searchField RAF complete - UI should be painted`);
          });
        }
      }).catch((error) => {
        // Catch any errors to ensure finally runs
        logger.error('[GenericSelectField] Load error for field:', field.name, error);
      });
    } else if (field.name === 'searchField') {
      console.log('❌ [GenericSelectField] searchField NOT loading - shouldLoad is false');
    }
  };

  // Generic option processing - MEMOIZED to prevent re-processing on every render
  const processOptions = React.useCallback((opts: any[]) => {
    return opts.filter(opt => opt && (opt.value || opt.id));
  }, []);

  // Extract the specific label metadata from parentValues for Airtable fields only
  // This prevents the entire parentValues object from triggering memo recalculation
  const airtableLabelMetadataKey = field.name?.startsWith('airtable_field_') ? `${field.name}_labels` : null;
  const airtableSavedLabels = airtableLabelMetadataKey ? parentValues?.[airtableLabelMetadataKey] as Record<string, string> | undefined : undefined;

  const processedOptions = React.useMemo(() => {
    // For Discord guildId, return options directly without processing to maintain stable reference
    // This prevents infinite re-render loops caused by creating new arrays
    if (isDiscordGuildField) {
      return options;
    }

    const startTime = performance.now();
    const processed = processOptions(options);
    const duration = performance.now() - startTime;

    // For multi-select fields with arrays, add temporary options for ALL selected values
    // This ensures multi-select linked record fields ALWAYS show labels, never IDs
    if (Array.isArray(value) && value.length > 0 && field.name?.startsWith('airtable_field_')) {
      value.forEach((val: any) => {
        if (val && !processed.some(opt => opt.value === val)) {
          const tempLabel = airtableSavedLabels?.[String(val)] || loadCachedLabel(String(val)) || String(val);
          processed.push({
            value: val,
            label: tempLabel,
            isTemporal: true // Mark as temporary so we know to replace it when real options load
          });
        }
      });
    }
    // If we have a saved single value but it's not in the options yet, add it as a temporary option
    // This allows fields to display their saved value immediately while options load in background
    // Only do this for primitive values (strings/numbers), not objects/arrays
    else if (value && !processed.some(opt => opt.value === value) && (typeof value === 'string' || typeof value === 'number')) {
      const tempLabel = displayLabel || loadCachedLabel(String(value)) || String(value);
      processed.unshift({
        value,
        label: tempLabel,
        isTemporal: true // Mark as temporary so we know to replace it when real options load
      });
    }

    // Debug logging for HubSpot listId field
    if (nodeInfo?.providerId === 'hubspot' && field.name === 'listId') {
      console.log('🟠 [GenericSelectField] listId processedOptions:', {
        fieldName: field.name,
        rawOptionsLength: options?.length,
        processedLength: processed.length,
        rawOptions: options,
        processed: processed
      });
    }

    // Log performance for searchField
    if (field.name === 'searchField') {
      console.log(`⚡ [GenericSelectField] searchField processOptions took ${duration.toFixed(2)}ms for ${processed.length} options`);
    }

    return processed;
  }, [options, processOptions, field.name, nodeInfo?.providerId, value, displayLabel, loadCachedLabel, airtableSavedLabels, isDiscordGuildField]);

  // Track when options change for performance monitoring
  React.useEffect(() => {
    if (field.name === 'searchField' && processedOptions.length > 0) {
      console.log(`📊 [GenericSelectField] searchField options updated in React:`, {
        count: processedOptions.length,
        timestamp: Date.now(),
        sample: processedOptions.slice(0, 5).map(o => o.label)
      });
    }
  }, [processedOptions, field.name]);

  // Update displayLabel when parentValues labels are updated (for Airtable linked record fields)
  // This ensures we NEVER show IDs, always labels - even when labels load after initial render
  React.useEffect(() => {
    if (!value || !field.name?.startsWith('airtable_field_')) return;

    const labelMetadataKey = `${field.name}_labels`;
    const savedLabels = parentValues?.[labelMetadataKey] as Record<string, string> | undefined;
    if (savedLabels && savedLabels[String(value)]) {
      const newLabel = savedLabels[String(value)];
      if (newLabel !== displayLabel) {
        setDisplayLabel(newLabel);
        // Also save to localStorage cache for future reopens
        saveLabelToCache(String(value), newLabel);
      }
    }
  }, [value, field.name, parentValues, displayLabel, saveLabelToCache]);

  // If dynamic options were loaded elsewhere (e.g., auto-load), mark as attempted to prevent duplicate fetches on dropdown open
  React.useEffect(() => {
    if (!field.dynamic) return;
    if (processedOptions.length === 0) return;
    if (hasAttemptedLoad) return;

    setHasAttemptedLoad(true);
    setLastLoadTimestamp(Date.now());
  }, [field.dynamic, processedOptions.length, hasAttemptedLoad]);

  // Drag and drop handlers
  const handleDragOver = React.useCallback((e: React.DragEvent) => {
    logger.debug('🎯 [GenericSelectField] Drag over:', { fieldName: field.name })
    e.preventDefault()
    e.stopPropagation()
    setIsDragOver(true)
    e.dataTransfer.dropEffect = 'copy'
  }, [field.name])

  const handleDragLeave = React.useCallback((e: React.DragEvent) => {
    e.preventDefault()
    e.stopPropagation()
    setIsDragOver(false)
  }, [])

  const handleDrop = React.useCallback((e: React.DragEvent) => {
    e.preventDefault()
    e.stopPropagation()
    setIsDragOver(false)

    // Try to get JSON data first (which includes alias)
    const jsonData = e.dataTransfer.getData('application/json')
    let droppedText = e.dataTransfer.getData('text/plain')
    let alias: string | null = null

    // Parse JSON data if available to get the alias
    if (jsonData) {
      try {
        const parsed = JSON.parse(jsonData)
        if (parsed.variable) {
          droppedText = parsed.variable
        }
        if (parsed.alias) {
          alias = parsed.alias
        }
      } catch (err) {
        logger.warn('[GenericSelectField] Failed to parse JSON drag data:', err)
      }
    }

    logger.debug('🎯 [GenericSelectField] Variable dropped:', {
      fieldName: field.name,
      droppedText,
      alias,
      isVariable: droppedText.startsWith('{{') && droppedText.endsWith('}}'),
      isMultiple: field.multiple
    })

    // Check if it's a variable syntax
    if (droppedText && droppedText.startsWith('{{') && droppedText.endsWith('}}')) {
      // For multi-select fields, add to array
      if (field.multiple) {
        const currentValues = Array.isArray(value) ? value : []
        onChange([...currentValues, droppedText])
      } else {
        // For single select, just set the value
        onChange(droppedText)
      }

      // Use the alias from drag data if available, otherwise generate one
      const friendlyLabel = alias || getFriendlyVariableLabel(droppedText, workflowNodes)
      setDisplayLabel(friendlyLabel)

      // Cache the label for persistence
      if (friendlyLabel) {
        saveLabelToCache(droppedText, friendlyLabel)
      }

      logger.debug('✅ [GenericSelectField] Variable accepted:', {
        fieldName: field.name,
        variable: droppedText,
        friendlyLabel,
        usedProvidedAlias: !!alias,
        isMultiple: field.multiple
      })
    }
  }, [field.name, field.multiple, value, onChange, getFriendlyVariableLabel, workflowNodes, saveLabelToCache])

  // Wrapped onChange with logging to track infinite loops
  const handleChangeWithLogging = React.useCallback((newValue: any) => {
    // Avoid redundant updates that can trigger render loops
    const stringify = (v: any) => (Array.isArray(v) ? JSON.stringify(v) : v === undefined || v === null ? '' : String(v));
    const sameValue = stringify(value) === stringify(newValue);
    if (sameValue) return;

    // COMPREHENSIVE LOGGING for selectedProperties
    if (field.name === 'selectedProperties') {
      console.log('📝📝📝 [GenericSelectField] selectedProperties onChange called:', {
        fieldName: field.name,
        oldValue: Array.isArray(value) ? value.length : value,
        newValue: Array.isArray(newValue) ? newValue.length : newValue,
        valueChanged: JSON.stringify(value) !== JSON.stringify(newValue),
        timestamp: new Date().toISOString(),
        stackTrace: new Error().stack?.split('\n').slice(0, 5).join('\n')
      });
    }

    onChange(newValue);
  }, [field.name, value, onChange])

  // Show loading state for dynamic fields
  // Show full LoadingFieldState for any dynamic field that's currently loading
  // This ensures a clean, consistent loading experience across all providers (Airtable, Gmail, etc.)
  const shouldShowLoading = field.dynamic && isLoading;

  // If in AI mode, show the "Defined by AI" UI
  if (isAIEnabled) {
    return (
      <div className="space-y-2">
        <div className="flex items-center justify-between">
          <label className="text-sm font-medium flex items-center gap-2">
            {field.label || field.name}
            {field.required && <span className="text-red-500">*</span>}
          </label>
        </div>
        <div className="bg-gray-700 text-gray-300 rounded-md px-3 py-2 flex items-center gap-2">
          <Bot className="h-4 w-4 text-gray-400" />
          <span className="text-sm flex-1">
            Defined automatically by the model
          </span>
          {setAiFields && (
            <button
              type="button"
              onClick={() => {
                // Remove from AI fields
                const newAiFields = { ...aiFields };
                delete newAiFields[field.name];
                setAiFields(newAiFields);
                // Clear the value
                onChange('');
              }}
              className="text-gray-400 hover:text-gray-200 transition-colors"
            >
              <X className="h-4 w-4" />
            </button>
          )}
        </div>
        {error && <p className="text-xs text-red-500 mt-1">{error}</p>}
      </div>
    );
  }

  // Render field content (normal mode)
  if (shouldShowLoading) {
    return <LoadingFieldState message={loadingPlaceholder} />;
  }

  // Handle multiple selection fields
  if ((field as any).multiple) {
    // Check if this is an Airtable field with bubbles (linked records or multi-select fields)
    const isAirtableLinkedField = nodeInfo?.providerId === 'airtable' &&
      field.name?.startsWith('airtable_field_') &&
      (field.airtableFieldType === 'multipleRecordLinks' ||
       field.airtableFieldType === 'multipleSelects' ||
       field.airtableFieldType === 'singleRecordLink' ||
       field.multiple); // Any Airtable field marked as multiple uses bubbles

    // Hide badges for disabled/status fields (like monetization eligibility)
    const isDisabledStatusField = field.disabled &&
      (field.name?.toLowerCase().includes('status') ||
       field.name?.toLowerCase().includes('eligibility'));

    return (
      <div className="flex items-center gap-2">
        {isFromCache && (
            <Tooltip>
              <TooltipTrigger asChild>
                <div className="flex-shrink-0">
                  <Zap className="h-3 w-3 text-yellow-500" />
                </div>
              </TooltipTrigger>
              <TooltipContent>
                <p>Loaded from cache</p>
              </TooltipContent>
            </Tooltip>
        )}
        <div className="flex-1 min-w-0">
          <MultiCombobox
            value={Array.isArray(value) ? value : (value ? [value] : [])}
            onChange={handleChangeWithLogging}
            options={processedOptions}
            placeholder={placeholderText}
            emptyPlaceholder={isLoading ? loadingPlaceholder : getEmptyMessage(field.name, field.label, (field as any).emptyMessage)}
            searchPlaceholder="Search options..."
            disabled={isLoading && !displayLabel && processedOptions.length === 0}
            loading={isLoading && !displayLabel && processedOptions.length === 0}
            creatable={(field as any).creatable || isAirtableRecordField} // Allow custom option creation for Airtable fields or if specified in field schema
            onOpenChange={handleFieldOpen}
            selectedValues={effectiveSelectedValues} // Pass selected values for checkmarks
            hideSelectedBadges={isAirtableLinkedField || isDisabledStatusField} // Hide badges for Airtable fields with bubbles and disabled status fields
            onDrop={handleDrop}
            onDragOver={handleDragOver}
            onDragLeave={handleDragLeave}
          />
        </div>
        {field.dynamic && onDynamicLoad && (
            <Tooltip>
              <TooltipTrigger asChild>
                <Button
                  type="button"
                  variant="outline"
                  size="icon"
                  onClick={handleRefresh}
                  disabled={isRefreshing || isLoading}
                  className="flex-shrink-0"
                >
                  <RefreshCw className={cn("h-4 w-4", isRefreshing && "animate-spin")} />
                </Button>
              </TooltipTrigger>
              <TooltipContent>
                <p>Refresh options</p>
              </TooltipContent>
            </Tooltip>
        )}
        {/* Only show SimpleVariablePicker for non-select fields
            Select fields use the Connect button instead (in FieldRenderer) */}
        {field.supportsVariables && workflowData && currentNodeId && field.type !== 'select' && (
          <SimpleVariablePicker
            workflowData={workflowData}
            currentNodeId={currentNodeId}
            onVariableSelect={handleVariableSelect}
            fieldType={field.type}
            currentNodeType={nodeInfo?.type}
          />
        )}
      </div>
    );
  }

  // Use Combobox for all select fields to support variables
  // Variables can be entered using {{variable_name}} syntax
  if (field.type === 'select' && !field.multiple) {
    // isDiscordGuildField is already defined at the top of the component

    const handleSingleSelectChange = (newValue: string) => {
      // Special-case Discord guild select to avoid extra label/state churn
      if (isDiscordGuildField) {
        if (String(value ?? '') === String(newValue ?? '')) return;
        onChange(newValue);
        return;
      }

      onChange(newValue);
      // Clear display label when value is cleared
      if (!newValue) {
        setDisplayLabel(null);
        // Also clear stored label
        onLabelStore?.(field.name, '', '');
      } else if (newValue.startsWith('{{') && newValue.endsWith('}}')) {
        // Set friendly label for variables
        const friendlyLabel = getFriendlyVariableLabel(newValue, workflowNodes);
        setDisplayLabel(friendlyLabel);
        if (friendlyLabel) {
          saveLabelToCache(newValue, friendlyLabel);
          // Store label in form values for instant display on reopen
          onLabelStore?.(field.name, newValue, friendlyLabel);
        }
      } else {
        // For regular options, find the label and cache it immediately
        const option = processedOptions.find((opt: any) => {
          const optValue = opt.value || opt.id;
          return String(optValue) === String(newValue);
        });
        if (option) {
          const label = typeof option.label === 'string' ? option.label : (option.name || option.value || option.id);
          setDisplayLabel(label);
          saveLabelToCache(String(newValue), label);
          // Store label in form values for instant display on reopen
          onLabelStore?.(field.name, String(newValue), label);
        }
      }
    };

    return (
      <div className="flex items-center gap-2">
        {isFromCache && (
            <Tooltip>
              <TooltipTrigger asChild>
                <div className="flex-shrink-0">
                  <Zap className="h-3 w-3 text-yellow-500" />
                </div>
              </TooltipTrigger>
              <TooltipContent>
                <p>Loaded from cache</p>
              </TooltipContent>
            </Tooltip>
        )}
        <div className="flex-1 min-w-0">
          <Combobox
            value={value ?? ""}
<<<<<<< HEAD
            onChange={(newValue) => {
              onChange(newValue);
              // Clear display label when value is cleared
              if (!newValue) {
                setDisplayLabel(null);
              } else if (newValue.startsWith('{{') && newValue.endsWith('}}')) {
                // Set friendly label for variables
                const friendlyLabel = getFriendlyVariableLabel(newValue, workflowNodes);
                setDisplayLabel(friendlyLabel);
                if (friendlyLabel) {
                  saveLabelToCache(newValue, friendlyLabel);
                }
              } else {
                // For regular options, find the label and cache it immediately
                const option = processedOptions.find((opt: any) => {
                  const optValue = opt.value || opt.id;
                  return String(optValue) === String(newValue);
                });
                if (option) {
                  const label = option.label || option.name || option.value || option.id;
                  setDisplayLabel(label);
                  saveLabelToCache(String(newValue), label);
                }
              }
            }}
=======
            onChange={handleSingleSelectChange}
>>>>>>> 6eb57eba
            options={processedOptions}
            placeholder={placeholderText}
            searchPlaceholder="Search options..."
            emptyPlaceholder={isLoading || isSearching ? loadingPlaceholder : ((field as any).emptyMessage || "No options found")}
            disabled={isLoading && !value && !displayLabel && processedOptions.length === 0}
            loading={(isLoading || isSearching) && !value && !displayLabel && processedOptions.length === 0}
            creatable={(field as any).creatable || isAirtableRecordField} // Allow custom option creation for Airtable fields or if specified in field schema
            onOpenChange={handleFieldOpen} // Add missing onOpenChange handler
            onSearchChange={handleSearchChange} // Handle debounced search
            selectedValues={effectiveSelectedValues} // Pass selected values for checkmarks
            displayLabel={isDiscordGuildField ? null : displayLabel} // For guilds, let the value render directly
            disableSearch={isDiscordGuildField || (field as any).disableSearch} // Simplify guild select to avoid loops
            hideClearButton={(field as any).hideClearButton} // Support hiding clear button
            showColorPreview={(field as any).showColorPreview} // Show color preview balls if enabled
            onDrop={handleDrop}
            onDragOver={handleDragOver}
            onDragLeave={handleDragLeave}
          />
        </div>
        {field.dynamic && onDynamicLoad && (
            <Tooltip>
              <TooltipTrigger asChild>
                <Button
                  type="button"
                  variant="outline"
                  size="icon"
                  onClick={handleRefresh}
                  disabled={isRefreshing || isLoading}
                  className="flex-shrink-0"
                >
                  <RefreshCw className={cn("h-4 w-4", isRefreshing && "animate-spin")} />
                </Button>
              </TooltipTrigger>
              <TooltipContent>
                <p>Refresh options</p>
              </TooltipContent>
            </Tooltip>
        )}
        {/* Only show SimpleVariablePicker for non-select fields
            Select fields use the Connect button instead (in FieldRenderer) */}
        {field.supportsVariables && workflowData && currentNodeId && field.type !== 'select' && (
          <SimpleVariablePicker
            workflowData={workflowData}
            currentNodeId={currentNodeId}
            onVariableSelect={handleVariableSelect}
            fieldType={field.type}
            currentNodeType={nodeInfo?.type}
          />
        )}
      </div>
    );
  }

  // Default fallback: Use Combobox for all remaining select fields to support variables
  return (
    <div className="flex items-center gap-2">
      {isFromCache && (
          <Tooltip>
            <TooltipTrigger asChild>
              <div className="flex-shrink-0">
                <Zap className="h-3 w-3 text-yellow-500" />
              </div>
            </TooltipTrigger>
            <TooltipContent>
              <p>Loaded from cache</p>
            </TooltipContent>
          </Tooltip>
      )}
      <div className="flex-1 min-w-0">
        <Combobox
          value={value ?? ""}
          onChange={(newValue) => {
            onChange(newValue);
            // Clear display label when value is cleared
            if (!newValue) {
              setDisplayLabel(null);
            } else if (typeof newValue === 'string' && newValue.startsWith('{{') && newValue.endsWith('}}')) {
              // Set friendly label for variables
              const friendlyLabel = getFriendlyVariableLabel(newValue, workflowNodes);
              setDisplayLabel(friendlyLabel);
              if (friendlyLabel) {
                saveLabelToCache(newValue, friendlyLabel);
              }
            } else {
              // For regular options, find the label and cache it immediately
              const option = processedOptions.find((opt: any) => {
                const optValue = opt.value || opt.id;
                return String(optValue) === String(newValue);
              });
              if (option) {
                const label = option.label || option.name || option.value || option.id;
                setDisplayLabel(label);
                saveLabelToCache(String(newValue), label);
              }
            }
          }}
          options={processedOptions}
          placeholder={placeholderText}
          searchPlaceholder="Search options..."
          emptyPlaceholder={isLoading || isSearching ? loadingPlaceholder : getEmptyMessage(field.name, field.label, (field as any).emptyMessage)}
          disabled={isLoading && !value && !displayLabel && processedOptions.length === 0}
          loading={(isLoading || isSearching) && !value && !displayLabel && processedOptions.length === 0}
          creatable={(field as any).creatable || isAirtableRecordField} // Allow custom option creation for Airtable fields or if specified in field schema
          onOpenChange={handleFieldOpen}
          onSearchChange={handleSearchChange} // Handle debounced search
          selectedValues={effectiveSelectedValues}
          displayLabel={displayLabel}
          showColorPreview={(field as any).showColorPreview} // Show color preview balls if enabled
          onDrop={handleDrop}
          onDragOver={handleDragOver}
          onDragLeave={handleDragLeave}
        />
      </div>
      {field.dynamic && onDynamicLoad && (
          <Tooltip>
            <TooltipTrigger asChild>
              <Button
                type="button"
                variant="outline"
                size="icon"
                onClick={handleRefresh}
                disabled={isRefreshing || isLoading}
                className="flex-shrink-0"
              >
                <RefreshCw className={cn("h-4 w-4", isRefreshing && "animate-spin")} />
              </Button>
            </TooltipTrigger>
            <TooltipContent>
              <p>Refresh options</p>
            </TooltipContent>
          </Tooltip>
      )}
    </div>
  );
}<|MERGE_RESOLUTION|>--- conflicted
+++ resolved
@@ -32,6 +32,7 @@
   workflowData?: { nodes: any[], edges: any[] }; // Full workflow data for variable picker
   currentNodeId?: string; // Current node ID for variable picker context
   aiToggleButton?: React.ReactNode; // AI toggle button to render alongside label
+  onLabelStore?: (fieldName: string, value: string, label: string) => void; // Store label alongside value for instant display on reopen
 }
 
 /**
@@ -91,6 +92,7 @@
   workflowData,
   currentNodeId,
   aiToggleButton,
+  onLabelStore,
 }: GenericSelectFieldProps) {
   // Cache store - must be at top level
   const { get: getCache, set: setCache, invalidate: invalidateCache } = useConfigCacheStore()
@@ -106,7 +108,17 @@
   // Store the display label for the selected value
   // Initialize with cached label for instant display of saved values (Zapier-like UX)
   const [displayLabel, setDisplayLabel] = React.useState<string | null>(() => {
-    // PRIORITY 1: Check for saved labels in parentValues (for Airtable linked record fields)
+    // PRIORITY 1: Check for stored label in form values (_label_fieldName convention)
+    // This is the primary source for instant label display on modal reopen
+    if (value) {
+      const storedLabelKey = `_label_${field.name}`;
+      const storedLabel = parentValues?.[storedLabelKey];
+      if (storedLabel && typeof storedLabel === 'string') {
+        return storedLabel;
+      }
+    }
+
+    // PRIORITY 2: Check for saved labels in parentValues (for Airtable linked record fields)
     // This ensures linked record fields NEVER show IDs, always labels
     if (value && field.name?.startsWith('airtable_field_')) {
       const labelMetadataKey = `${field.name}_labels`;
@@ -116,7 +128,7 @@
       }
     }
 
-    // PRIORITY 2: Try to load cached label from localStorage
+    // PRIORITY 3: Try to load cached label from localStorage
     if (typeof window !== 'undefined' && value) {
       try {
         const raw = window.localStorage.getItem(labelCacheKeyForInit);
@@ -243,14 +255,38 @@
   }, [field.dynamic, field.name, field.dependsOn, parentValues, cachedDynamicLoad, onDynamicLoad, isRefreshing]);
 
   // Handle search query changes (debounced search for fields like gmail-recent-emails)
+  // Note: Combobox already debounces by 300ms before calling this
   const handleSearchChange = React.useCallback(async (query: string) => {
+    console.log('🔍 [GenericSelectField] handleSearchChange called:', {
+      fieldName: field.name,
+      query,
+      fieldDynamic: field.dynamic,
+      hasOnDynamicLoad: !!onDynamicLoad,
+      isSearchable: (field as any).searchable
+    });
+
     // Only enable search for specific dynamic fields that support it
-    if (!field.dynamic || !onDynamicLoad) return;
-
-    // Only enable for searchable fields (like gmail-recent-emails)
-    const searchableFields = ['gmail-recent-emails'];
-    if (!searchableFields.includes(field.dynamic)) return;
-
+    if (!field.dynamic || !onDynamicLoad) {
+      console.log('❌ [GenericSelectField] Search skipped - no dynamic or onDynamicLoad');
+      return;
+    }
+
+    // Only enable for searchable fields or fields with searchable: true
+    const searchableFields = ['gmail-recent-emails', 'gmail_from_addresses', 'gmail-enhanced-recipients', 'gmail_recent_senders', 'gmail-recent-senders'];
+    if (!searchableFields.includes(field.dynamic) && !(field as any).searchable) {
+      console.log('❌ [GenericSelectField] Search skipped - field not in searchableFields:', field.dynamic);
+      return;
+    }
+
+    // Require minimum characters to search (Gmail senders can search after 1 char for quicker suggestions)
+    const minSearchLength = field.dynamic === 'gmail_recent_senders' ? 1 : 2;
+    if (query.length < minSearchLength) {
+      console.log('❌ [GenericSelectField] Search skipped - query too short:', query.length);
+      setSearchQuery('');
+      return;
+    }
+
+    console.log('✅ [GenericSelectField] Proceeding with search for:', query);
     setSearchQuery(query);
     setIsSearching(true);
 
@@ -261,7 +297,9 @@
       // The API handler will receive this as part of options
       // Search is always silent since we're filtering existing data
       await onDynamicLoad(field.name, 'searchQuery', query, true, true);
+      console.log('✅ [GenericSelectField] Search completed for:', query);
     } catch (error) {
+      console.error('❌ [GenericSelectField] Search error:', error);
       logger.error('[GenericSelectField] Search error:', error);
     } finally {
       setIsSearching(false);
@@ -1280,35 +1318,7 @@
         <div className="flex-1 min-w-0">
           <Combobox
             value={value ?? ""}
-<<<<<<< HEAD
-            onChange={(newValue) => {
-              onChange(newValue);
-              // Clear display label when value is cleared
-              if (!newValue) {
-                setDisplayLabel(null);
-              } else if (newValue.startsWith('{{') && newValue.endsWith('}}')) {
-                // Set friendly label for variables
-                const friendlyLabel = getFriendlyVariableLabel(newValue, workflowNodes);
-                setDisplayLabel(friendlyLabel);
-                if (friendlyLabel) {
-                  saveLabelToCache(newValue, friendlyLabel);
-                }
-              } else {
-                // For regular options, find the label and cache it immediately
-                const option = processedOptions.find((opt: any) => {
-                  const optValue = opt.value || opt.id;
-                  return String(optValue) === String(newValue);
-                });
-                if (option) {
-                  const label = option.label || option.name || option.value || option.id;
-                  setDisplayLabel(label);
-                  saveLabelToCache(String(newValue), label);
-                }
-              }
-            }}
-=======
             onChange={handleSingleSelectChange}
->>>>>>> 6eb57eba
             options={processedOptions}
             placeholder={placeholderText}
             searchPlaceholder="Search options..."
@@ -1385,12 +1395,16 @@
             // Clear display label when value is cleared
             if (!newValue) {
               setDisplayLabel(null);
+              // Also clear stored label
+              onLabelStore?.(field.name, '', '');
             } else if (typeof newValue === 'string' && newValue.startsWith('{{') && newValue.endsWith('}}')) {
               // Set friendly label for variables
               const friendlyLabel = getFriendlyVariableLabel(newValue, workflowNodes);
               setDisplayLabel(friendlyLabel);
               if (friendlyLabel) {
                 saveLabelToCache(newValue, friendlyLabel);
+                // Store label in form values for instant display on reopen
+                onLabelStore?.(field.name, newValue, friendlyLabel);
               }
             } else {
               // For regular options, find the label and cache it immediately
@@ -1399,9 +1413,11 @@
                 return String(optValue) === String(newValue);
               });
               if (option) {
-                const label = option.label || option.name || option.value || option.id;
+                const label = typeof option.label === 'string' ? option.label : (option.name || option.value || option.id);
                 setDisplayLabel(label);
                 saveLabelToCache(String(newValue), label);
+                // Store label in form values for instant display on reopen
+                onLabelStore?.(field.name, String(newValue), label);
               }
             }
           }}
