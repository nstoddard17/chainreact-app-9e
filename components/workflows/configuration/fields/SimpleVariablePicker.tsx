"use client"

import React, { useEffect, useMemo, useState, useCallback } from 'react'
import { Button } from '@/components/ui/button'
import { Popover, PopoverContent, PopoverTrigger } from '@/components/ui/popover'
import { ScrollArea } from '@/components/ui/scroll-area'
import { Badge } from '@/components/ui/badge'
import { ChevronDown, ChevronRight, Search, Copy, Check, Variable, Play, CircleAlert } from 'lucide-react'
import { Input } from '@/components/ui/input'
import { useToast } from '@/hooks/use-toast'
import { Tooltip, TooltipContent, TooltipProvider, TooltipTrigger } from '@/components/ui/tooltip'
import { apiClient } from '@/lib/apiClient'
import { useWorkflowTestStore } from '@/stores/workflowTestStore'
import { resolveVariableValue, getNodeVariableValues } from '@/lib/workflows/variableResolution'

import { logger } from '@/lib/utils/logger'

interface SimpleVariablePickerProps {
  workflowData?: { nodes: any[], edges: any[] }
  currentNodeId?: string
  onVariableSelect: (variable: string) => void
  fieldType?: string
  currentNodeType?: string
}

/**
 * A simplified variable picker that shows available variables from previous nodes
 * and provides a way to test the workflow and view actual values
 */
function SimpleVariablePickerComponent({
  workflowData,
  currentNodeId,
  onVariableSelect,
  fieldType,
  currentNodeType
}: SimpleVariablePickerProps) {
  const [isOpen, setIsOpen] = useState(false)
  const [searchTerm, setSearchTerm] = useState('')
  const [copiedVariable, setCopiedVariable] = useState<string | null>(null)
  const [expandedNodes, setExpandedNodes] = useState<Set<string>>(new Set())
  const [isTestRunning, setIsTestRunning] = useState(false)
  const { toast } = useToast()

  // Access test store data
  const { 
    testResults, 
    executionPath, 
    testTimestamp,
    getNodeTestResult, 
    hasTestResults, 
    setTestResults,
    clearTestResults
  } = useWorkflowTestStore()

  const getPreviousNodeIds = (): string[] => {
    if (!workflowData || !currentNodeId) return []

    const findPreviousNodes = (nodeId: string, visited = new Set<string>()): string[] => {
      if (visited.has(nodeId)) return []
      visited.add(nodeId)

      const incomingEdges = workflowData.edges.filter(edge => edge.target === nodeId)
      if (incomingEdges.length === 0) return []

      const sourceNodeIds = incomingEdges.map(edge => edge.source)
      const allPreviousNodes: string[] = [...sourceNodeIds]

      sourceNodeIds.forEach(sourceId => {
        const previousNodes = findPreviousNodes(sourceId, visited)
        allPreviousNodes.push(...previousNodes)
      })

      return allPreviousNodes
    }

    return findPreviousNodes(currentNodeId)
  }

  // Get nodes to display - previous nodes only when in a node config
  // Memoize allNodes to prevent recreation on every render
  const allNodes = useMemo(() => {
    return workflowData?.nodes?.map((node: any) => ({
      id: node.id,
      title: node.data?.title || node.data?.type || 'Unknown Node',
      outputs: node.data?.outputSchema || []
    })) || []
  }, [workflowData?.nodes])

  const previousNodeIdSet = useMemo(() => {
    if (!workflowData || !currentNodeId) return new Set<string>()
    return new Set(getPreviousNodeIds())
  }, [workflowData, currentNodeId])

<<<<<<< HEAD
  // Memoize nodes to prevent recreation on every render
  const nodes = useMemo(() => {
    return currentNodeId
      ? allNodes.filter(node => {
          if (node.id === currentNodeId) return false
          const hasOutputs = node.outputs && node.outputs.length > 0
          return hasOutputs && previousNodeIdSet.has(node.id)
        })
      : allNodes.filter(node => node.outputs && node.outputs.length > 0)
  }, [allNodes, currentNodeId, previousNodeIdSet])
=======
  const nodes = currentNodeId
    ? allNodes.filter(node => {
        if (node.id === currentNodeId) return false
        const hasOutputs = node.outputs && node.outputs.length > 0
        return hasOutputs && previousNodeIdSet.has(node.id)
      })
    : allNodes.filter(node => node.outputs && node.outputs.length > 0)

  // Debug: Log which nodes are being included
  logger.debug('📊 [SIMPLE VARIABLES] Available nodes:', nodes.map(n => ({
    id: n.id,
    title: n.title,
    type: n.title,
    hasOutputs: n.outputs.length > 0,
    outputs: n.outputs.map(o => o.name)
  })));
>>>>>>> 7e3ce20e

  // Function to get relevant AI agent outputs based on current node type
  // Memoized to prevent recreation on every render
  const getRelevantAIAgentOutputs = useCallback((currentNodeType: string): string[] => {
    if (!currentNodeType) return ['output']; // Default to generic output

    // Email actions should show email-specific fields
    if (currentNodeType.includes('gmail') || currentNodeType.includes('outlook') || currentNodeType.includes('email')) {
      return ['email_subject', 'email_body', 'output'];
    }

    // Discord actions should show discord-specific and general output
    if (currentNodeType.includes('discord')) {
      return ['output', 'discord_message'];
    }

    // Slack actions should show slack-specific and general output
    if (currentNodeType.includes('slack')) {
      return ['output', 'slack_message'];
    }

    // Notion actions should show notion-specific and general output
    if (currentNodeType.includes('notion')) {
      return ['output', 'notion_title', 'notion_content'];
    }

    // For other actions, show general output
    return ['output'];
  }, []);

  // Filter nodes and outputs based on search term and context
<<<<<<< HEAD
  // Memoize to prevent infinite loops in useEffect dependencies
  const filteredNodes = useMemo(() => {
    return nodes.map(node => {
      // Context-aware filtering for AI agent nodes
      if (node.title === "AI Agent" || node.title.toLowerCase().includes("ai agent")) {
        const relevantOutputs = getRelevantAIAgentOutputs(currentNodeType || '');
        console.log(`🎯 [CONTEXT-AWARE] AI Agent filtering in SimpleVariablePicker for ${currentNodeType}:`, {
          currentNodeType,
          relevantOutputs,
          availableOutputs: node.outputs.map((o: any) => o.name),
          originalOutputsCount: node.outputs.length
        });
=======
  const filteredNodes = nodes.filter(node => {
    // Context-aware filtering for AI agent nodes
    if (node.title === "AI Agent" || node.title.toLowerCase().includes("ai agent")) {
      const relevantOutputs = getRelevantAIAgentOutputs(currentNodeType || '');
      logger.debug(`🎯 [CONTEXT-AWARE] AI Agent filtering in SimpleVariablePicker for ${currentNodeType}:`, {
        currentNodeType,
        relevantOutputs,
        availableOutputs: node.outputs.map((o: any) => o.name),
        originalOutputsCount: node.outputs.length
      });
      
      // Filter AI agent outputs to only show relevant ones for the current action type
      const aiNodeOutputs = node.outputs.filter((output: any) => 
        relevantOutputs.includes(output.name)
      );
      
      logger.debug(`🎯 [CONTEXT-AWARE] SimpleVariablePicker After filtering:`, {
        filteredOutputsCount: aiNodeOutputs.length,
        filteredOutputs: aiNodeOutputs.map((o: any) => o.name)
      });
      
      // Update the node's outputs
      node.outputs = aiNodeOutputs;
    }
>>>>>>> 7e3ce20e

        // Filter AI agent outputs to only show relevant ones for the current action type
        const aiNodeOutputs = node.outputs.filter((output: any) =>
          relevantOutputs.includes(output.name)
        );

        console.log(`🎯 [CONTEXT-AWARE] SimpleVariablePicker After filtering:`, {
          filteredOutputsCount: aiNodeOutputs.length,
          filteredOutputs: aiNodeOutputs.map((o: any) => o.name)
        });

        // Return a new node object with filtered outputs (don't mutate original)
        return {
          ...node,
          outputs: aiNodeOutputs
        };
      }

      return node;
    }).filter(node => {
      const nodeMatches = node.title.toLowerCase().includes(searchTerm.toLowerCase())
      const outputMatches = node.outputs.some((output: any) =>
        output.label?.toLowerCase().includes(searchTerm.toLowerCase()) ||
        output.name.toLowerCase().includes(searchTerm.toLowerCase())
      )
      return nodeMatches || outputMatches
    })
  }, [nodes, searchTerm, currentNodeType, getRelevantAIAgentOutputs])

  // Handle node expansion toggle
  const toggleNodeExpansion = (nodeId: string) => {
    setExpandedNodes(prev => {
      const newSet = new Set(prev)
      if (newSet.has(nodeId)) {
        newSet.delete(nodeId)
      } else {
        newSet.add(nodeId)
      }
      return newSet
    })
  }

  // Auto-expand nodes when searching
  useEffect(() => {
    if (searchTerm) {
      const nodesToExpand = new Set<string>()
      filteredNodes.forEach(node => {
        const hasMatchingOutputs = node.outputs.some((output: any) =>
          output.label?.toLowerCase().includes(searchTerm.toLowerCase()) ||
          output.name.toLowerCase().includes(searchTerm.toLowerCase())
        )
        if (hasMatchingOutputs) {
          nodesToExpand.add(node.id)
        }
      })
      // Only update if the set actually changed
      setExpandedNodes(prev => {
        if (prev.size !== nodesToExpand.size) return nodesToExpand
        for (const id of nodesToExpand) {
          if (!prev.has(id)) return nodesToExpand
        }
        return prev
      })
    } else if (hasTestResults()) {
      // Expand nodes that were executed in the test
      const nodesToExpand = new Set<string>()
      executionPath.forEach(nodeId => {
        nodesToExpand.add(nodeId)
      })
      // Only update if the set actually changed
      setExpandedNodes(prev => {
        if (prev.size !== nodesToExpand.size) return nodesToExpand
        for (const id of nodesToExpand) {
          if (!prev.has(id)) return nodesToExpand
        }
        return prev
      })
    } else {
      // Only clear if not already empty
      setExpandedNodes(prev => prev.size === 0 ? prev : new Set())
    }
  }, [searchTerm, filteredNodes, executionPath])

  const handleVariableSelect = (variable: string) => {
    // INSERT THE TEMPLATE VARIABLE FOR RUNTIME RESOLUTION
    // Do NOT try to resolve it at design time - that should happen during workflow execution
    logger.debug(`🎯 SimpleVariablePicker inserting template variable: ${variable}`)
    onVariableSelect(variable)
    
    // Keep the dropdown open after selecting a variable
    // setIsOpen(false) - removed to keep dropdown persistent
    // setSearchTerm('') - keep search term for multiple selections
  }

  const copyToClipboard = async (text: string) => {
    try {
      await navigator.clipboard.writeText(text)
      setCopiedVariable(text)
      toast({
        title: "Variable copied",
        description: "Variable reference copied to clipboard",
      })
      setTimeout(() => setCopiedVariable(null), 2000)
    } catch (error) {
      toast({
        title: "Copy failed",
        description: "Failed to copy variable to clipboard",
        variant: "destructive",
      })
    }
  }

  // Run workflow test to get actual output values
  const runWorkflowTest = async () => {
    if (!workflowData?.nodes || workflowData.nodes.length === 0) return;
    
    try {
      setIsTestRunning(true);
      
      // Find the trigger node (first node)
      const triggerNodes = workflowData.nodes.filter((node: any) => 
        node.data?.isTrigger || node.type === 'trigger'
      );
      
      if (triggerNodes.length === 0) {
        toast({
          title: "No trigger found",
          description: "This workflow doesn't have a trigger node.",
          variant: "destructive",
        });
        return;
      }
      
      const triggerNode = triggerNodes[0];
      
      // Find workflow ID from any node in the workflow
      let workflowId = null;
      for (const node of workflowData.nodes) {
        if (node.data?.workflowId) {
          workflowId = node.data.workflowId;
          break;
        }
      }
      
      if (!workflowId) {
        toast({
          title: "Missing workflow ID",
          description: "Could not determine the workflow ID.",
          variant: "destructive",
        });
        return;
      }
      
      // Call API to test the workflow
      const response = await apiClient.post('/api/workflows/test-workflow-segment', {
        workflowId,
        nodeId: triggerNode.id,
        input: {}, // Empty input for testing
      });
      
      if (response.success) {
        // Store the test results
        setTestResults(
          (response as any).testResults || [],
          (response as any).executionPath || [],
          (response as any).triggerOutput || {},
          triggerNode.id
        );
        
        toast({
          title: "Test completed",
          description: "Workflow test completed successfully.",
        });
      } else {
        toast({
          title: "Test failed",
          description: response.error || "Failed to run workflow test.",
          variant: "destructive",
        });
      }
    } catch (error) {
      logger.error("Error running workflow test:", error);
      toast({
        title: "Test error",
        description: "An error occurred while testing the workflow.",
        variant: "destructive",
      });
    } finally {
      setIsTestRunning(false);
    }
  };

  // Get the actual value of a variable if test results are available
  const getVariableValue = (nodeId: string, outputName: string) => {
    // Use the new resolution system to get variable values
    const nodeValues = getNodeVariableValues(nodeId, workflowData || { nodes: [], edges: [] }, testResults)
    return nodeValues[outputName] || null
  };

  // Format variable value for display
  const formatVariableValue = (value: any) => {
    if (value === null || value === undefined) return 'null';
    if (typeof value === 'object') {
      try {
        return JSON.stringify(value).substring(0, 30) + (JSON.stringify(value).length > 30 ? '...' : '');
      } catch (e) {
        return '[Complex Object]';
      }
    }
    return String(value).substring(0, 30) + (String(value).length > 30 ? '...' : '');
  };

  // Function to handle popover state changes
  const handleOpenChange = (open: boolean) => {
    // If closing, check if it's due to an outside click
    if (!open) {
      // We set a timeout to allow click handlers inside to execute first
      setTimeout(() => setIsOpen(open), 100);
    } else {
      // When opening, set immediately
      setIsOpen(open);
    }
  };

  return (
    <Popover open={isOpen} onOpenChange={handleOpenChange}>
      <PopoverTrigger asChild>
        <Button 
          size="sm"
          className="h-10 w-10 bg-gradient-to-r from-blue-500 to-purple-600 hover:from-blue-600 hover:to-purple-700 text-white shadow-lg hover:shadow-xl transition-all duration-200 rounded-md"
          type="button"
          title="Insert workflow variable"
        >
          <span className="text-sm font-mono font-semibold">{`{}`}</span>
          <span className="sr-only">Insert workflow variable</span>
        </Button>
      </PopoverTrigger>
        <PopoverContent className="w-[380px] p-0" align="end">
          <div className="p-3 border-b flex justify-between items-center">
            <div className="text-sm font-medium">Insert Variable</div>
            <TooltipProvider>
              <Tooltip>
                <TooltipTrigger asChild>
                  <Button 
                    size="sm" 
                    className="bg-green-500 hover:bg-green-600 text-white"
                    onClick={runWorkflowTest}
                    disabled={isTestRunning}
                  >
                    {isTestRunning ? (
                      <div className="h-3.5 w-3.5 animate-spin rounded-full border-2 border-white border-t-transparent"></div>
                    ) : (
                      <Play className="h-3.5 w-3.5" />
                    )}
                    <span className="ml-1">Test</span>
                  </Button>
                </TooltipTrigger>
                <TooltipContent>
                  <p>Test workflow to see actual values</p>
                </TooltipContent>
              </Tooltip>
            </TooltipProvider>
          </div>
          <div className="p-3 border-b">
            <div className="relative">
              <Search className="absolute left-2 top-2.5 h-4 w-4 text-muted-foreground" />
              <Input
                placeholder="Search variables..."
                className="pl-8"
                value={searchTerm}
                onChange={(e) => setSearchTerm(e.target.value)}
              />
            </div>
          </div>
          
          {/* Test results timestamp */}
          {hasTestResults() && (
            <div className="px-3 py-2 bg-slate-50 border-b flex justify-between items-center">
              <div className="text-xs text-slate-500 flex items-center gap-1">
                <div className="w-2 h-2 rounded-full bg-green-500"></div>
                Test results available ({new Date(testTimestamp || 0).toLocaleTimeString()})
              </div>
              <Button 
                variant="ghost" 
                size="sm" 
                onClick={clearTestResults} 
                className="h-6 text-xs"
              >
                Clear
              </Button>
            </div>
          )}
          
          <ScrollArea className="h-[400px]">
            {filteredNodes.length === 0 ? (
              <div className="p-4 text-center text-sm text-muted-foreground">
                {currentNodeId ? (
                  <>
                    <CircleAlert className="h-5 w-5 mx-auto mb-2 text-amber-500" />
                    <p>No previous nodes available.</p>
                    <p className="text-xs mt-1 text-slate-400">
                      Variables can only come from nodes that appear before this one in the workflow.
                    </p>
                  </>
                ) : (
                  "No variables available"
                )}
              </div>
            ) : (
              filteredNodes.map((node) => {
                const isExpanded = expandedNodes.has(node.id)
                const hasOutputs = node.outputs && node.outputs.length > 0
                const nodeResult = getNodeTestResult(node.id)
                const isNodeTested = nodeResult !== null
                
                return (
                  <div key={node.id} className="border-b border-gray-100 last:border-b-0">
                    {/* Node Header - Clickable to expand/collapse */}
                    <div 
                      className={`flex items-center justify-between px-3 py-2 hover:bg-gray-50 cursor-pointer transition-colors ${isNodeTested ? 'bg-green-50 hover:bg-green-100' : ''}`}
                      onClick={() => hasOutputs && toggleNodeExpansion(node.id)}
                    >
                      <div className="flex items-center gap-2">
                        {hasOutputs && (
                          <div className="w-4 h-4 flex items-center justify-center">
                            {isExpanded ? (
                              <ChevronDown className="h-3 w-3 text-gray-500" />
                            ) : (
                              <ChevronRight className="h-3 w-3 text-gray-500" />
                            )}
                          </div>
                        )}
                        <span className="text-sm font-medium text-gray-900">{node.title}</span>
                        {hasOutputs && (
                          <Badge variant="secondary" className="text-xs">
                            {node.outputs.length}
                          </Badge>
                        )}
                        {isNodeTested && (
                          <div className="w-2 h-2 rounded-full bg-green-500" title="Test data available"></div>
                        )}
                      </div>
                    </div>
                    
                    {/* Node Outputs - Expandable dropdown */}
                    {isExpanded && hasOutputs && (
                      <div className="bg-gray-50 border-t border-gray-100">
                        {node.outputs.map((output: any) => {
                          const variableRef = `{{${node.title}.${output.label || output.name}}}`
                          const variableValue = getVariableValue(node.id, output.name)
                          const hasValue = variableValue !== null
                          
                          return (
                            <div
                              key={`${node.id}-${output.name}`}
                              className="flex items-center justify-between px-4 py-2 hover:bg-blue-100 dark:hover:bg-blue-900 cursor-pointer transition-colors"
                              onClick={() => handleVariableSelect(variableRef)}
                            >
                              <div className="flex items-center gap-2 flex-1">
                                <Badge variant="outline" className={`text-xs bg-white ${hasValue ? 'border-green-300' : ''}`}>
                                  {output.type}
                                </Badge>
                                <span className="text-sm text-gray-700">{output.label || output.name}</span>
                              </div>
                              
                              <div className="flex items-center">
                                {/* Show variable value if available */}
                                {hasValue && (
                                  <TooltipProvider>
                                    <Tooltip>
                                      <TooltipTrigger asChild>
                                        <Badge className="mr-2 bg-green-100 text-green-800 hover:bg-green-200 transition-colors">
                                          {formatVariableValue(variableValue)}
                                        </Badge>
                                      </TooltipTrigger>
                                      <TooltipContent>
                                        <p className="text-xs whitespace-pre-wrap max-w-[300px]">
                                          {typeof variableValue === 'object'
                                            ? JSON.stringify(variableValue, null, 2)
                                            : String(variableValue)
                                          }
                                        </p>
                                      </TooltipContent>
                                    </Tooltip>
                                  </TooltipProvider>
                                )}
                                
                                <Button
                                  variant="ghost"
                                  size="sm"
                                  className="h-6 w-6 p-0 hover:bg-gray-200"
                                  onClick={(e) => {
                                    e.stopPropagation()
                                    copyToClipboard(variableRef)
                                  }}
                                >
                                  {copiedVariable === variableRef ? (
                                    <Check className="h-3 w-3" />
                                  ) : (
                                    <Copy className="h-3 w-3" />
                                  )}
                                  <span className="sr-only">Copy</span>
                                </Button>
                              </div>
                            </div>
                          )
                        })}
                      </div>
                    )}
                  </div>
                )
              })
            )}
          </ScrollArea>
        </PopoverContent>
      </Popover>
  )
}

// Wrap in React.memo to prevent unnecessary re-renders
export const SimpleVariablePicker = React.memo(SimpleVariablePickerComponent)<|MERGE_RESOLUTION|>--- conflicted
+++ resolved
@@ -12,7 +12,6 @@
 import { apiClient } from '@/lib/apiClient'
 import { useWorkflowTestStore } from '@/stores/workflowTestStore'
 import { resolveVariableValue, getNodeVariableValues } from '@/lib/workflows/variableResolution'
-
 import { logger } from '@/lib/utils/logger'
 
 interface SimpleVariablePickerProps {
@@ -91,7 +90,6 @@
     return new Set(getPreviousNodeIds())
   }, [workflowData, currentNodeId])
 
-<<<<<<< HEAD
   // Memoize nodes to prevent recreation on every render
   const nodes = useMemo(() => {
     return currentNodeId
@@ -102,24 +100,6 @@
         })
       : allNodes.filter(node => node.outputs && node.outputs.length > 0)
   }, [allNodes, currentNodeId, previousNodeIdSet])
-=======
-  const nodes = currentNodeId
-    ? allNodes.filter(node => {
-        if (node.id === currentNodeId) return false
-        const hasOutputs = node.outputs && node.outputs.length > 0
-        return hasOutputs && previousNodeIdSet.has(node.id)
-      })
-    : allNodes.filter(node => node.outputs && node.outputs.length > 0)
-
-  // Debug: Log which nodes are being included
-  logger.debug('📊 [SIMPLE VARIABLES] Available nodes:', nodes.map(n => ({
-    id: n.id,
-    title: n.title,
-    type: n.title,
-    hasOutputs: n.outputs.length > 0,
-    outputs: n.outputs.map(o => o.name)
-  })));
->>>>>>> 7e3ce20e
 
   // Function to get relevant AI agent outputs based on current node type
   // Memoized to prevent recreation on every render
@@ -151,52 +131,25 @@
   }, []);
 
   // Filter nodes and outputs based on search term and context
-<<<<<<< HEAD
   // Memoize to prevent infinite loops in useEffect dependencies
   const filteredNodes = useMemo(() => {
     return nodes.map(node => {
       // Context-aware filtering for AI agent nodes
       if (node.title === "AI Agent" || node.title.toLowerCase().includes("ai agent")) {
         const relevantOutputs = getRelevantAIAgentOutputs(currentNodeType || '');
-        console.log(`🎯 [CONTEXT-AWARE] AI Agent filtering in SimpleVariablePicker for ${currentNodeType}:`, {
+        logger.debug(`🎯 [CONTEXT-AWARE] AI Agent filtering in SimpleVariablePicker for ${currentNodeType}:`, {
           currentNodeType,
           relevantOutputs,
           availableOutputs: node.outputs.map((o: any) => o.name),
           originalOutputsCount: node.outputs.length
         });
-=======
-  const filteredNodes = nodes.filter(node => {
-    // Context-aware filtering for AI agent nodes
-    if (node.title === "AI Agent" || node.title.toLowerCase().includes("ai agent")) {
-      const relevantOutputs = getRelevantAIAgentOutputs(currentNodeType || '');
-      logger.debug(`🎯 [CONTEXT-AWARE] AI Agent filtering in SimpleVariablePicker for ${currentNodeType}:`, {
-        currentNodeType,
-        relevantOutputs,
-        availableOutputs: node.outputs.map((o: any) => o.name),
-        originalOutputsCount: node.outputs.length
-      });
-      
-      // Filter AI agent outputs to only show relevant ones for the current action type
-      const aiNodeOutputs = node.outputs.filter((output: any) => 
-        relevantOutputs.includes(output.name)
-      );
-      
-      logger.debug(`🎯 [CONTEXT-AWARE] SimpleVariablePicker After filtering:`, {
-        filteredOutputsCount: aiNodeOutputs.length,
-        filteredOutputs: aiNodeOutputs.map((o: any) => o.name)
-      });
-      
-      // Update the node's outputs
-      node.outputs = aiNodeOutputs;
-    }
->>>>>>> 7e3ce20e
 
         // Filter AI agent outputs to only show relevant ones for the current action type
         const aiNodeOutputs = node.outputs.filter((output: any) =>
           relevantOutputs.includes(output.name)
         );
 
-        console.log(`🎯 [CONTEXT-AWARE] SimpleVariablePicker After filtering:`, {
+        logger.debug(`🎯 [CONTEXT-AWARE] SimpleVariablePicker After filtering:`, {
           filteredOutputsCount: aiNodeOutputs.length,
           filteredOutputs: aiNodeOutputs.map((o: any) => o.name)
         });
