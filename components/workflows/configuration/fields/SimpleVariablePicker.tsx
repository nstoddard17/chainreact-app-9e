"use client"

import React, { useEffect, useMemo, useState, useCallback } from 'react'
import { Button } from '@/components/ui/button'
import { Popover, PopoverContent, PopoverTrigger } from '@/components/ui/popover'
import { ScrollArea } from '@/components/ui/scroll-area'
import { Badge } from '@/components/ui/badge'
import { ChevronDown, ChevronRight, Search, Copy, Check, Variable, Play, CircleAlert } from 'lucide-react'
import { ProfessionalSearch } from '@/components/ui/professional-search'
import { useToast } from '@/hooks/use-toast'
import { Tooltip, TooltipContent, TooltipTrigger } from '@/components/ui/tooltip'
import { apiClient } from '@/lib/apiClient'
import { useWorkflowTestStore } from '@/stores/workflowTestStore'
import { resolveVariableValue, getNodeVariableValues } from '@/lib/workflows/variableResolution'
import { logger } from '@/lib/utils/logger'

interface SimpleVariablePickerProps {
  workflowData?: { nodes: any[], edges: any[] }
  currentNodeId?: string
  onVariableSelect: (variable: string) => void
  fieldType?: string
  currentNodeType?: string
}

/**
 * A simplified variable picker that shows available variables from previous nodes
 * and provides a way to test the workflow and view actual values
 */
function SimpleVariablePickerComponent({
  workflowData,
  currentNodeId,
  onVariableSelect,
  fieldType,
  currentNodeType
}: SimpleVariablePickerProps) {
  const [isOpen, setIsOpen] = useState(false)
  const [searchTerm, setSearchTerm] = useState('')
  const [copiedVariable, setCopiedVariable] = useState<string | null>(null)
  const [expandedNodes, setExpandedNodes] = useState<Set<string>>(new Set())
  const [isTestRunning, setIsTestRunning] = useState(false)
  const { toast } = useToast()

  // Access test store data
  const { 
    testResults, 
    executionPath, 
    testTimestamp,
    getNodeTestResult, 
    hasTestResults, 
    setTestResults,
    clearTestResults
  } = useWorkflowTestStore()

  const getPreviousNodeIds = (): string[] => {
    if (!workflowData || !currentNodeId) return []

    const findPreviousNodes = (nodeId: string, visited = new Set<string>()): string[] => {
      if (visited.has(nodeId)) return []
      visited.add(nodeId)

      const incomingEdges = workflowData.edges.filter(edge => edge.target === nodeId)
      if (incomingEdges.length === 0) return []

      const sourceNodeIds = incomingEdges.map(edge => edge.source)
      const allPreviousNodes: string[] = [...sourceNodeIds]

      sourceNodeIds.forEach(sourceId => {
        const previousNodes = findPreviousNodes(sourceId, visited)
        allPreviousNodes.push(...previousNodes)
      })

      return allPreviousNodes
    }

    return findPreviousNodes(currentNodeId)
  }

  // Get nodes to display - previous nodes only when in a node config
  // Memoize allNodes to prevent recreation on every render
  const allNodes = useMemo(() => {
    return workflowData?.nodes?.map((node: any) => {
      const outputs = node.data?.outputSchema || []

      // Flatten array properties - if an output has 'properties', include those as individual outputs
      const flattenedOutputs: any[] = []
      outputs.forEach((output: any) => {
        // Always include the top-level field
        flattenedOutputs.push(output)

        // If this is an array with properties, also include the properties as separate fields
        if (output.type === 'array' && Array.isArray(output.properties)) {
          output.properties.forEach((prop: any) => {
            flattenedOutputs.push({
              ...prop,
              name: `${output.name}[].${prop.name}`,
              label: prop.label || prop.name, // Just use the property label, node title will be shown separately
              _isArrayProperty: true,
              _parentArray: output.name,
              _parentArrayLabel: output.label || output.name
            })
          })
        }
      })

      return {
        id: node.id,
        title: node.data?.title || node.data?.type || 'Unknown Node',
        outputs: flattenedOutputs,
        position: node.position || { x: 0, y: 0 }
      }
    }) || []
  }, [workflowData?.nodes])

  const previousNodeIdSet = useMemo(() => {
    if (!workflowData || !currentNodeId) return new Set<string>()
    return new Set(getPreviousNodeIds())
  }, [workflowData, currentNodeId])

  // Memoize nodes to prevent recreation on every render
  const nodes = useMemo(() => {
<<<<<<< HEAD
    const filtered = currentNodeId
      ? allNodes.filter(node => {
          if (node.id === currentNodeId) return false
          const hasOutputs = node.outputs && node.outputs.length > 0
          return hasOutputs && previousNodeIdSet.has(node.id)
        })
      : allNodes.filter(node => node.outputs && node.outputs.length > 0)

    // Sort by Y position (top to bottom order in the workflow builder)
    return filtered.sort((a, b) => a.position.y - b.position.y)
  }, [allNodes, currentNodeId, previousNodeIdSet])
=======
    return upstreamNodes.map(node => ({
      id: node.id,
      title: node.title,
      type: node.type,
      outputs: node.outputs,
      position: node.position || { x: 0, y: 0 },
      isTrigger: node.isTrigger
    }))
  }, [upstreamNodes])
>>>>>>> cbd61175

  // Function to get relevant AI agent outputs based on current node type
  // Memoized to prevent recreation on every render
  const getRelevantAIAgentOutputs = useCallback((currentNodeType: string): string[] => {
    if (!currentNodeType) return ['output']; // Default to generic output

    // Email actions should show email-specific fields
    if (currentNodeType.includes('gmail') || currentNodeType.includes('outlook') || currentNodeType.includes('email')) {
      return ['email_subject', 'email_body', 'output'];
    }

    // Discord actions should show discord-specific and general output
    if (currentNodeType.includes('discord')) {
      return ['output', 'discord_message'];
    }

    // Slack actions should show slack-specific and general output
    if (currentNodeType.includes('slack')) {
      return ['output', 'slack_message'];
    }

    // Notion actions should show notion-specific and general output
    if (currentNodeType.includes('notion')) {
      return ['output', 'notion_title', 'notion_content'];
    }

    // For other actions, show general output
    return ['output'];
  }, []);

  // Filter nodes and outputs based on search term and context
  // Memoize to prevent infinite loops in useEffect dependencies
  const filteredNodes = useMemo(() => {
    return nodes.map(node => {
      // Context-aware filtering for AI agent nodes
      if (node.title === "AI Agent" || node.title.toLowerCase().includes("ai agent")) {
        const relevantOutputs = getRelevantAIAgentOutputs(currentNodeType || '');
        logger.debug(`🎯 [CONTEXT-AWARE] AI Agent filtering in SimpleVariablePicker for ${currentNodeType}:`, {
          currentNodeType,
          relevantOutputs,
          availableOutputs: node.outputs.map((o: any) => o.name),
          originalOutputsCount: node.outputs.length
        });

        // Filter AI agent outputs to only show relevant ones for the current action type
        const aiNodeOutputs = node.outputs.filter((output: any) =>
          relevantOutputs.includes(output.name)
        );

        logger.debug(`🎯 [CONTEXT-AWARE] SimpleVariablePicker After filtering:`, {
          filteredOutputsCount: aiNodeOutputs.length,
          filteredOutputs: aiNodeOutputs.map((o: any) => o.name)
        });

        // Return a new node object with filtered outputs (don't mutate original)
        return {
          ...node,
          outputs: aiNodeOutputs
        };
      }

      return node;
    }).filter(node => {
      const nodeMatches = node.title.toLowerCase().includes(searchTerm.toLowerCase())
      const outputMatches = node.outputs.some((output: any) =>
        output.label?.toLowerCase().includes(searchTerm.toLowerCase()) ||
        output.name.toLowerCase().includes(searchTerm.toLowerCase())
      )
      return nodeMatches || outputMatches
    })
  }, [nodes, searchTerm, currentNodeType, getRelevantAIAgentOutputs])

  // Handle node expansion toggle
  const toggleNodeExpansion = (nodeId: string) => {
    setExpandedNodes(prev => {
      const newSet = new Set(prev)
      if (newSet.has(nodeId)) {
        newSet.delete(nodeId)
      } else {
        newSet.add(nodeId)
      }
      return newSet
    })
  }

  // Auto-expand nodes when searching
  useEffect(() => {
    if (searchTerm) {
      const nodesToExpand = new Set<string>()
      filteredNodes.forEach(node => {
        const hasMatchingOutputs = node.outputs.some((output: any) =>
          output.label?.toLowerCase().includes(searchTerm.toLowerCase()) ||
          output.name.toLowerCase().includes(searchTerm.toLowerCase())
        )
        if (hasMatchingOutputs) {
          nodesToExpand.add(node.id)
        }
      })
      // Only update if the set actually changed
      setExpandedNodes(prev => {
        if (prev.size !== nodesToExpand.size) return nodesToExpand
        for (const id of nodesToExpand) {
          if (!prev.has(id)) return nodesToExpand
        }
        return prev
      })
    } else if (hasTestResults()) {
      // Expand nodes that were executed in the test
      const nodesToExpand = new Set<string>()
      executionPath.forEach(nodeId => {
        nodesToExpand.add(nodeId)
      })
      // Only update if the set actually changed
      setExpandedNodes(prev => {
        if (prev.size !== nodesToExpand.size) return nodesToExpand
        for (const id of nodesToExpand) {
          if (!prev.has(id)) return nodesToExpand
        }
        return prev
      })
    } else {
      // Only clear if not already empty
      setExpandedNodes(prev => prev.size === 0 ? prev : new Set())
    }
  }, [searchTerm, filteredNodes, executionPath])

  const handleVariableSelect = (variable: string) => {
    // INSERT THE TEMPLATE VARIABLE FOR RUNTIME RESOLUTION
    // Do NOT try to resolve it at design time - that should happen during workflow execution
    logger.debug(`🎯 SimpleVariablePicker inserting template variable: ${variable}`)
    onVariableSelect(variable)
    
    // Keep the dropdown open after selecting a variable
    // setIsOpen(false) - removed to keep dropdown persistent
    // setSearchTerm('') - keep search term for multiple selections
  }

  const copyToClipboard = async (text: string) => {
    try {
      await navigator.clipboard.writeText(text)
      setCopiedVariable(text)
      toast({
        title: "Variable copied",
        description: "Variable reference copied to clipboard",
      })
      setTimeout(() => setCopiedVariable(null), 2000)
    } catch (error) {
      toast({
        title: "Copy failed",
        description: "Failed to copy variable to clipboard",
        variant: "destructive",
      })
    }
  }

  // Run workflow test to get actual output values
  const runWorkflowTest = async () => {
    if (!workflowData?.nodes || workflowData.nodes.length === 0) return;
    
    try {
      setIsTestRunning(true);
      
      // Find the trigger node (first node)
      const triggerNodes = workflowData.nodes.filter((node: any) => 
        node.data?.isTrigger || node.type === 'trigger'
      );
      
      if (triggerNodes.length === 0) {
        toast({
          title: "No trigger found",
          description: "This workflow doesn't have a trigger node.",
          variant: "destructive",
        });
        return;
      }
      
      const triggerNode = triggerNodes[0];
      
      // Find workflow ID from any node in the workflow
      let workflowId = null;
      for (const node of workflowData.nodes) {
        if (node.data?.workflowId) {
          workflowId = node.data.workflowId;
          break;
        }
      }
      
      if (!workflowId) {
        toast({
          title: "Missing workflow ID",
          description: "Could not determine the workflow ID.",
          variant: "destructive",
        });
        return;
      }
      
      // Call API to test the workflow
      const response = await apiClient.post('/api/workflows/test-workflow-segment', {
        workflowId,
        nodeId: triggerNode.id,
        input: {}, // Empty input for testing
      });
      
      if (response.success) {
        // Store the test results
        setTestResults(
          (response as any).testResults || [],
          (response as any).executionPath || [],
          (response as any).triggerOutput || {},
          triggerNode.id
        );
        
        toast({
          title: "Test completed",
          description: "Workflow test completed successfully.",
        });
      } else {
        toast({
          title: "Test failed",
          description: response.error || "Failed to run workflow test.",
          variant: "destructive",
        });
      }
    } catch (error) {
      logger.error("Error running workflow test:", error);
      toast({
        title: "Test error",
        description: "An error occurred while testing the workflow.",
        variant: "destructive",
      });
    } finally {
      setIsTestRunning(false);
    }
  };

  // Get the actual value of a variable if test results are available
  const getVariableValue = (nodeId: string, outputName: string) => {
    // Use the new resolution system to get variable values
    const nodeValues = getNodeVariableValues(nodeId, workflowData || { nodes: [], edges: [] }, testResults)
    return nodeValues[outputName] || null
  };

  // Format variable value for display
  const formatVariableValue = (value: any) => {
    if (value === null || value === undefined) return 'null';
    if (typeof value === 'object') {
      try {
        return JSON.stringify(value).substring(0, 30) + (JSON.stringify(value).length > 30 ? '...' : '');
      } catch (e) {
        return '[Complex Object]';
      }
    }
    return String(value).substring(0, 30) + (String(value).length > 30 ? '...' : '');
  };

  // Function to handle popover state changes
  const handleOpenChange = (open: boolean) => {
    // If closing, check if it's due to an outside click
    if (!open) {
      // We set a timeout to allow click handlers inside to execute first
      setTimeout(() => setIsOpen(open), 100);
    } else {
      // When opening, set immediately
      setIsOpen(open);
    }
  };

  return (
    <Popover open={isOpen} onOpenChange={handleOpenChange}>
      <PopoverTrigger asChild>
        <Button 
          size="sm"
          className="h-10 w-10 bg-gradient-to-r from-blue-500 to-purple-600 hover:from-blue-600 hover:to-purple-700 text-white shadow-lg hover:shadow-xl transition-all duration-200 rounded-md"
          type="button"
          title="Insert workflow variable"
        >
          <span className="text-sm font-mono font-semibold">{`{}`}</span>
          <span className="sr-only">Insert workflow variable</span>
        </Button>
      </PopoverTrigger>
        <PopoverContent className="w-[380px] p-0" align="end">
          <div className="p-3 border-b flex justify-between items-center">
            <div className="text-sm font-medium">Insert Variable</div>
              <Tooltip>
                <TooltipTrigger asChild>
                  <Button 
                    size="sm" 
                    className="bg-green-500 hover:bg-green-600 text-white"
                    onClick={runWorkflowTest}
                    disabled={isTestRunning}
                  >
                    {isTestRunning ? (
                      <div className="h-3.5 w-3.5 animate-spin rounded-full border-2 border-white border-t-transparent"></div>
                    ) : (
                      <Play className="h-3.5 w-3.5" />
                    )}
                    <span className="ml-1">Test</span>
                  </Button>
                </TooltipTrigger>
                <TooltipContent>
                  <p>Test workflow to see actual values</p>
                </TooltipContent>
              </Tooltip>
          </div>
          <div className="p-3 border-b">
            <ProfessionalSearch
              placeholder="Search variables..."
              value={searchTerm}
              onChange={(e) => setSearchTerm(e.target.value)}
              onClear={() => setSearchTerm('')}
            />
          </div>
          
          {/* Test results timestamp */}
          {hasTestResults() && (
            <div className="px-3 py-2 bg-slate-50 border-b flex justify-between items-center">
              <div className="text-xs text-slate-500 flex items-center gap-1">
                <div className="w-2 h-2 rounded-full bg-green-500"></div>
                Test results available ({new Date(testTimestamp || 0).toLocaleTimeString()})
              </div>
              <Button 
                variant="ghost" 
                size="sm" 
                onClick={clearTestResults} 
                className="h-6 text-xs"
              >
                Clear
              </Button>
            </div>
          )}
          
          <ScrollArea className="h-[400px]">
            {filteredNodes.length === 0 ? (
              <div className="p-4 text-center text-sm text-muted-foreground">
                {currentNodeId ? (
                  <>
                    <CircleAlert className="h-5 w-5 mx-auto mb-2 text-amber-500" />
                    <p>No previous nodes available.</p>
                    <p className="text-xs mt-1 text-slate-400">
                      Variables can only come from nodes that appear before this one in the workflow.
                    </p>
                  </>
                ) : (
                  "No variables available"
                )}
              </div>
            ) : (
              filteredNodes.map((node) => {
                const isExpanded = expandedNodes.has(node.id)
                const hasOutputs = node.outputs && node.outputs.length > 0
                const nodeResult = getNodeTestResult(node.id)
                const isNodeTested = nodeResult !== null
                
                return (
                  <div key={node.id} className="border-b border-gray-100 last:border-b-0">
                    {/* Node Header - Clickable to expand/collapse */}
                    <div 
                      className={`flex items-center justify-between px-3 py-2 hover:bg-gray-50 cursor-pointer transition-colors ${isNodeTested ? 'bg-green-50 hover:bg-green-100' : ''}`}
                      onClick={() => hasOutputs && toggleNodeExpansion(node.id)}
                    >
                      <div className="flex items-center gap-2">
                        {hasOutputs && (
                          <div className="w-4 h-4 flex items-center justify-center">
                            {isExpanded ? (
                              <ChevronDown className="h-3 w-3 text-gray-500" />
                            ) : (
                              <ChevronRight className="h-3 w-3 text-gray-500" />
                            )}
                          </div>
                        )}
                        <span className="text-sm font-medium text-gray-900">{node.title}</span>
                        {hasOutputs && (
                          <Badge variant="secondary" className="text-xs">
                            {node.outputs.length}
                          </Badge>
                        )}
                        {isNodeTested && (
                          <div className="w-2 h-2 rounded-full bg-green-500" title="Test data available"></div>
                        )}
                      </div>
                    </div>
                    
                    {/* Node Outputs - Expandable dropdown */}
                    {isExpanded && hasOutputs && (
                      <div className="bg-gray-50 border-t border-gray-100">
                        {node.outputs.map((output: any) => {
<<<<<<< HEAD
                          const variableRef = `{{${node.title}.${output.label || output.name}}}`
=======
                          // Use 'trigger' as the reference prefix for trigger nodes
                          const referencePrefix = node.isTrigger ? 'trigger' : node.id
                          const variableRef = `{{${referencePrefix}.${output.name}}}`
>>>>>>> cbd61175
                          const variableValue = getVariableValue(node.id, output.name)
                          const hasValue = variableValue !== null
                          
                          return (
                            <div
                              key={`${node.id}-${output.name}`}
                              className="flex items-center justify-between px-4 py-2 hover:bg-blue-100 dark:hover:bg-blue-900 cursor-pointer transition-colors"
                              onClick={() => handleVariableSelect(variableRef)}
                            >
                              <div className="flex items-center gap-2 flex-1">
                                <Badge variant="outline" className={`text-xs bg-white ${hasValue ? 'border-green-300' : ''}`}>
                                  {output.type}
                                </Badge>
                                <span className="text-sm text-gray-700">{output.label || output.name}</span>
                              </div>
                              
                              <div className="flex items-center">
                                {/* Show variable value if available */}
                                {hasValue && (
                                    <Tooltip>
                                      <TooltipTrigger asChild>
                                        <Badge className="mr-2 bg-green-100 text-green-800 hover:bg-green-200 transition-colors">
                                          {formatVariableValue(variableValue)}
                                        </Badge>
                                      </TooltipTrigger>
                                      <TooltipContent>
                                        <p className="text-xs whitespace-pre-wrap max-w-[300px]">
                                          {typeof variableValue === 'object'
                                            ? JSON.stringify(variableValue, null, 2)
                                            : String(variableValue)
                                          }
                                        </p>
                                      </TooltipContent>
                                    </Tooltip>
                                )}
                                
                                <Button
                                  variant="ghost"
                                  size="sm"
                                  className="h-6 w-6 p-0 hover:bg-gray-200"
                                  onClick={(e) => {
                                    e.stopPropagation()
                                    copyToClipboard(variableRef)
                                  }}
                                >
                                  {copiedVariable === variableRef ? (
                                    <Check className="h-3 w-3" />
                                  ) : (
                                    <Copy className="h-3 w-3" />
                                  )}
                                  <span className="sr-only">Copy</span>
                                </Button>
                              </div>
                            </div>
                          )
                        })}
                      </div>
                    )}
                  </div>
                )
              })
            )}
          </ScrollArea>
        </PopoverContent>
      </Popover>
  )
}

// Wrap in React.memo to prevent unnecessary re-renders
export const SimpleVariablePicker = React.memo(SimpleVariablePickerComponent)<|MERGE_RESOLUTION|>--- conflicted
+++ resolved
@@ -11,8 +11,9 @@
 import { Tooltip, TooltipContent, TooltipTrigger } from '@/components/ui/tooltip'
 import { apiClient } from '@/lib/apiClient'
 import { useWorkflowTestStore } from '@/stores/workflowTestStore'
-import { resolveVariableValue, getNodeVariableValues } from '@/lib/workflows/variableResolution'
+import { getNodeVariableValues } from '@/lib/workflows/variableResolution'
 import { logger } from '@/lib/utils/logger'
+import { useUpstreamVariables } from '../hooks/useUpstreamVariables'
 
 interface SimpleVariablePickerProps {
   workflowData?: { nodes: any[], edges: any[] }
@@ -51,86 +52,13 @@
     clearTestResults
   } = useWorkflowTestStore()
 
-  const getPreviousNodeIds = (): string[] => {
-    if (!workflowData || !currentNodeId) return []
-
-    const findPreviousNodes = (nodeId: string, visited = new Set<string>()): string[] => {
-      if (visited.has(nodeId)) return []
-      visited.add(nodeId)
-
-      const incomingEdges = workflowData.edges.filter(edge => edge.target === nodeId)
-      if (incomingEdges.length === 0) return []
-
-      const sourceNodeIds = incomingEdges.map(edge => edge.source)
-      const allPreviousNodes: string[] = [...sourceNodeIds]
-
-      sourceNodeIds.forEach(sourceId => {
-        const previousNodes = findPreviousNodes(sourceId, visited)
-        allPreviousNodes.push(...previousNodes)
-      })
-
-      return allPreviousNodes
-    }
-
-    return findPreviousNodes(currentNodeId)
-  }
-
-  // Get nodes to display - previous nodes only when in a node config
-  // Memoize allNodes to prevent recreation on every render
-  const allNodes = useMemo(() => {
-    return workflowData?.nodes?.map((node: any) => {
-      const outputs = node.data?.outputSchema || []
-
-      // Flatten array properties - if an output has 'properties', include those as individual outputs
-      const flattenedOutputs: any[] = []
-      outputs.forEach((output: any) => {
-        // Always include the top-level field
-        flattenedOutputs.push(output)
-
-        // If this is an array with properties, also include the properties as separate fields
-        if (output.type === 'array' && Array.isArray(output.properties)) {
-          output.properties.forEach((prop: any) => {
-            flattenedOutputs.push({
-              ...prop,
-              name: `${output.name}[].${prop.name}`,
-              label: prop.label || prop.name, // Just use the property label, node title will be shown separately
-              _isArrayProperty: true,
-              _parentArray: output.name,
-              _parentArrayLabel: output.label || output.name
-            })
-          })
-        }
-      })
-
-      return {
-        id: node.id,
-        title: node.data?.title || node.data?.type || 'Unknown Node',
-        outputs: flattenedOutputs,
-        position: node.position || { x: 0, y: 0 }
-      }
-    }) || []
-  }, [workflowData?.nodes])
-
-  const previousNodeIdSet = useMemo(() => {
-    if (!workflowData || !currentNodeId) return new Set<string>()
-    return new Set(getPreviousNodeIds())
-  }, [workflowData, currentNodeId])
-
-  // Memoize nodes to prevent recreation on every render
+  const { upstreamNodes } = useUpstreamVariables({
+    workflowData,
+    currentNodeId
+  })
+
+  // Normalize upstream node data for the simple picker UI
   const nodes = useMemo(() => {
-<<<<<<< HEAD
-    const filtered = currentNodeId
-      ? allNodes.filter(node => {
-          if (node.id === currentNodeId) return false
-          const hasOutputs = node.outputs && node.outputs.length > 0
-          return hasOutputs && previousNodeIdSet.has(node.id)
-        })
-      : allNodes.filter(node => node.outputs && node.outputs.length > 0)
-
-    // Sort by Y position (top to bottom order in the workflow builder)
-    return filtered.sort((a, b) => a.position.y - b.position.y)
-  }, [allNodes, currentNodeId, previousNodeIdSet])
-=======
     return upstreamNodes.map(node => ({
       id: node.id,
       title: node.title,
@@ -140,7 +68,6 @@
       isTrigger: node.isTrigger
     }))
   }, [upstreamNodes])
->>>>>>> cbd61175
 
   // Function to get relevant AI agent outputs based on current node type
   // Memoized to prevent recreation on every render
@@ -411,9 +338,10 @@
   return (
     <Popover open={isOpen} onOpenChange={handleOpenChange}>
       <PopoverTrigger asChild>
-        <Button 
-          size="sm"
-          className="h-10 w-10 bg-gradient-to-r from-blue-500 to-purple-600 hover:from-blue-600 hover:to-purple-700 text-white shadow-lg hover:shadow-xl transition-all duration-200 rounded-md"
+        <Button
+          variant="ghost"
+          size="icon"
+          className="h-8 w-8 text-muted-foreground hover:text-foreground"
           type="button"
           title="Insert workflow variable"
         >
@@ -527,13 +455,9 @@
                     {isExpanded && hasOutputs && (
                       <div className="bg-gray-50 border-t border-gray-100">
                         {node.outputs.map((output: any) => {
-<<<<<<< HEAD
-                          const variableRef = `{{${node.title}.${output.label || output.name}}}`
-=======
                           // Use 'trigger' as the reference prefix for trigger nodes
                           const referencePrefix = node.isTrigger ? 'trigger' : node.id
                           const variableRef = `{{${referencePrefix}.${output.name}}}`
->>>>>>> cbd61175
                           const variableValue = getVariableValue(node.id, output.name)
                           const hasValue = variableValue !== null
                           
