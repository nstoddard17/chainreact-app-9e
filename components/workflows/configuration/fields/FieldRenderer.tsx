--- conflicted
+++ resolved
@@ -1358,49 +1358,7 @@
         );
 
       case "combobox":
-<<<<<<< HEAD
-        // Combobox fields with search capability and dynamic loading
-        const comboboxOptions = Array.isArray(field.options)
-          ? field.options.map((opt: any) => typeof opt === 'string' ? { value: opt, label: opt } : opt)
-          : fieldOptions;
-
-        // Determine if we should show empty state
-        // NEVER show empty state for dynamic API fields - just show empty combobox
-        // Empty state is only for workflow variable fields (field.dynamic = true, not a string)
-        const isDynamicAPIField = typeof field.dynamic === 'string'; // e.g., "stripe_customers"
-        const shouldShowEmptyState = false; // Disabled - always show combobox for dynamic fields
-
-        // Determine empty state type based on field context
-        const getEmptyStateType = (): React.ComponentProps<typeof EmptyStateCard>['type'] => {
-          const fieldNameLower = field.name.toLowerCase();
-          const labelLower = field.label?.toLowerCase() || '';
-
-          if (fieldNameLower.includes('file') || labelLower.includes('file')) return 'files';
-          if (fieldNameLower.includes('table') || fieldNameLower.includes('spreadsheet')) return 'tables';
-          if (fieldNameLower.includes('email')) return 'emails';
-          if (fieldNameLower.includes('calendar') || fieldNameLower.includes('event')) return 'calendar';
-          if (fieldNameLower.includes('image') || fieldNameLower.includes('photo')) return 'images';
-          if (fieldNameLower.includes('database') || fieldNameLower.includes('record')) return 'database';
-          if (fieldNameLower.includes('link') || fieldNameLower.includes('url')) return 'links';
-          if (fieldNameLower.includes('contact') || fieldNameLower.includes('customer') || fieldNameLower.includes('person')) return 'contacts';
-          if (fieldNameLower.includes('tag') || fieldNameLower.includes('category')) return 'tags';
-          return 'generic';
-        };
-
-        // Check if this is an integration field and get provider name for better messaging
-        const providerName = nodeInfo?.providerId || integrationProvider || 'the integration';
-        const providerDisplayName = providerName.charAt(0).toUpperCase() + providerName.slice(1).replace(/-/g, ' ');
-
-        // Check if integration is actually connected (getIntegrationByProvider is from top-level hook)
-        const integration = providerName !== 'the integration' ? getIntegrationByProvider(providerName) : null;
-        const isIntegrationConnected = integration?.status === 'connected' || integration?.status === 'active';
-
-        // Only treat as "integration not connected" if it's a dynamic field AND integration is NOT connected
-        const isIntegrationField = field.dynamic && typeof field.dynamic === 'string' && !isIntegrationConnected;
-
-=======
         // Use GenericSelectField for all combobox fields to ensure consistent loading states
->>>>>>> 7fe2ff06
         return (
           <GenericSelectField
             field={field}
