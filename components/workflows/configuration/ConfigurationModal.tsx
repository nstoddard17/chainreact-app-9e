"use client"

/**
 * ConfigurationModal Layout Structure:
 *
 * The modal uses a two-column flexbox layout:
 *
 * Classes for identification:
 * - .modal-container: Main flex container (row layout on desktop, column on mobile)
 * - .modal-main-column / .config-content-area: Left column - main configuration form
 * - .modal-sidebar-column / .variable-picker-area: Right column - variable picker panel
 *
 * Layout specifications:
 * - Main column: flex-1 (takes remaining space), min-w-0 (allows shrinking)
 * - Sidebar column: w-80 (320px) on lg, w-96 (384px) on xl, flex-shrink-0 (fixed width)
 *
 * CRITICAL SOLUTION FOR KEEPING CONTENT IN LEFT COLUMN (Preventing overflow into right column):
 *
 * Problem: Wide content (like tables) can overflow from left column under the right column.
 *
 * Solution Pattern (MUST follow this exact hierarchy):
 * 1. Form container: Use "overflow-hidden" to clip all overflow
 * 2. Scrollable wrapper: Use "overflow-y-auto overflow-x-hidden" for vertical scroll only
 * 3. Content container: Regular div without special overflow rules
 * 4. Wide content wrapper: Use "w-full overflow-hidden" to constrain width
 * 5. Actual wide content: Use inline styles with maxWidth: '100%', overflow: 'hidden'
 * 6. For tables with horizontal scroll:
 *    - Outer div: style={{ maxWidth: '100%', overflow: 'hidden' }}
 *    - Scroll container: style={{ overflowX: 'auto', overflowY: 'auto' }}
 *    - Table element: Can be wider than container (minWidth: '100%')
 *
 * Key Rules:
 * - NEVER use ScrollArea component for containers with wide content (it doesn't constrain properly)
 * - ALWAYS use overflow-x-hidden on the main scrollable container
 * - ALWAYS use explicit maxWidth: '100%' on wide content containers
 * - Use inline styles for overflow control when Tailwind classes don't work
 *
 * Example Implementation:
 * <form className="overflow-hidden">
 *   <div className="overflow-y-auto overflow-x-hidden">
 *     <div>
 *       <div className="w-full overflow-hidden">
 *         <WideContentComponent style={{ maxWidth: '100%', overflow: 'hidden' }}>
 *           ...
 *         </WideContentComponent>
 *       </div>
 *     </div>
 *   </div>
 * </form>
 */

import React, { useState, useEffect, useRef, useCallback } from "react"
import { Dialog, DialogHeader, DialogTitle, DialogDescription } from "@/components/ui/dialog"
import * as DialogPrimitive from "@radix-ui/react-dialog"
import { ConfigurationModalProps } from "./utils/types"
import ConfigurationForm from "./ConfigurationForm"
import { VariablePickerSidePanel } from "./VariablePickerSidePanel"
import { VariableDragProvider } from "./VariableDragContext"
import { Settings, Zap, Bot, MessageSquare, Mail, Calendar, FileText, Database, Globe, Shield, Bell, ChevronLeft, ChevronRight } from "lucide-react"
import { Button } from "@/components/ui/button"
import { Badge } from "@/components/ui/badge"
import { cn } from "@/lib/utils"
import { useToast } from "@/hooks/use-toast"

import { logger } from '@/lib/utils/logger'

/**
 * Custom DialogContent without built-in close button
 */
const CustomDialogContent = React.forwardRef<
  React.ElementRef<typeof DialogPrimitive.Content>,
  React.ComponentPropsWithoutRef<typeof DialogPrimitive.Content>
>(({ className, children, ...props }, ref) => (
  <DialogPrimitive.Portal>
    <DialogPrimitive.Overlay className="fixed inset-0 z-50 bg-background/80 backdrop-blur-sm data-[state=open]:animate-in data-[state=closed]:animate-out data-[state=closed]:fade-out-0 data-[state=open]:fade-in-0" />
    <DialogPrimitive.Content
      ref={ref}
      className={cn(
        "fixed left-1/2 top-1/2 z-50 w-[98vw] h-[92vh] sm:h-[95vh] max-w-[98vw] md:max-w-[95vw] lg:max-w-[92vw] xl:max-w-[88vw] 2xl:max-w-[1600px] max-h-[92vh] sm:max-h-[95vh] translate-x-[-50%] translate-y-[-50%] gap-0 border bg-background p-0 shadow-lg duration-200 data-[state=open]:animate-in data-[state=closed]:animate-out data-[state=closed]:fade-out-0 data-[state=open]:fade-in-0 data-[state=closed]:zoom-out-95 data-[state=open]:zoom-in-95 data-[state=closed]:slide-out-to-left-1/2 data-[state=closed]:slide-out-to-top-[48%] data-[state=open]:slide-in-from-left-1/2 data-[state=open]:slide-in-from-top-[48%] rounded-lg overflow-hidden",
        className
      )}
      onDragOver={(e) => {
        e.preventDefault();
        logger.debug('🔵 [Dialog] Allowing drag over in dialog');
      }}
      {...props}
    >
      {children}
    </DialogPrimitive.Content>
  </DialogPrimitive.Portal>
))
CustomDialogContent.displayName = DialogPrimitive.Content.displayName

/**
 * Label component for Pro features
 */
const ProLabel = () => (
  <span style={{
    background: '#b983d9',
    color: '#19171c',
    fontWeight: 700,
    fontSize: 12,
    borderRadius: 6,
    padding: '2px 8px',
    marginLeft: 8,
    display: 'inline-block',
    verticalAlign: 'middle',
    letterSpacing: 1,
  }}>PRO</span>
);

/**
 * Label component for Free features
 */
const FreeLabel = () => (
  <span style={{
    background: '#e6f4ea',
    color: '#1a7f37',
    fontWeight: 700,
    fontSize: 12,
    borderRadius: 6,
    padding: '2px 8px',
    marginLeft: 8,
    display: 'inline-block',
    verticalAlign: 'middle',
    letterSpacing: 1,
  }}>✅ Free</span>
);

/**
 * Get icon for node type
 */
const getNodeIcon = (nodeType: string) => {
  if (nodeType.includes('gmail')) return <Mail className="h-5 w-5" />
  if (nodeType.includes('discord')) return <MessageSquare className="h-5 w-5" />
  if (nodeType.includes('slack')) return <MessageSquare className="h-5 w-5" />
  if (nodeType.includes('ai') || nodeType.includes('agent')) return <Bot className="h-5 w-5" />
  if (nodeType.includes('calendar')) return <Calendar className="h-5 w-5" />
  if (nodeType.includes('notion')) return <FileText className="h-5 w-5" />
  if (nodeType.includes('database')) return <Database className="h-5 w-5" />
  if (nodeType.includes('webhook')) return <Globe className="h-5 w-5" />
  if (nodeType.includes('trigger')) return <Bell className="h-5 w-5" />
  if (nodeType.includes('action')) return <Zap className="h-5 w-5" />
  return <Settings className="h-5 w-5" />
}

/**
 * Get node type badge color
 */
const getNodeTypeBadge = (nodeType: string) => {
  if (nodeType.includes('trigger')) {
    return <Badge variant="secondary" className="bg-blue-100 text-blue-800 border-blue-200 text-xs sm:text-sm">Trigger</Badge>
  }
  if (nodeType.includes('action')) {
    return <Badge variant="secondary" className="bg-green-100 text-green-800 border-green-200 text-xs sm:text-sm">Action</Badge>
  }
  if (nodeType.includes('ai') || nodeType.includes('agent')) {
    return <Badge variant="secondary" className="bg-purple-100 text-purple-800 border-purple-200 text-xs sm:text-sm">AI</Badge>
  }
  return <Badge variant="secondary" className="bg-gray-100 text-gray-800 border-gray-200 text-xs sm:text-sm">Node</Badge>
}

/**
 * Modal component for configuring workflow nodes
 */
export function ConfigurationModal({
  isOpen,
  onClose,
  onSave,
  onBack,
  nodeInfo,
  integrationName,
  initialData = {},
  workflowData,
  currentNodeId,
  nodeTitle,
  isTemplateEditing = false,
  templateDefaults,
}: ConfigurationModalProps) {
  // Debug: Log initialData when modal opens
  useEffect(() => {
    if (isOpen) {
      logger.debug('🎯 [ConfigModal] Modal opened with initialData:', {
        currentNodeId,
        nodeType: nodeInfo?.type,
        initialData,
        hasGuildId: !!initialData?.guildId,
        hasChannelId: !!initialData?.channelId,
        hasMessage: !!initialData?.message,
        allKeys: Object.keys(initialData || {})
      });
    }
  }, [isOpen, initialData, currentNodeId, nodeInfo?.type]);

  // Track node type to prevent unnecessary re-renders
  const prevNodeTypeRef = React.useRef(nodeInfo?.type);

  // Track node type changes
  if (prevNodeTypeRef.current !== nodeInfo?.type) {
    prevNodeTypeRef.current = nodeInfo?.type;
  }

  // Check if this node is connected to an AI Agent
  const isConnectedToAIAgent = React.useMemo(() => {
    if (!workflowData?.edges || !workflowData?.nodes || !currentNodeId) return false;
    
    // Check if the current node has a parent AI Agent
    const parentEdges = workflowData.edges.filter((edge: any) => edge.target === currentNodeId);
    
    for (const edge of parentEdges) {
      const sourceNode = workflowData.nodes.find((node: any) => node.id === edge.source);
      if (sourceNode?.data?.type === 'ai_agent' || sourceNode?.data?.type === 'ai_message') {
        return true;
      }
    }
    
    // Also check if this node has parentAIAgentId in its data (for AI-generated workflows)
    const currentNode = workflowData.nodes.find((node: any) => node.id === currentNodeId);
    if (currentNode?.data?.parentAIAgentId) {
      logger.debug('🤖 [ConfigModal] Node has parentAIAgentId:', currentNode.data.parentAIAgentId);
      return true;
    }
    
    return false;
  }, [workflowData, currentNodeId]);

  const { toast} = useToast();
  const [isVariablePanelOpen, setIsVariablePanelOpen] = useState(false);

  const getRouterChainHints = useCallback(() => {
    if (!workflowData || !currentNodeId) return [] as string[];

    const nodes = workflowData.nodes ?? [];
    const edges = workflowData.edges ?? [];
    const seen = new Set<string>();
    const chains: string[] = [];

    edges
      .filter((edge: any) => edge.source === currentNodeId)
      .forEach((edge: any) => {
        if (seen.has(edge.target)) return;
        seen.add(edge.target);

        const targetNode = nodes.find((n: any) => n.id === edge.target);
        const label =
          edge.sourceHandle ||
          targetNode?.data?.title ||
          targetNode?.data?.label ||
          targetNode?.data?.type ||
          targetNode?.title ||
          edge.target;

        chains.push(label);
      });

    return chains;
  }, [workflowData, currentNodeId]);
  
  // For Trello-specific debugging (can be removed when Trello integration is stable)
  if (nodeInfo?.type === "trello_action_create_card" || nodeInfo?.type === "trello_action_move_card") {
    logger.debug("🔍 TRELLO CONFIG MODAL DEBUG:", {
      nodeType: nodeInfo.type,
      providerId: nodeInfo.providerId,
      configSchemaLength: nodeInfo.configSchema?.length || 0,
      isModalOpen: isOpen
    });
  }

  // Handle form submission
  const handleSubmit = async (configData: Record<string, any>) => {
    try {
      const {
        __dynamicOptions,
        __validationState,
        ...config
      } = configData.config || configData;
      
      // Log attachment fields for Gmail send email
      if (nodeInfo?.type === 'gmail_action_send_email') {
        logger.debug('📎 [ConfigurationModal] Gmail send email config being saved:', {
          sourceType: config.sourceType,
          hasUploadedFiles: !!config.uploadedFiles,
          hasFileUrl: !!config.fileUrl,
          hasFileFromNode: !!config.fileFromNode,
          hasAttachments: !!config.attachments,
          configKeys: Object.keys(config || {})
        });
      }
      
      await onSave({
        ...config,
        __dynamicOptions,
        __validationState
      });

      if (nodeInfo?.type === 'ai_router') {
        const outputPaths = Array.isArray(config?.outputPaths) ? config.outputPaths : []
        const unlinkedPaths = outputPaths.filter((path: any) => !path?.chainId)

        if (unlinkedPaths.length > 0) {
          const chainHints = getRouterChainHints()
          const pathNames = unlinkedPaths.map((path: any) => path?.name || path?.id || 'Unnamed path')

          toast({
            title: chainHints.length > 0 ? 'Link router paths to chains' : 'Next: add chains for your router',
            description: chainHints.length > 0
              ? `Select a chain for ${pathNames.join(', ')} so the router can execute it automatically.`
              : 'Use the router\'s output handles in the canvas to add chains, then reopen this modal to link them.',
          })
        }
      }
      onClose(true);
    } catch (error) {
      logger.error('Failed to save configuration:', error);
      // Don't close the modal if save failed - let the user see the error and retry
    }
  };

  // Handle close
  const handleClose = () => {
    onClose(false);
  };

  // Generate title for the modal
  const getModalTitle = () => {
    if (!nodeInfo) return "Configure Node";
    
    const trimmedCustomTitle = typeof nodeTitle === 'string' ? nodeTitle.trim() : ''

    let title = trimmedCustomTitle || (nodeInfo as any).label || (nodeInfo as any).title || nodeInfo.type || "Configure Node";
    
    // Clean up title if needed
    if (title.includes("_action_")) {
      title = title
        .replace(/_action_/g, " ")
        .replace(/_/g, " ")
        .split(" ")
        .map((word: string) => word.charAt(0).toUpperCase() + word.slice(1))
        .join(" ");
    }
    
    if (title.includes("_trigger_")) {
      title = title
        .replace(/_trigger_/g, " ")
        .replace(/_/g, " ")
        .split(" ")
        .map((word: string) => word.charAt(0).toUpperCase() + word.slice(1))
        .join(" ");
    }
    
    return title;
  };

  return (
    <Dialog open={isOpen} onOpenChange={(open) => !open && handleClose()}>
      <VariableDragProvider>
        <CustomDialogContent
          className="bg-gradient-to-br from-slate-50 to-white border-0 shadow-2xl"
          onPointerDownOutside={(e) => {
            // Prevent dialog from closing when clicking outside if there are form elements
            const target = e.target as HTMLElement;
            if (target.closest('input, textarea, select')) {
              e.preventDefault();
            }
          }}>
        {/* Modal Container - Split Layout */}
        <div
          className="modal-container flex flex-col lg:flex-row h-full max-h-[95vh] overflow-hidden"
          onMouseDown={(e) => {
            // Prevent text selection in modal background but allow in form elements or draggable elements
            const target = e.target as HTMLElement;
            const isFormElement = ['INPUT', 'TEXTAREA', 'SELECT', 'BUTTON'].includes(target.tagName) ||
                                 target.closest('input, textarea, select, button, [contenteditable="true"]');
            const isDraggable = target.closest('[draggable="true"]');
            if (!isFormElement && !isDraggable) {
              e.preventDefault();
            }
          }}>
          {/* Main Configuration Area - Left Column */}
          <div className="modal-main-column config-content-area flex flex-col flex-1 min-w-0 max-w-full overflow-hidden" style={{ isolation: 'isolate' }}>
            <DialogHeader className="pb-2 sm:pb-3 border-b border-slate-200 px-3 sm:px-4 lg:px-6 pt-3 sm:pt-4 lg:pt-6 flex-shrink-0">
              <div className="flex items-center justify-between">
                <div className="flex items-center gap-2 sm:gap-3">
                  <div className="p-1.5 sm:p-2 bg-gradient-to-br from-blue-500 to-purple-600 rounded-lg text-white">
                    {React.cloneElement(getNodeIcon(nodeInfo?.type || ''), { className: 'h-4 w-4 sm:h-5 sm:w-5' })}
                  </div>
                  <div>
                    <DialogTitle className="text-base sm:text-lg lg:text-xl font-semibold text-slate-900 flex items-center gap-1.5 sm:gap-2">
                      {getModalTitle()}
                      {getNodeTypeBadge(nodeInfo?.type || '')}
                    </DialogTitle>
                    <DialogDescription className="text-xs sm:text-sm text-slate-600 mt-0.5 sm:mt-1">
                      {integrationName ? `Configure your ${integrationName} integration settings` : 'Configure your workflow node settings'}
                    </DialogDescription>
                  </div>
                </div>
                <Button
                  variant="ghost"
                  size="sm"
                  onClick={handleClose}
                  className="h-7 w-7 sm:h-8 sm:w-8 p-0 hover:bg-red-50 hover:text-red-600 rounded-full transition-all duration-200 group flex-shrink-0"
                >
                  <svg className="h-3.5 w-3.5 sm:h-4 sm:w-4 transition-transform duration-200 group-hover:scale-110" fill="none" stroke="currentColor" viewBox="0 0 24 24">
                    <path strokeLinecap="round" strokeLinejoin="round" strokeWidth={2} d="M6 18L18 6M6 6l12 12" />
                  </svg>
                </Button>
              </div>
            </DialogHeader>
            
            {nodeInfo && (
              <div className="flex-1 flex flex-col min-h-0 overflow-hidden max-w-full">
                <ConfigurationForm
                  key={`${currentNodeId}-${nodeInfo?.type}-${nodeInfo?.id}`}
                  nodeInfo={nodeInfo}
                  initialData={initialData}
                  onSave={handleSubmit}
                  onCancel={handleClose}
                  onBack={onBack}
                  workflowData={workflowData}
                  currentNodeId={currentNodeId}
                  integrationName={integrationName}
                  isConnectedToAIAgent={isConnectedToAIAgent}
                  isTemplateEditing={isTemplateEditing}
                  templateDefaults={templateDefaults}
                />
              </div>
            )}
          </div>

          {/* Variable Picker Side Panel - Desktop: Right Column, Tablet: Slide-in */}
          {workflowData && !nodeInfo?.isTrigger && (
<<<<<<< HEAD
            <>
              {/* Desktop view - always visible */}
              <div className="modal-sidebar-column variable-picker-area hidden lg:flex w-80 xl:w-96 flex-shrink-0 border-l border-slate-200 h-full overflow-hidden" style={{ isolation: 'isolate' }}>
                <VariablePickerSidePanel
                  workflowData={workflowData}
                  currentNodeId={currentNodeId}
                  currentNodeType={nodeInfo?.type}
                />
              </div>

              {/* Tablet/Mobile: Toggle button */}
              <Button
                variant="ghost"
                size="sm"
                onClick={() => setIsVariablePanelOpen(!isVariablePanelOpen)}
                className="lg:hidden fixed right-0 top-1/2 -translate-y-1/2 z-50 bg-blue-500 hover:bg-blue-600 text-white rounded-l-lg rounded-r-none px-2 py-6 shadow-lg"
              >
                {isVariablePanelOpen ? <ChevronRight className="h-5 w-5" /> : <ChevronLeft className="h-5 w-5" />}
              </Button>

              {/* Tablet/Mobile: Slide-in panel */}
              <div
                className={cn(
                  "lg:hidden fixed right-0 top-0 h-full w-80 bg-white shadow-2xl z-40 transition-transform duration-300 ease-in-out",
                  isVariablePanelOpen ? "translate-x-0" : "translate-x-full"
                )}
              >
                <VariablePickerSidePanel
                  workflowData={workflowData}
                  currentNodeId={currentNodeId}
                  currentNodeType={nodeInfo?.type}
                />
              </div>

              {/* Overlay for tablet/mobile when panel is open */}
              {isVariablePanelOpen && (
                <div
                  className="lg:hidden fixed inset-0 bg-black/50 z-30"
                  onClick={() => setIsVariablePanelOpen(false)}
                />
              )}
            </>
=======
            <div className="modal-sidebar-column variable-picker-area w-full lg:w-80 xl:w-96 flex-shrink-0 border-t lg:border-t-0 lg:border-l border-slate-200 h-64 lg:h-full overflow-hidden" style={{ isolation: 'isolate' }}>
              <VariablePickerSidePanel
                workflowData={workflowData}
                currentNodeId={currentNodeId}
                currentNodeType={nodeInfo?.type}
              />
            </div>
>>>>>>> f15b1832
          )}
        </div>
      </CustomDialogContent>
      </VariableDragProvider>
    </Dialog>
  );
}<|MERGE_RESOLUTION|>--- conflicted
+++ resolved
@@ -429,7 +429,6 @@
 
           {/* Variable Picker Side Panel - Desktop: Right Column, Tablet: Slide-in */}
           {workflowData && !nodeInfo?.isTrigger && (
-<<<<<<< HEAD
             <>
               {/* Desktop view - always visible */}
               <div className="modal-sidebar-column variable-picker-area hidden lg:flex w-80 xl:w-96 flex-shrink-0 border-l border-slate-200 h-full overflow-hidden" style={{ isolation: 'isolate' }}>
@@ -472,15 +471,6 @@
                 />
               )}
             </>
-=======
-            <div className="modal-sidebar-column variable-picker-area w-full lg:w-80 xl:w-96 flex-shrink-0 border-t lg:border-t-0 lg:border-l border-slate-200 h-64 lg:h-full overflow-hidden" style={{ isolation: 'isolate' }}>
-              <VariablePickerSidePanel
-                workflowData={workflowData}
-                currentNodeId={currentNodeId}
-                currentNodeType={nodeInfo?.type}
-              />
-            </div>
->>>>>>> f15b1832
           )}
         </div>
       </CustomDialogContent>
