"use client"

import { useState, useCallback, useRef, useEffect } from 'react';
import { useIntegrationStore } from "@/stores/integrationStore";
import { loadDiscordGuildsOnce } from '@/stores/discordGuildsCacheStore'
import { DynamicOptionsState } from '../utils/types';

interface UseDynamicOptionsProps {
  nodeType?: string;
  providerId?: string;
  onLoadingChange?: (fieldName: string, isLoading: boolean) => void;
}

interface DynamicOption {
  value: string
  label: string
  fields?: any[]
  isExisting?: boolean
}

/**
 * Custom hook for managing dynamic field options
 */
export const useDynamicOptions = ({ nodeType, providerId, onLoadingChange }: UseDynamicOptionsProps) => {
  // Store callback in ref to avoid dependency issues
  const onLoadingChangeRef = useRef(onLoadingChange);
  onLoadingChangeRef.current = onLoadingChange;
  // State
  const [dynamicOptions, setDynamicOptions] = useState<DynamicOptionsState>({});
  const [loading, setLoading] = useState<boolean>(false);
  const [isInitialLoading, setIsInitialLoading] = useState<boolean>(false);
  
  // Integration store methods
  const { getIntegrationByProvider, loadIntegrationData } = useIntegrationStore();
  
  // Simple loading prevention
  const loadingFields = useRef<Set<string>>(new Set());
  
  // Cache key generator
  const generateCacheKey = useCallback((fieldName: string, dependentValues?: Record<string, any>) => {
    const dependentStr = dependentValues ? JSON.stringify(dependentValues) : '';
    return `${nodeType}-${fieldName}-${dependentStr}`;
  }, [nodeType]);

  // Reset options for a field
  const resetOptions = useCallback((fieldName: string) => {
    setDynamicOptions(prev => ({
      ...prev,
      [fieldName]: []
    }));
  }, []);
  
  // Load options for a dynamic field
  const loadOptions = useCallback(async (fieldName: string, dependsOn?: string, dependsOnValue?: any, forceRefresh?: boolean) => {
    // Add specific logging for troubleshooting
    if (fieldName === 'filterAuthor' || fieldName === 'channelId') {
      console.log(`🔄 [loadOptions] ${fieldName} called:`, { fieldName, nodeType, providerId, dependsOn, dependsOnValue, forceRefresh, timestamp: new Date().toISOString() });
    }
    
    if (!nodeType || !providerId) return;
    
    // Auto-detect dependencies for certain fields
    if (fieldName === 'messageId' && !dependsOn) {
      dependsOn = 'channelId';
      // Note: dependsOnValue will be handled below by looking at current form values
    }
    
    // Create a cache key that includes dependencies
    const cacheKey = `${fieldName}-${dependsOn || 'none'}-${dependsOnValue || 'none'}`;
    
    // Prevent duplicate calls for the same field (unless forcing refresh)
    if (!forceRefresh && loadingFields.current.has(cacheKey)) {
      // Only log for Discord fields to avoid spam
      if (fieldName === 'filterAuthor' || (fieldName === 'guildId' && providerId === 'discord')) {
        console.log('🚫 [loadOptions] Skipping Discord field - already loading:', { 
          fieldName, 
          cacheKey, 
          isLoading: loadingFields.current.has(cacheKey)
        });
      }
      return;
    }
    
    // For filterAuthor, only skip if we have data for the specific guild
    if (!forceRefresh && fieldName === 'filterAuthor' && dependsOn === 'guildId' && dependsOnValue) {
      const guildSpecificData = dynamicOptions[`${fieldName}_${dependsOnValue}`];
      if (guildSpecificData && guildSpecificData.length > 0) {
        console.log('🚫 [loadOptions] Skipping filterAuthor - already have data for this guild:', { 
          fieldName, 
          guildId: dependsOnValue,
          dataCount: guildSpecificData.length
        });
        return;
      }
    }
    
    // For other fields, use simple data check
    if (!forceRefresh && fieldName !== 'filterAuthor' && dynamicOptions[fieldName] && dynamicOptions[fieldName].length > 0) {
      console.log('🚫 [loadOptions] Skipping field - already has data:', { 
        fieldName, 
        dataCount: dynamicOptions[fieldName].length
      });
      return;
    }
    loadingFields.current.add(cacheKey);
    setLoading(true);
    
    // Enhanced logging for channelId loading state
    if (fieldName === 'channelId') {
      console.log('🔄 [loadOptions] Setting channelId loading to TRUE:', { cacheKey, timestamp: new Date().toISOString() });
    }
    
    onLoadingChangeRef.current?.(fieldName, true);

    try {
      // Special handling for Discord guilds
      if (fieldName === 'guildId' && providerId === 'discord') {
        try {
          const guilds = await loadDiscordGuildsOnce(forceRefresh || false);
          
          if (!guilds || guilds.length === 0) {
            // Check if we have a Discord integration - if not, this is expected
            const discordIntegration = getIntegrationByProvider('discord');
            
            if (!discordIntegration) {
              console.log('🔍 No Discord integration found - empty guild list expected');
            } else {
              console.warn('⚠️ Discord integration exists but no guilds returned - may need reconnection');
            }
            
            setDynamicOptions(prev => ({
              ...prev,
              [fieldName]: []
            }));
            return;
          }
          
          const formattedOptions = guilds.map(guild => ({
            value: guild.id,
            label: guild.name,
          }));
          
          setDynamicOptions(prev => ({
            ...prev,
            [fieldName]: formattedOptions
          }));
        } catch (error: any) {
          console.error('Error loading Discord guilds:', error);
          
          // If this is an authentication error, we might need to refresh integration state
          if (error.message?.includes('authentication') || error.message?.includes('expired')) {
            console.log('🔄 Discord authentication error detected, refreshing integration state');
            try {
              const { useIntegrationStore } = await import('@/stores/integrationStore');
              useIntegrationStore.getState().fetchIntegrations(true);
            } catch (refreshError) {
              console.warn('Failed to refresh integration state:', refreshError);
            }
          }
          
          setDynamicOptions(prev => ({
            ...prev,
            [fieldName]: []
          }));
        } finally {
          loadingFields.current.delete(cacheKey);
          setLoading(false);
        }
        return;
      }

      // Get integration for other providers
      const integration = getIntegrationByProvider(providerId);
      if (!integration) {
        console.warn(`No integration found for provider: ${providerId}`);
        loadingFields.current.delete(cacheKey);
        setLoading(false);
        return;
      }

      // Determine data to load based on field name
      const resourceType = getResourceTypeForField(fieldName, nodeType);
      
      if (!resourceType) {
        console.warn(`No resource type found for field: ${fieldName} in node: ${nodeType}`);
        loadingFields.current.delete(cacheKey);
        setLoading(false);
        return;
      }

<<<<<<< HEAD
      // Load integration data
      const options = dependsOn && dependsOnValue ? { [dependsOn]: dependsOnValue } : {};
      
      // For Google Sheets sheets, don't call API without spreadsheetId
      if (fieldName === 'sheetName' && resourceType === 'google-sheets_sheets' && !dependsOnValue) {
        console.log('🔍 [useDynamicOptions] Skipping sheets load - no spreadsheet selected');
        return;
      }
      
=======
      // Load integration data with proper options
      const options = dependsOn && dependsOnValue ? { [dependsOn]: dependsOnValue } : {};
>>>>>>> 725910df
      const result = await loadIntegrationData(resourceType, integration.id, options, forceRefresh);
      
      // Format the results - extract data array from response object if needed
      const dataArray = result.data || result;
      const formattedOptions = formatOptionsForField(fieldName, dataArray);
      
      // Special handling for Discord channels - if empty and we have a guildId, it likely means bot is not in server
      if (fieldName === 'channelId' && resourceType === 'discord_channels' && 
          formattedOptions.length === 0 && dependsOnValue) {
        throw new Error('Bot not added to server - no channels available');
      }
      
      // Update dynamic options - store both general and dependency-specific data
      const updateObject: any = { [fieldName]: formattedOptions };
      
      // For dependent fields, also store with dependency-specific key for better caching
      if (dependsOn && dependsOnValue) {
        updateObject[`${fieldName}_${dependsOnValue}`] = formattedOptions;
      }
      
      setDynamicOptions(prev => ({
        ...prev,
        ...updateObject
      }));
      
    } catch (error) {
      console.error(`Failed to load options for ${fieldName}:`, error);
      setDynamicOptions(prev => ({
        ...prev,
        [fieldName]: []
      }));
    } finally {
      loadingFields.current.delete(cacheKey);
      setLoading(false);
      
      // Enhanced logging for channelId loading state
      if (fieldName === 'channelId') {
        console.log('🔄 [loadOptions] Setting channelId loading to FALSE:', { cacheKey, timestamp: new Date().toISOString() });
      }
      
      onLoadingChangeRef.current?.(fieldName, false);
    }
  }, [nodeType, providerId, getIntegrationByProvider, loadIntegrationData]);
  
  // Clear all options when node type changes
  useEffect(() => {
    setDynamicOptions({});
    loadingFields.current.clear();
    setLoading(false);
  }, [nodeType, providerId]);

  // Preload independent fields when modal opens
  useEffect(() => {
    if (!nodeType || !providerId) return;

    // Set initial loading state for Airtable
    if (providerId === 'airtable') {
      setIsInitialLoading(true);
    }

    // Preload fields that don't depend on other fields
    // Note: Exclude email fields (like 'email') since they should load on-demand only
    // Also exclude dependent fields like messageId (depends on channelId), channelId (depends on guildId), etc.
    const independentFields = ['baseId', 'guildId', 'workspaceId', 'boardId'];
    
    let loadingPromises: Promise<void>[] = [];
    
    independentFields.forEach(fieldName => {
      // Check if this field exists for this node type
      const resourceType = getResourceTypeForField(fieldName, nodeType);
      if (resourceType) {
        const promise = loadOptions(fieldName);
        loadingPromises.push(promise);
      }
    });
    
    // Wait for all preloading to complete for Airtable
    if (providerId === 'airtable' && loadingPromises.length > 0) {
      Promise.all(loadingPromises).finally(() => {
        setIsInitialLoading(false);
      });
    }
  }, [nodeType, providerId]); // Removed loadOptions from dependencies to prevent loops
  
  return {
    dynamicOptions,
    loading,
    isInitialLoading,
    loadOptions,
    resetOptions
  };
};

/**
 * Helper function to determine resource type based on field name and node type
 */
function getResourceTypeForField(fieldName: string, nodeType: string): string | null {
  // Map field names to resource types
  const fieldToResourceMap: Record<string, Record<string, string>> = {
    // Gmail fields
    gmail_trigger_new_email: {
      from: "gmail-recent-recipients",
      to: "gmail-recent-recipients",
      labelIds: "gmail_labels",
    },
    gmail_trigger_new_attachment: {
      from: "gmail-recent-recipients",
      to: "gmail-recent-recipients",
    },
    gmail_action_send_email: {
      to: "gmail-recent-recipients",
      cc: "gmail-recent-recipients", 
      bcc: "gmail-recent-recipients",
      messageId: "gmail-recent-recipients",
      labelIds: "gmail_labels",
    },
    gmail_action_add_label: {
      email: "gmail-recent-recipients",
      labelIds: "gmail_labels",
    },
    gmail_action_search_email: {
      labels: "gmail_labels",
      labelFilters: "gmail_labels",
      emailAddress: "gmail-recent-recipients",
    },
    // Discord fields
    discord_trigger_new_message: {
      channelId: "discord_channels",
      guildId: "discord_guilds",
      filterAuthor: "discord_members",
    },
    discord_action_send_message: {
      channelId: "discord_channels",
      guildId: "discord_guilds",
    },
    discord_action_add_reaction: {
      channelId: "discord_channels",
      messageId: "discord_messages",
    },
    discord_action_edit_message: {
      channelId: "discord_channels",
      guildId: "discord_guilds",
      messageId: "discord_messages",
    },
    discord_action_delete_message: {
      channelId: "discord_channels",
      guildId: "discord_guilds",
      messageId: "discord_messages",
    },
    discord_action_create_channel: {
      guildId: "discord_guilds",
    },
    discord_action_create_category: {
      guildId: "discord_guilds",
    },
    discord_action_fetch_messages: {
      channelId: "discord_channels",
      guildId: "discord_guilds",
      filterAuthor: "discord_members",
    },
    discord_action_remove_reaction: {
      channelId: "discord_channels", 
      guildId: "discord_guilds",
      messageId: "discord_messages",
    },
    discord_action_update_channel: {
      channelId: "discord_channels",
      guildId: "discord_guilds",
      parentId: "discord_categories",
    },
    discord_action_delete_channel: {
      channelId: "discord_channels",
      guildId: "discord_guilds",
      parentCategory: "discord_categories",
    },
    discord_action_delete_category: {
      guildId: "discord_guilds",
      categoryId: "discord_categories",
    },
    discord_action_fetch_guild_members: {
      guildId: "discord_guilds",
      roleFilter: "discord_roles",
    },
    discord_action_assign_role: {
      guildId: "discord_guilds",
      userId: "discord_members",
      roleId: "discord_roles",
    },
    discord_action_remove_role: {
      guildId: "discord_guilds",
      userId: "discord_members",
      roleId: "discord_roles",
    },
    discord_action_kick_member: {
      guildId: "discord_guilds",
      userId: "discord_members",
    },
    discord_action_ban_member: {
      guildId: "discord_guilds",
      userId: "discord_members",
    },
    discord_action_unban_member: {
      guildId: "discord_guilds",
      userId: "discord_banned_users",
    },
    // Slack fields
    slack_action_create_channel: {
      workspaceId: "slack_workspaces",
    },
    // Trello fields
    trello_trigger_new_card: {
      boardId: "trello_boards",
      listId: "trello_lists",
    },
    trello_trigger_card_updated: {
      boardId: "trello_boards",
      listId: "trello_lists",
    },
    trello_trigger_card_moved: {
      boardId: "trello_boards",
    },
    trello_trigger_comment_added: {
      boardId: "trello_boards",
    },
    trello_trigger_member_changed: {
      boardId: "trello_boards",
    },
    trello_action_create_card: {
      boardId: "trello_boards",
      listId: "trello_lists",
      template: "trello-card-templates",
    },
    trello_action_create_list: {
      boardId: "trello_boards",
    },
    trello_action_move_card: {
      boardId: "trello_boards",
      cardId: "trello_cards",
      listId: "trello_lists",
    },
    // Google Calendar fields
    google_calendar_action_create_event: {
      calendarId: "google-calendars",
      attendees: "gmail-recent-recipients",
    },
    // Google Sheets fields
    google_sheets_unified_action: {
      spreadsheetId: "google-sheets_spreadsheets",
      sheetName: "google-sheets_sheets",
    },
    // Airtable fields
    airtable_action_create_record: {
      baseId: "airtable_bases",
      tableName: "airtable_tables",
    },
    airtable_action_update_record: {
      baseId: "airtable_bases",
      tableName: "airtable_tables",
    },
    airtable_action_list_records: {
      baseId: "airtable_bases",
      tableName: "airtable_tables",
    },
    // Microsoft Outlook fields
    "microsoft-outlook_action_send_email": {
      to: "outlook-enhanced-recipients",
      cc: "outlook-enhanced-recipients", 
      bcc: "outlook-enhanced-recipients",
    },
    "microsoft-outlook_action_forward_email": {
      to: "outlook-enhanced-recipients",
      cc: "outlook-enhanced-recipients", 
      bcc: "outlook-enhanced-recipients",
      messageId: "outlook_messages",
    },
    "microsoft-outlook_action_create_meeting": {
      attendees: "outlook-enhanced-recipients",
    },
    "microsoft-outlook_action_create_calendar_event": {
      attendees: "outlook-enhanced-recipients",
    },
    "microsoft-teams_action_add_team_member": {
      userEmail: "outlook-enhanced-recipients",
      teamId: "teams_teams",
    },
    // Default case for unmapped fields
    default: {
      channelId: "channels",
      folderId: "folders", 
      fileId: "files",
      documentId: "documents",
      databaseId: "databases",
      from: "gmail-recent-recipients",
      to: "gmail-recent-recipients",
      attendees: "gmail-recent-recipients",
      labelIds: "gmail_labels",
    }
  };
  
  // First check node-specific mapping
  const nodeMapping = fieldToResourceMap[nodeType];
  if (nodeMapping && nodeMapping[fieldName]) {
    return nodeMapping[fieldName];
  }
  
  // Fall back to default mapping
  if (fieldToResourceMap.default[fieldName]) {
    return fieldToResourceMap.default[fieldName];
  }
  
  // If no mapping found
  return null;
}

/**
 * Helper function to format API response into options
 */
function formatOptionsForField(fieldName: string, data: any): { value: string; label: string; fields?: any[] }[] {
  if (!data || !Array.isArray(data)) {
    return [];
  }
  
  // Format based on field name
  switch (fieldName) {
    case "from":
    case "to":
    case "cc":
    case "bcc":
    case "email":
    case "attendees":
      return data.map((item: any) => ({
        value: item.email || item.value || item.id || item,
        label: item.label || (item.name ? `${item.name} <${item.email || item.value}>` : item.email || item.value || item.id || item),
        email: item.email || item.value,
        name: item.name,
        type: item.type,
        isGroup: item.isGroup,
        groupId: item.groupId,
        members: item.members
      }));
      
    case "labelIds":
      return data.map((item: any) => ({
        value: item.id || item,
        label: item.name || item.id || item,
      }));
      
    case "channelId":
      return data.map((item: any) => ({
        value: item.id || item.value,
        label: item.name || item.label || item.id,
      }));
      
    case "filterAuthor":
      return data.map((item: any) => ({
        value: item.id || item.value,
        label: item.username || item.name || item.label || item.id,
      }));
      
    case "messageId":
      return data.map((item: any) => {
        const baseLabel = item.content || `Message by ${item.author?.username || 'Unknown'} (${item.timestamp ? new Date(item.timestamp).toLocaleString() : 'Unknown time'})`;
        const reactions = item.reactions || [];
        const hasReactions = reactions.length > 0;
        const reactionCount = hasReactions ? reactions.reduce((total: number, reaction: any) => total + reaction.count, 0) : 0;
        const label = hasReactions ? `${baseLabel} [${reactionCount} reactions]` : baseLabel;
        
        return {
          id: item.id,
          value: item.id,
          label,
          content: item.content,
          author: item.author,
          timestamp: item.timestamp,
          type: item.type,
          reactions: reactions
        };
      });
      
    case "boardId":
      return data.map((item: any) => ({
        value: item.id,
        label: item.name || item.id,
      }));
      
    case "listId":
      return data.map((item: any) => ({
        value: item.id,
        label: item.name || item.id,
      }));
      
    case "databaseId":
      return data.map((item: any) => ({
        value: item.id,
        label: item.title || item.name || item.id,
        fields: item.fields || item.properties,
        isExisting: true,
      }));
      
    case "baseId":
      return data.map((item: any) => ({
        value: item.value || item.id,
        label: item.label || item.name || item.id,
        description: item.description || item.permissionLevel,
      }));
      
    case "tableName":
      return data.map((item: any) => ({
        value: item.value || item.name || item.id,
        label: item.label || item.name || item.id,
        fields: item.fields,
        description: item.description
      }));
      
    case "sheetName":
      return data.map((item: any) => ({
        value: item.value || item.name || item.id,
        label: item.name || item.label || item.value || item.id,
      }));
      
    // Default format for other fields
    default:
      return data.map((item: any) => ({
        value: item.id,
        label: item.name || item.title || item.id,
      }));
  }
}

/**
 * Helper to truncate long messages
 */
function truncateMessage(message: string, maxLength = 30): string {
  if (!message) return "";
  return message.length > maxLength
    ? `${message.substring(0, maxLength)}...`
    : message;
}<|MERGE_RESOLUTION|>--- conflicted
+++ resolved
@@ -188,8 +188,7 @@
         return;
       }
 
-<<<<<<< HEAD
-      // Load integration data
+      // Load integration data with proper options
       const options = dependsOn && dependsOnValue ? { [dependsOn]: dependsOnValue } : {};
       
       // For Google Sheets sheets, don't call API without spreadsheetId
@@ -197,11 +196,6 @@
         console.log('🔍 [useDynamicOptions] Skipping sheets load - no spreadsheet selected');
         return;
       }
-      
-=======
-      // Load integration data with proper options
-      const options = dependsOn && dependsOnValue ? { [dependsOn]: dependsOnValue } : {};
->>>>>>> 725910df
       const result = await loadIntegrationData(resourceType, integration.id, options, forceRefresh);
       
       // Format the results - extract data array from response object if needed
