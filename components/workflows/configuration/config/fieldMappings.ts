import { logger } from '@/lib/utils/logger'

/**
 * Field to Resource Type Mappings
 * Maps field names to their corresponding resource types for dynamic data loading
 */

export interface FieldMapping {
  [fieldName: string]: string;
}

export interface NodeFieldMappings {
  [nodeType: string]: FieldMapping;
}

// Gmail field mappings
const gmailMappings: Record<string, FieldMapping> = {
  gmail_trigger_new_email: {
    from: "gmail_recent_senders",
    to: "gmail-enhanced-recipients",
    labelIds: "gmail_labels",
  },
  gmail_trigger_new_attachment: {
    from: "gmail_recent_senders",
    to: "gmail-enhanced-recipients",
  },
  gmail_trigger_new_labeled_email: {
    labelId: "gmail_labels",
    from: "gmail_recent_senders",
  },
  gmail_action_send_email: {
    from: "gmail_from_addresses",
    to: "gmail-enhanced-recipients",
    cc: "gmail-enhanced-recipients",
    bcc: "gmail-enhanced-recipients",
    messageId: "gmail-enhanced-recipients",
    labelIds: "gmail_labels",
  },
  gmail_action_add_label: {
    email: "gmail-enhanced-recipients",
    labelIds: "gmail_labels",
  },
  gmail_action_search_email: {
    labels: "gmail_labels",
    labelFilters: "gmail_labels",
    from: "gmail_recent_senders",
    to: "gmail-enhanced-recipients",
    emailAddress: "gmail-enhanced-recipients",
  },
  gmail_action_advanced_search: {
    from: "gmail_recent_senders",
    to: "gmail_from_addresses",
    hasLabel: "gmail-labels",
  },
  gmail_action_get_attachment: {
    messageId: "gmail-recent-emails",
  },
  gmail_action_download_attachment: {
    messageId: "gmail-recent-emails",
  },
  gmail_action_mark_as_read: {
    from: "gmail_recent_senders",
    to: "gmail_from_addresses",
    hasLabel: "gmail-labels",
  },
  gmail_action_mark_as_unread: {
    from: "gmail_recent_senders",
    to: "gmail_from_addresses",
    hasLabel: "gmail-labels",
  },
};

// Discord field mappings
const discordMappings: Record<string, FieldMapping> = {
  discord_trigger_new_message: {
    channelId: "discord_channels",
    guildId: "discord_guilds",
    authorFilter: "discord_channel_members", // Use discord_channel_members to get members who can access the channel
  },
  discord_trigger_member_join: {
    guildId: "discord_guilds",
    channelFilter: "discord_channels",
  },
  discord_trigger_slash_command: {
    guildId: "discord_guilds",
    command: "discord_commands",
  },
  discord_action_send_message: {
    channelId: "discord_channels",
    guildId: "discord_guilds",
  },
  discord_action_edit_message: {
    channelId: "discord_channels",
    guildId: "discord_guilds",
    messageId: "discord_messages",
  },
  discord_action_delete_message: {
    guildId: "discord_guilds",
    channelId: "discord_channels",
    userId: "discord_channel_members",
    userIds: "discord_channel_members",
    messageIds: "discord_messages",
  },
  discord_action_fetch_messages: {
    channelId: "discord_channels",
    guildId: "discord_guilds",
    filterAuthor: "discord_members",
  },
  discord_action_assign_role: {
    guildId: "discord_guilds",
    userId: "discord_members",
    roleId: "discord_roles",
  },
};

// Slack field mappings
const slackMappings: Record<string, FieldMapping> = {
  slack_action_send_message: {
    channel: "slack_channels",
  },
  slack_action_send_direct_message: {
    user: "slack_users",
  },
  slack_action_get_user_info: {
    userId: "slack_users",
  },
  slack_action_add_reminder: {
    userId: "slack_users",
  },
  slack_action_invite_users_to_channel: {
    channel: "slack_channels",
    users: "slack_users",
  },
  slack_action_remove_user_from_channel: {
    channel: "slack_channels",
    userId: "slack_users",
  },
  slack_action_create_channel: {
    workspace: "slack_workspaces",
    addPeople: "slack_users",
  },
  slack_action_get_messages: {
    channel: "slack_channels",
  },
  slack_action_add_reaction: {
    channel: "slack_channels",
    emoji: "slack_emoji_catalog",
  },
  slack_action_remove_reaction: {
    channel: "slack_channels",
    emoji: "slack_emoji_catalog",
  },
  slack_action_archive_channel: {
    channel: "slack_channels",
  },
  slack_action_unarchive_channel: {
    channel: "slack_channels",
  },
  slack_action_cancel_scheduled_message: {
    channel: "slack_channels",
  },
  slack_action_delete_message: {
    workspace: "slack_workspaces",
    channel: "slack_channels",
    user: "slack_users",
  },
  slack_action_get_channel_info: {
    channel: "slack_channels",
  },
  slack_action_get_thread_messages: {
    channel: "slack_channels",
  },
  slack_action_join_channel: {
    channel: "slack_channels",
  },
  slack_action_leave_channel: {
    channel: "slack_channels",
  },
  slack_action_list_scheduled_messages: {
    channel: "slack_channels",
  },
  slack_action_pin_message: {
    channel: "slack_channels",
  },
  slack_action_unpin_message: {
    channel: "slack_channels",
  },
  slack_action_post_interactive: {
    channel: "slack_channels",
  },
  slack_action_rename_channel: {
    channel: "slack_channels",
  },
  slack_action_schedule_message: {
    channel: "slack_channels",
  },
  slack_action_set_channel_purpose: {
    channel: "slack_channels",
  },
  slack_action_set_channel_topic: {
    channel: "slack_channels",
  },
  slack_action_update_message: {
    channel: "slack_channels",
  },
  slack_action_upload_file: {
    channels: "slack_channels",
  },
  slack_action_download_file: {
    fileId: "slack_files",
  },
  slack_action_get_file_info: {
    fileId: "slack_files",
  },
  slack_trigger_message_channels: {
    channel: "slack_public_channels",
  },
  slack_trigger_message_groups: {
    channel: "slack_private_channels",
  },
  slack_trigger_reaction_added: {
    channel: "slack_channels",
    emoji: "slack_emoji_catalog",
  },
  slack_trigger_reaction_removed: {
    channel: "slack_channels",
  },
  slack_trigger_member_joined_channel: {
    channel: "slack_channels",
  },
  slack_trigger_member_left_channel: {
    channel: "slack_channels",
  },
};

// Trello field mappings
const trelloMappings: Record<string, FieldMapping> = {
  trello_trigger_new_card: {
    boardId: "trello_boards",
    listId: "trello_lists",
  },
  trello_trigger_card_updated: {
    boardId: "trello_boards",
    listId: "trello_lists",
  },
  trello_trigger_card_moved: {
    boardId: "trello_boards",
    watchedLists: "trello_lists",
  },
  trello_trigger_comment_added: {
    boardId: "trello_boards",
    listId: "trello_lists",
    cardId: "trello_cards",
  },
  trello_trigger_member_changed: {
    boardId: "trello_boards",
  },
  trello_action_create_card: {
    boardId: "trello_boards",
    listId: "trello_lists",
    idMembers: "trello_board_members",
    idLabels: "trello_board_labels",
    idCardSource: "trello_all_cards",
  },
  trello_action_create_board: {
    template: "trello_board_templates",
    sourceBoardId: "trello_boards",
  },
  trello_action_create_list: {
    boardId: "trello_boards",
  },
  trello_action_move_card: {
    boardId: "trello_boards",
    cardId: "trello_cards",
    listId: "trello_lists",
  },
  trello_action_get_cards: {
    boardId: "trello_boards",
    listId: "trello_lists",
  },
  trello_action_update_card: {
    boardId: "trello_boards",
    cardId: "trello_cards",
    listId: "trello_lists",
  },
  trello_action_archive_card: {
    boardId: "trello_boards",
    cardId: "trello_cards",
  },
  trello_action_add_comment: {
    boardId: "trello_boards",
    cardId: "trello_cards",
  },
  trello_trigger_card_archived: {
    boardId: "trello_boards",
  },
  trello_action_add_label_to_card: {
    boardId: "trello_boards",
    cardId: "trello_cards",
    labelId: "trello_board_labels",
  },
  trello_action_add_checklist: {
    boardId: "trello_boards",
    cardId: "trello_cards",
  },
  trello_action_create_checklist_item: {
    boardId: "trello_boards",
    cardId: "trello_cards",
    checklistId: "trello_card_checklists",
  },
};

// Google Calendar field mappings
const googleCalendarMappings: Record<string, FieldMapping> = {
  google_calendar_action_create_event: {
    calendarId: "google-calendars",
    // Note: attendees is a simple email list, doesn't need dynamic loading
    // Removed mapping to avoid dependency on Gmail integration
  },
  google_calendar_trigger_new_event: {
    calendars: "google-calendars",
  },
  google_calendar_trigger_event_updated: {
    calendars: "google-calendars",
  },
  google_calendar_trigger_event_canceled: {
    calendars: "google-calendars",
  },
};

// Google Sheets field mappings
const googleSheetsMappings: Record<string, FieldMapping> = {
  // Triggers
  google_sheets_trigger_new_row: {
    spreadsheetId: "google-sheets_spreadsheets",
    sheetName: "google-sheets_sheets",
    requiredColumns: "google-sheets_columns",
  },
  google_sheets_trigger_new_worksheet: {
    spreadsheetId: "google-sheets_spreadsheets",
  },
  google_sheets_trigger_updated_row: {
    spreadsheetId: "google-sheets_spreadsheets",
    sheetName: "google-sheets_sheets",
    requiredColumns: "google-sheets_columns",
  },
  // Actions
  google_sheets_unified_action: {
    spreadsheetId: "google-sheets_spreadsheets",
    sheetName: "google-sheets_sheets",
  },
  "google-sheets_action_create_row": {
    spreadsheetId: "google-sheets_spreadsheets",
    sheetName: "google-sheets_sheets",
  },
  "google-sheets_action_update_row": {
    spreadsheetId: "google-sheets_spreadsheets",
    sheetName: "google-sheets_sheets",
    matchColumn: "google-sheets_columns",
  },
  "google-sheets_action_delete_row": {
    spreadsheetId: "google-sheets_spreadsheets",
    sheetName: "google-sheets_sheets",
    matchColumn: "google-sheets_columns",
  },
  "google-sheets_action_list_rows": {
    spreadsheetId: "google-sheets_spreadsheets",
    sheetName: "google-sheets_sheets",
    filterColumn: "google-sheets_columns",
    filterValue: "google-sheets_column_values",
    sortColumn: "google-sheets_columns",
    dateColumn: "google-sheets_columns",
  },
  "google-sheets_action_export_sheet": {
    spreadsheetId: "google-sheets_spreadsheets",
    sheetName: "google-sheets_sheets",
    filterColumn: "google-sheets_columns",
    filterValue: "google-sheets_column_values",
    sortColumn: "google-sheets_columns",
    dateColumn: "google-sheets_columns",
  },
};

// Google Drive field mappings
const googleDriveMappings: Record<string, FieldMapping> = {
  "google-drive:new_file_in_folder": {
    folderId: "google-drive-folders",
    createdByEmail: "gmail-enhanced-recipients",
  },
  "google-drive:new_folder_in_folder": {
    folderId: "google-drive-folders",
    parentFolderId: "google-drive-folders",
  },
  "google-drive:upload_file": {
    folderId: "google-drive-folders",
  },
  "google-drive:create_folder": {
    parentFolderId: "google-drive-folders",
  },
  "google-drive:create_file": {
    folderId: "google-drive-folders",
  },
  "google-drive:file_updated": {
    fileId: "google-drive-files",
  },
  google_drive_action_upload_file: {
    folderId: "google-drive-folders",
  },
  "google-drive:get_file": {
    folderId: "google-drive-folders",
    fileId: "google-drive-files",
  },
  "google-drive:share_file": {
    fileId: "google-drive-files",
    emailAddress: "gmail-enhanced-recipients",
  },
  "google-drive:move_file": {
    fileId: "google-drive-files-and-folders",
    destinationFolderId: "google-drive-folders",
  },
  "google-drive:delete_file": {
    fileId: "google-drive-files-and-folders",
  },
  "google-drive:search_files": {
    searchPreview: "google-drive-search-preview",
  },
};

// Google Docs field mappings
const googleDocsMappings: Record<string, FieldMapping> = {
  google_docs_action_create_document: {
    folderId: "google-drive-folders",
  },
  google_docs_action_update_document: {
    documentId: "google-docs-documents",
  },
  google_docs_action_share_document: {
    documentId: "google-docs-documents",
  },
  google_docs_action_get_document: {
    documentId: "google-docs-documents",
  },
  google_docs_trigger_new_document: {
    folderId: "google-drive-folders",
  },
  google_docs_trigger_document_modified: {
    documentId: "google-docs-documents",
    folderId: "google-drive-folders",
  },
  google_docs_trigger_document_updated: {
    documentId: "google-docs-documents",
    folderId: "google-drive-folders",
  },
};

// Airtable field mappings
const airtableMappings: Record<string, FieldMapping> = {
  airtable_action_create_record: {
    baseId: "airtable_bases",
    tableName: "airtable_tables",
    draftName: "airtable_draft_names",
    designer: "airtable_designers",
    associatedProject: "airtable_projects",
    feedback: "airtable_feedback",
    tasks: "airtable_tasks",
  },
  airtable_action_update_record: {
    baseId: "airtable_bases",
    tableName: "airtable_tables",
  },
  airtable_action_list_records: {
    baseId: "airtable_bases",
    tableName: "airtable_tables",
    filterField: "airtable_fields",
    filterValue: "airtable_field_values",
  },
  airtable_action_find_record: {
    baseId: "airtable_bases",
    tableName: "airtable_tables",
    searchField: "airtable_fields",
  },
  airtable_trigger_new_record: {
    baseId: "airtable_bases",
    tableName: "airtable_tables",
  },
  airtable_trigger_record_updated: {
    baseId: "airtable_bases",
    tableName: "airtable_tables",
    watchedFieldIds: "airtable_fields",
  },
  airtable_trigger_table_deleted: {
    baseId: "airtable_bases",
    watchedTables: "airtable_tables",
  },
};

// Dropbox field mappings
const dropboxMappings: Record<string, FieldMapping> = {
  dropbox_action_upload_file: {
    path: "dropbox-folders",
  },
  dropbox_trigger_new_file: {
    path: "dropbox-folders",
  },
  dropbox_action_get_file: {
    path: "dropbox-folders",
    filePath: "dropbox-files",
  },
};

// Microsoft Outlook field mappings
const outlookMappings: Record<string, FieldMapping> = {
  "microsoft-outlook_trigger_new_email": {
    from: "outlook-enhanced-recipients",
    folder: "outlook_folders",
  },
  "microsoft-outlook_trigger_email_sent": {
    to: "outlook-enhanced-recipients",
  },
  "microsoft-outlook_action_send_email": {
    to: "outlook-enhanced-recipients",
    cc: "outlook-enhanced-recipients",
    bcc: "outlook-enhanced-recipients",
  },
  "microsoft-outlook_action_forward_email": {
    to: "outlook-enhanced-recipients",
    cc: "outlook-enhanced-recipients",
    bcc: "outlook-enhanced-recipients",
    messageId: "outlook_messages",
  },
  "microsoft-outlook_action_create_meeting": {
    attendees: "outlook-enhanced-recipients",
  },
  "microsoft-outlook_action_create_calendar_event": {
    attendees: "outlook-enhanced-recipients",
    calendarId: "outlook_calendars",
  },
  "microsoft-outlook_action_add_folder": {
    messageId: "outlook_messages",
    folderId: "outlook_folders",
  },
  "microsoft-outlook_action_archive_email": {
    messageId: "outlook_messages",
  },
  "microsoft-outlook_action_search_email": {
    folderId: "outlook_folders",
  },
  "microsoft-outlook_action_move_email": {
    messageId: "outlook_messages",
    sourceFolderId: "outlook_folders",
    destinationFolderId: "outlook_folders",
  },
  "microsoft-outlook_action_mark_as_read": {
    messageId: "outlook_messages",
  },
  "microsoft-outlook_action_mark_as_unread": {
    messageId: "outlook_messages",
  },
  "microsoft-outlook_action_reply_to_email": {
    messageId: "outlook_messages",
  },
  "microsoft-outlook_action_fetch_emails": {
    folderId: "outlook_folders",
  },
  "microsoft-outlook_action_get_calendar_events": {
    calendarId: "outlook_calendars",
  },
};

// Microsoft Teams field mappings
const teamsMappings: Record<string, FieldMapping> = {
  "teams_trigger_new_message": {
    teamId: "teams_teams",
    channelId: "teams_channels",
  },
  "teams_action_send_message": {
    teamId: "teams_teams",
    channelId: "teams_channels",
  },
  "teams_action_send_chat_message": {
    chatId: "teams_chats",
  },
  "teams_action_create_channel": {
    teamId: "teams_teams",
  },
  "teams_action_add_member_to_team": {
    teamId: "teams_teams",
    userEmail: "outlook-enhanced-recipients",
  },
  "teams_action_send_adaptive_card": {
    teamId: "teams_teams",
    channelId: "teams_channels",
  },
  "teams_action_get_team_members": {
    teamId: "teams_teams",
  },
  "teams_trigger_user_joins_team": {
    teamId: "teams_teams",
  },
  "microsoft-teams_action_add_team_member": {
    userEmail: "outlook-enhanced-recipients",
    teamId: "teams_teams",
  },
};

// Microsoft OneNote field mappings
const onenoteMappings: Record<string, FieldMapping> = {
  "microsoft-onenote_action_create_page": {
    notebookId: "onenote_notebooks",
    sectionId: "onenote_sections",
  },
  "microsoft-onenote_action_create_section": {
    notebookId: "onenote_notebooks",
  },
  "microsoft-onenote_action_update_page": {
    notebookId: "onenote_notebooks",
    sectionId: "onenote_sections",
    pageId: "onenote_pages",
  },
  "microsoft-onenote_action_get_page_content": {
    notebookId: "onenote_notebooks",
    sectionId: "onenote_sections",
    pageId: "onenote_pages",
  },
  "microsoft-onenote_action_get_pages": {
    notebookId: "onenote_notebooks",
    sectionId: "onenote_sections",
  },
  "microsoft-onenote_action_copy_page": {
    sourceNotebookId: "onenote_notebooks",
    sourceSectionId: "onenote_sections",
    sourcePageId: "onenote_pages",
    targetNotebookId: "onenote_notebooks",
    targetSectionId: "onenote_sections",
  },
  "microsoft-onenote_action_search": {
    notebookId: "onenote_notebooks",
    sectionId: "onenote_sections",
  },
  "microsoft-onenote_action_delete_page": {
    notebookId: "onenote_notebooks",
    sectionId: "onenote_sections",
    pageId: "onenote_pages",
  },
};

// OneDrive field mappings
const onedriveMappings: Record<string, FieldMapping> = {
  "onedrive_action_upload_file": {
    folderId: "onedrive-folders",
  },
  "onedrive_trigger_new_file": {
    folderId: "onedrive-folders",
  },
  "onedrive_trigger_file_modified": {
    folderId: "onedrive-folders",
    fileId: "onedrive-files",
  },
  "onedrive_action_get_file": {
    folderId: "onedrive-folders",
    fileId: "onedrive-files",
  },
};

// Microsoft Excel field mappings
const microsoftExcelMappings: Record<string, FieldMapping> = {
  "microsoft_excel_unified_action": {
    workbookId: "microsoft-excel_workbooks",
    worksheetName: "microsoft-excel_worksheets",
    columnMapping: "microsoft_excel_column_mapper",
    dataPreview: "microsoft_excel_data_preview",
    updateColumn: "microsoft-excel_columns",
    updateValue: "microsoft-excel_column_values",
    matchColumn: "microsoft-excel_columns",
    deleteColumn: "microsoft-excel_columns",
    deleteValue: "microsoft-excel_column_values",
    filterColumn: "microsoft-excel_columns",
    filterValue: "microsoft-excel_column_values",
    sortColumn: "microsoft-excel_columns",
  },
  "microsoft-excel_action_export_sheet": {
    workbookId: "microsoft-excel_workbooks",
    worksheetName: "microsoft-excel_worksheets",
    filterColumn: "microsoft-excel_columns",
    filterValue: "microsoft-excel_column_values",
    sortColumn: "microsoft-excel_columns",
    dateColumn: "microsoft-excel_columns",
  },
  "microsoft_excel_action_create_workbook": {
    folderPath: "microsoft-excel_folders",
  },
  "microsoft_excel_trigger_new_row": {
    workbookId: "microsoft-excel_workbooks",
    worksheetName: "microsoft-excel_worksheets",
  },
  "microsoft_excel_trigger_new_worksheet": {
    workbookId: "microsoft-excel_workbooks",
  },
  "microsoft_excel_trigger_updated_row": {
    workbookId: "microsoft-excel_workbooks",
    worksheetName: "microsoft-excel_worksheets",
  },
};

// Facebook field mappings
const facebookMappings: Record<string, FieldMapping> = {
  facebook_action_create_post: {
    pageId: "facebook_pages",
    shareToGroups: "facebook_groups",
  },
  facebook_action_get_page_insights: {
    pageId: "facebook_pages",
  },
  facebook_action_send_message: {
    pageId: "facebook_pages",
    recipientId: "facebook_conversations",
  },
  facebook_action_comment_on_post: {
    pageId: "facebook_pages",
    postId: "facebook_posts",
  },
  facebook_action_delete_post: {
    pageId: "facebook_pages",
    postId: "facebook_posts",
  },
  facebook_action_update_post: {
    pageId: "facebook_pages",
    postId: "facebook_posts",
  },
  facebook_action_upload_photo: {
    pageId: "facebook_pages",
    targetAlbum: "facebook_albums",
  },
  facebook_action_upload_video: {
    pageId: "facebook_pages",
  },
};

// Box field mappings
const boxMappings: Record<string, FieldMapping> = {
  box_action_get_file: {
    folderId: "box-folders",
    fileId: "box-files",
  },
  box_action_upload_file: {
    path: "box-folders",
  },
};

// Mailchimp field mappings
const mailchimpMappings: Record<string, FieldMapping> = {
  mailchimp_action_get_subscribers: {
    audience_id: "mailchimp_audiences",
  },
  mailchimp_action_add_subscriber: {
    audience_id: "mailchimp_audiences",
  },
  mailchimp_action_update_subscriber: {
    audience_id: "mailchimp_audiences",
  },
  mailchimp_action_remove_subscriber: {
    audience_id: "mailchimp_audiences",
  },
  mailchimp_action_add_tag: {
    audience_id: "mailchimp_audiences",
  },
  mailchimp_action_remove_tag: {
    audience_id: "mailchimp_audiences",
  },
  mailchimp_action_create_campaign: {
    audience_id: "mailchimp_audiences",
  },
  mailchimp_action_send_campaign: {
    campaign_id: "mailchimp_campaigns",
  },
};

// Monday.com field mappings
const mondayMappings: Record<string, FieldMapping> = {
  monday_action_create_item: {
    boardId: "monday_boards",
    groupId: "monday_groups",
  },
  monday_action_update_item: {
    boardId: "monday_boards",
    itemId: "monday_items",
  },
  monday_action_create_update: {
    itemId: "monday_items",
  },
  monday_trigger_new_item: {
    boardId: "monday_boards",
  },
  monday_trigger_new_board: {},
  monday_trigger_column_changed: {
    boardId: "monday_boards",
    columnId: "monday_columns",
  },
};

// HubSpot field mappings
const hubspotMappings: Record<string, FieldMapping> = {
  hubspot_action_create_contact: {
    associatedCompanyId: "hubspot_companies",
    jobtitle: "hubspot_job_titles",
    department: "hubspot_departments",
    industry: "hubspot_industries",
    hs_lead_status: "hubspot_lead_status_options",
    favorite_content_topics: "hubspot_content_topics_options",
    preferred_channels: "hubspot_preferred_channels_options",
  },
  hubspot_action_create_deal: {
    associatedContactId: "hubspot_contacts",
    associatedCompanyId: "hubspot_companies",
  },
  hubspot_action_add_contact_to_list: {
    listId: "hubspot_lists",
  },
  hubspot_action_update_deal: {
    dealId: "hubspot_deals",
  },
  // Dynamic HubSpot object actions
  hubspot_action_create_object: {
    objectType: "hubspot_objects",
    properties: "hubspot_object_properties", // Dynamic based on objectType
  },
  hubspot_action_update_object: {
    objectType: "hubspot_objects",
    recordId: "hubspot_object_records", // Dynamic based on objectType
    properties: "hubspot_object_properties", // Dynamic based on objectType
  },
  hubspot_action_upsert_object: {
    objectType: "hubspot_objects",
    identifierProperty: "hubspot_object_identifier_properties", // Dynamic based on objectType
    properties: "hubspot_object_properties", // Dynamic based on objectType
  },
};

// AI Agent field mappings
const aiMappings: Record<string, FieldMapping> = {
  ai_agent: {
    inputNodeId: "previous_nodes",
    memoryIntegration: "connected_integrations",
    customMemoryIntegrations: "connected_integrations",
  },
};

// Notion field mappings
const notionMappings: Record<string, FieldMapping> = {
  notion_action_retrieve_page: {
    workspace: "notion_workspaces",
    page: "notion_pages",
  },
  notion_action_archive_page: {
    workspace: "notion_workspaces",
    page_id: "notion_pages",
  },
  notion_action_query_database: {
    workspace: "notion_workspaces",
    database_id: "notion_databases",
  },
  notion_action_update_database: {
    workspace: "notion_workspaces",
    database_id: "notion_databases",
  },
  notion_action_append_blocks: {
    workspace: "notion_workspaces",
    page_id: "notion_pages",
    after: "notion_page_blocks",
  },
  notion_action_update_block: {
    workspace: "notion_workspaces",
    page_id: "notion_pages",
    block_id: "notion_page_blocks",
  },
  notion_action_delete_block: {
    workspace: "notion_workspaces",
    page_id: "notion_pages",
    block_id: "notion_page_blocks",
  },
  notion_action_retrieve_block_children: {
    block_id: "notion_blocks",
  },
  notion_action_list_users: {
    workspace: "notion_workspaces",
  },
  notion_action_retrieve_user: {
    workspace: "notion_workspaces",
    user_id: "notion_users",
  },
  notion_action_create_comment: {
    workspace: "notion_workspaces",
    page_id: "notion_pages",
    parent_id: "notion_blocks",
  },
  notion_action_retrieve_comments: {
    block_id: "notion_blocks",
  },
  notion_action_search: {
    workspace: "notion_workspaces",
  },
  notion_action_duplicate_page: {
    workspace: "notion_workspaces",
    source_page_id: "notion_pages",
    destination_page_id: "notion_pages",
    destination_database_id: "notion_databases",
  },
  notion_action_sync_database_entries: {
    workspace: "notion_workspaces",
    database_id: "notion_databases",
  },
  // Deprecated - replaced by notion_action_manage_page
  // notion_action_update_page: {
  //   workspace: "notion_workspaces",
  //   page: "notion_pages",
  // },
  notion_action_search_pages: {
    filter: "notion_filter_types",
  },
  // Simple create page action (for backwards compatibility with templates)
  notion_action_create_page: {
    databaseId: "notion_databases",
  },
  // Deprecated - replaced by notion_action_manage_page
  // notion_action_append_to_page: {
  //   workspace: "notion_workspaces",
  //   page: "notion_pages",
  // },
  // Deprecated - replaced by notion_action_manage_database
  // notion_action_create_database: {
  //   workspace: "notion_workspaces",
  //   template: "notion_database_templates",
  // },

  // Unified Notion actions
  notion_action_manage_page: {
    workspace: "notion_workspaces",
    page: "notion_pages",
    database: "notion_databases",
    parentDatabase: "notion_databases",
    parentPage: "notion_pages",
    destinationPage: "notion_pages",
    pageFields: "notion_page_blocks",
  },
  notion_action_manage_database: {
    workspace: "notion_workspaces",
    database: "notion_databases",
  },
  notion_action_manage_users: {
    workspace: "notion_workspaces",
    userId: "notion_users",
  },
  notion_action_manage_comments: {
    workspace: "notion_workspaces",
    page: "notion_pages",
  },
  notion_action_search: {
    workspace: "notion_workspaces",
  },
  notion_action_get_page_details: {
    workspace: "notion_workspaces",
    page: "notion_pages",
  },
  notion_action_manage_users: {
    workspace: "notion_workspaces",
    userId: "notion_users",
  },
  notion_action_manage_comments: {
    workspace: "notion_workspaces",
    page: "notion_pages",
  },
};

// HITL (Human-in-the-Loop) field mappings
const hitlMappings: Record<string, FieldMapping> = {
  hitl_conversation: {
    discordGuildId: "discord_guilds",
    discordChannelId: "discord_channels",
  },
};

// GitHub field mappings
const githubMappings: Record<string, FieldMapping> = {
  github_trigger_new_commit: {
    repository: "github_repositories",
    branch: "github_branches",
  },
  github_action_create_issue: {
    repository: "github_repositories",
    assignees: "github_assignees",
    labels: "github_labels",
    milestone: "github_milestones",
  },
  github_action_create_pull_request: {
    repository: "github_repositories",
    head: "github_branches",
    base: "github_branches",
  },
  github_action_add_comment: {
    repository: "github_repositories",
    issueNumber: "github_issues",
  },
};

// Twitter field mappings
const twitterMappings: Record<string, FieldMapping> = {
  twitter_action_reply_to_tweet: {
    tweetId: "twitter_mentions",
  },
  twitter_trigger_search_match: {},
  twitter_trigger_user_tweet: {},
};

// Stripe field mappings
const stripeMappings: Record<string, FieldMapping> = {
  stripe_action_update_customer: {
    customerId: "stripe_customers",
  },
  stripe_action_cancel_subscription: {
    subscriptionId: "stripe_subscriptions",
  },
  stripe_action_find_customer: {
    customerId: "stripe_customers",
  },
  stripe_action_create_payment_intent: {
    customerId: "stripe_customers",
  },
  stripe_action_create_invoice: {
    customerId: "stripe_customers",
  },
  stripe_action_create_subscription: {
    customerId: "stripe_customers",
  },
  stripe_action_update_subscription: {
    subscriptionId: "stripe_subscriptions",
  },
  stripe_action_find_subscription: {
    subscriptionId: "stripe_subscriptions",
  },
  stripe_action_create_checkout_session: {
    customer: "stripe_customers",
  },
  stripe_action_create_refund: {
    paymentIntentId: "stripe_payment_intents",
  },
  stripe_action_find_payment_intent: {
    paymentIntentId: "stripe_payment_intents",
  },
};

// Google Analytics field mappings
// 100% Zapier feature parity + Make.com coverage
const googleAnalyticsMappings: Record<string, FieldMapping> = {
  google_analytics_trigger_goal_completion: {
    accountId: "google-analytics_accounts",
    propertyId: "google-analytics_properties",
    conversionEvent: "google-analytics_conversion_events",
  },
  google_analytics_action_send_event: {
    accountId: "google-analytics_accounts",
    propertyId: "google-analytics_properties",
    measurementId: "google-analytics_measurement_ids",
  },
  google_analytics_action_create_measurement_secret: {
    accountId: "google-analytics_accounts",
    propertyId: "google-analytics_properties",
  },
  google_analytics_action_run_report: {
    accountId: "google-analytics_accounts",
    propertyId: "google-analytics_properties",
  },
  google_analytics_action_find_conversion: {
    accountId: "google-analytics_accounts",
    propertyId: "google-analytics_properties",
  },
  google_analytics_action_create_conversion_event: {
    accountId: "google-analytics_accounts",
    propertyId: "google-analytics_properties",
  },
  google_analytics_action_run_pivot_report: {
    accountId: "google-analytics_accounts",
    propertyId: "google-analytics_properties",
  },
};

<<<<<<< HEAD
// Shopify field mappings
const shopifyMappings: Record<string, FieldMapping> = {
  shopify_trigger_product_updated: {
    collection_id: "shopify_collections",
  },
  shopify_trigger_inventory_low: {
    location_id: "shopify_locations",
  },
  shopify_action_update_inventory: {
    location_id: "shopify_locations",
=======
// Gumroad field mappings
const gumroadMappings: Record<string, FieldMapping> = {
  gumroad_trigger_new_sale: {
    product: "gumroad_products",
  },
  gumroad_trigger_new_subscriber: {
    product: "gumroad_products",
  },
  gumroad_trigger_subscription_cancelled: {
    product: "gumroad_products",
  },
  gumroad_trigger_sale_refunded: {
    product: "gumroad_products",
  },
  gumroad_action_get_sales_analytics: {
    product: "gumroad_products",
  },
  gumroad_action_list_sales: {
    product: "gumroad_products",
>>>>>>> f8b83c4b
  },
};

// Default field mappings for unmapped fields
const defaultMappings: FieldMapping = {
  channelId: "channels",
  folderId: "folders",
  fileId: "files",
  documentId: "documents",
  databaseId: "databases",
  from: "gmail-enhanced-recipients",
  to: "gmail-enhanced-recipients",
  // Removed attendees mapping - it shouldn't default to Gmail
  // attendees fields should be simple text inputs for email addresses
  labelIds: "gmail_labels",
};

// Combine all mappings
export const fieldToResourceMap: NodeFieldMappings = {
  ...gmailMappings,
  ...discordMappings,
  ...slackMappings,
  ...trelloMappings,
  ...googleCalendarMappings,
  ...googleSheetsMappings,
  ...googleDriveMappings,
  ...googleDocsMappings,
  ...googleAnalyticsMappings,
  ...airtableMappings,
  ...dropboxMappings,
  ...outlookMappings,
  ...teamsMappings,
  ...onenoteMappings,
  ...onedriveMappings,
  ...microsoftExcelMappings,
  ...facebookMappings,
  ...boxMappings,
  ...mailchimpMappings,
  ...mondayMappings,
  ...hubspotMappings,
  ...notionMappings,
  ...aiMappings,
  ...hitlMappings,
  ...githubMappings,
  ...twitterMappings,
  ...stripeMappings,
<<<<<<< HEAD
  ...shopifyMappings,
=======
  ...gumroadMappings,
>>>>>>> f8b83c4b
  default: defaultMappings,
};

/**
 * Get resource type for a field in a specific node
 */
export function getResourceTypeForField(fieldName: string, nodeType: string): string | null {
  // Debug logging for Gmail "from" field
  if (fieldName === 'from' && nodeType?.includes('gmail')) {
    logger.debug('🔍 [FieldMapping] Checking Gmail from field:', { fieldName, nodeType });
    logger.debug('🔍 [FieldMapping] Node mapping exists?:', !!fieldToResourceMap[nodeType]);
    logger.debug('🔍 [FieldMapping] Field in node mapping?:', nodeType && fieldToResourceMap[nodeType] ? fieldName in fieldToResourceMap[nodeType] : false);
  }

  // Debug logging for Trello template field
  if (fieldName === 'template' && nodeType?.includes('trello')) {
    logger.debug('[FieldMapping] Checking Trello template field:', { fieldName, nodeType });
  }

  // First check node-specific mapping
  const nodeMapping = fieldToResourceMap[nodeType];
  if (nodeMapping && nodeMapping[fieldName]) {
    const resourceType = nodeMapping[fieldName];
    if (fieldName === 'template') {
      logger.debug('[FieldMapping] Found resource type for template:', resourceType);
    }
    if (fieldName === 'from' && nodeType?.includes('gmail')) {
      logger.debug('✅ [FieldMapping] Found Gmail from resource type:', resourceType);
    }
    return resourceType;
  }

  // Fall back to default mapping
  if (fieldToResourceMap.default[fieldName]) {
    const defaultResource = fieldToResourceMap.default[fieldName];
    if (fieldName === 'from' && nodeType?.includes('gmail')) {
      logger.debug('⚠️ [FieldMapping] Using DEFAULT mapping for Gmail from:', defaultResource);
    }
    return defaultResource;
  }

  // No mapping found
  if (fieldName === 'template') {
    logger.debug('[FieldMapping] No resource type found for template field in:', nodeType);
  }
  if (fieldName === 'from' && nodeType?.includes('gmail')) {
    logger.debug('❌ [FieldMapping] NO mapping found for Gmail from field!');
  }
  return null;
}<|MERGE_RESOLUTION|>--- conflicted
+++ resolved
@@ -1083,7 +1083,28 @@
   },
 };
 
-<<<<<<< HEAD
+// Gumroad field mappings
+const gumroadMappings: Record<string, FieldMapping> = {
+  gumroad_trigger_new_sale: {
+    product: "gumroad_products",
+  },
+  gumroad_trigger_new_subscriber: {
+    product: "gumroad_products",
+  },
+  gumroad_trigger_subscription_cancelled: {
+    product: "gumroad_products",
+  },
+  gumroad_trigger_sale_refunded: {
+    product: "gumroad_products",
+  },
+  gumroad_action_get_sales_analytics: {
+    product: "gumroad_products",
+  },
+  gumroad_action_list_sales: {
+    product: "gumroad_products",
+  },
+};
+
 // Shopify field mappings
 const shopifyMappings: Record<string, FieldMapping> = {
   shopify_trigger_product_updated: {
@@ -1094,27 +1115,6 @@
   },
   shopify_action_update_inventory: {
     location_id: "shopify_locations",
-=======
-// Gumroad field mappings
-const gumroadMappings: Record<string, FieldMapping> = {
-  gumroad_trigger_new_sale: {
-    product: "gumroad_products",
-  },
-  gumroad_trigger_new_subscriber: {
-    product: "gumroad_products",
-  },
-  gumroad_trigger_subscription_cancelled: {
-    product: "gumroad_products",
-  },
-  gumroad_trigger_sale_refunded: {
-    product: "gumroad_products",
-  },
-  gumroad_action_get_sales_analytics: {
-    product: "gumroad_products",
-  },
-  gumroad_action_list_sales: {
-    product: "gumroad_products",
->>>>>>> f8b83c4b
   },
 };
 
@@ -1161,11 +1161,8 @@
   ...githubMappings,
   ...twitterMappings,
   ...stripeMappings,
-<<<<<<< HEAD
+  ...gumroadMappings,
   ...shopifyMappings,
-=======
-  ...gumroadMappings,
->>>>>>> f8b83c4b
   default: defaultMappings,
 };
 
