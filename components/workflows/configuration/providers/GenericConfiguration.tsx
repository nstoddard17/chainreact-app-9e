--- conflicted
+++ resolved
@@ -420,8 +420,6 @@
     console.log('🚀 [GenericConfiguration] handleSubmit called for:', nodeInfo?.type);
     e.preventDefault();
 
-<<<<<<< HEAD
-=======
     // Debug logging for HubSpot
     if (nodeInfo?.type === 'hubspot_action_create_contact') {
       console.log('🎯 [GenericConfiguration] HubSpot create contact submission:', {
@@ -432,7 +430,6 @@
       });
     }
 
->>>>>>> 833120ac
     // Validate required fields (only for visible fields)
     const allFields = [...baseFields, ...advancedFields];
 
@@ -453,7 +450,12 @@
     const validatedFieldNames = new Set<string>();
     const errors: Record<string, string> = {};
 
-<<<<<<< HEAD
+    console.log('📋 [GenericConfiguration] Validating fields:', {
+      totalFields: allFields.length,
+      visibleFields: allFields.filter(f => shouldShowField(f)).map(f => f.name),
+      currentValues: values
+    });
+
     allFields.forEach(field => {
       // Skip if we've already validated this field name
       if (validatedFieldNames.has(field.name)) {
@@ -466,30 +468,15 @@
           errors[field.name] = `${field.label || field.name} is required`;
         }
         validatedFieldNames.add(field.name);
-=======
-    console.log('📋 [GenericConfiguration] Validating fields:', {
-      totalFields: allFields.length,
-      requiredFields: requiredFields.map(f => f.name),
-      currentValues: values
-    });
-
-    requiredFields.forEach(field => {
-      if (!values[field.name] && values[field.name] !== 0 && values[field.name] !== false) {
-        errors[field.name] = `${field.label || field.name} is required`;
->>>>>>> 833120ac
       }
     });
 
     if (Object.keys(errors).length > 0) {
-<<<<<<< HEAD
-      console.error('❌ [GenericConfig] Validation failed:', {
+      console.error('❌ [GenericConfiguration] Validation failed:', {
         errors,
         validatedFields: Array.from(validatedFieldNames),
         values
       });
-=======
-      console.log('🚫 [GenericConfiguration] Validation errors:', errors);
->>>>>>> 833120ac
       setValidationErrors(errors);
       // Focus on first error field
       const firstErrorField = Object.keys(errors)[0];
