"use client"

import React from "react"
import { ReactFlow, Background, Controls, Panel, BackgroundVariant, ReactFlowProvider } from "@xyflow/react"
import "@xyflow/react/dist/style.css"

// Custom hooks
import { useWorkflowBuilder } from "@/hooks/workflows/useWorkflowBuilder"

// Components
import { CollaboratorCursors } from "./CollaboratorCursors"
import { ConfigurationModal } from "./configuration"
import { AIAgentConfigModal } from "./AIAgentConfigModal"
import ErrorNotificationPopup from "./ErrorNotificationPopup"
import { ReAuthNotification } from "@/components/integrations/ReAuthNotification"
import { WorkflowLoadingScreen } from "@/components/ui/loading-screen"
import { WorkflowToolbar } from "./builder/WorkflowToolbar"
import { TriggerSelectionDialog } from "./builder/TriggerSelectionDialog"
import { ActionSelectionDialog } from "./builder/ActionSelectionDialog"
import { EmptyWorkflowState } from "./builder/EmptyWorkflowState"
import { UnsavedChangesModal } from "./builder/UnsavedChangesModal"
import { NodeDeletionModal } from "./builder/NodeDeletionModal"

// UI Components
import { Button } from "@/components/ui/button"
import { Badge } from "@/components/ui/badge"
import { Input } from "@/components/ui/input"
import { ArrowLeft } from "lucide-react"

function WorkflowBuilderContent() {
  const {
    // React Flow state
    nodes,
    edges,
    setNodes,
    setEdges,
    onNodesChange,
    optimizedOnNodesChange,
    onEdgesChange,
    onConnect,
    nodeTypes,
    edgeTypes,
    fitView,
    getNodes,
    getEdges,

    // Workflow metadata
    workflowName,
    setWorkflowName,
    workflowDescription,
    setWorkflowDescription,
    currentWorkflow,

    // Loading/saving states
    isSaving,
    isLoading,
    hasUnsavedChanges,
    setHasUnsavedChanges,
    listeningMode,
    setListeningMode,

    // Handlers
    handleSave,
    handleExecute,
    handleResetLoadingStates,
    handleToggleLive,
    isUpdatingStatus,
    handleTestSandbox,
    handleExecuteLive,
    handleConfigureNode,

    // Collaboration
    collaborators,

    // Dialogs
    showTriggerDialog,
    setShowTriggerDialog,
    showActionDialog,
    setShowActionDialog,
    showUnsavedChangesModal,
    setShowUnsavedChangesModal,
    showExecutionHistory,
    setShowExecutionHistory,
    showSandboxPreview,
    setShowSandboxPreview,
    deletingNode,
    setDeletingNode,
    handleOpenTriggerDialog,
    handleNavigation,
    handleActionDialogClose,
    handleTriggerSelect,
    handleActionSelect,
    handleAddActionClick,
    handleAddTrigger,
    handleAddAction,

    // Execution state
    isExecuting,
    activeExecutionNodeId,
    executionResults,
    isStepMode,
    sandboxInterceptedActions,

    // Configuration
    configuringNode,
    setConfiguringNode,
    pendingNode,
    setPendingNode,
    handleSaveConfiguration,
    aiAgentActionCallback,

    // Integration selection
    selectedIntegration,
    setSelectedIntegration,
    selectedTrigger,
    setSelectedTrigger,
    selectedAction,
    setSelectedAction,
    searchQuery,
    setSearchQuery,
    filterCategory,
    setFilterCategory,
    showConnectedOnly,
    setShowConnectedOnly,
    availableIntegrations,
    renderLogo,
    categories,
    isIntegrationConnected,
    filterIntegrations,
    getDisplayedTriggers,
    getDisplayedActions,
    loadingIntegrations,
    refreshIntegrations,
    confirmDeleteNode,
<<<<<<< HEAD

    // Node operations (needed for chain nodes)
    handleDeleteNodeWithConfirmation,
=======
>>>>>>> 0d7dd9ac
  } = useWorkflowBuilder()

  const getWorkflowStatus = () => {
    if (isExecuting) return { text: "Executing", variant: "default" as const }
    if (isSaving) return { text: "Saving", variant: "secondary" as const }
    if (hasUnsavedChanges) return { text: "Draft", variant: "outline" as const }
    return { text: "Saved", variant: "secondary" as const }
  }

  if (isLoading) {
    return <WorkflowLoadingScreen />
  }

  return (
    <div style={{ height: "100vh", position: "relative" }}>
      {/* Top Toolbar */}
      <WorkflowToolbar
        workflowName={workflowName}
        setWorkflowName={setWorkflowName}
        hasUnsavedChanges={hasUnsavedChanges}
        isSaving={isSaving}
        isExecuting={isExecuting}
        listeningMode={listeningMode}
        getWorkflowStatus={getWorkflowStatus}
        handleSave={handleSave}
        handleExecute={() => handleExecute(nodes, edges)}
        handleResetLoadingStates={handleResetLoadingStates}
        handleNavigation={(href) => handleNavigation(hasUnsavedChanges, href)}
        workflowStatus={currentWorkflow?.status}
        handleToggleLive={handleToggleLive}
        isUpdatingStatus={isUpdatingStatus}
        currentWorkflow={currentWorkflow}
        workflowId={currentWorkflow?.id}
        handleTestSandbox={handleTestSandbox}
        handleExecuteLive={handleExecuteLive}
        isStepMode={isStepMode}
        showSandboxPreview={showSandboxPreview}
        setShowSandboxPreview={setShowSandboxPreview}
        sandboxInterceptedActions={sandboxInterceptedActions}
        showExecutionHistory={showExecutionHistory}
        setShowExecutionHistory={setShowExecutionHistory}
        getNodes={getNodes}
        getEdges={getEdges}
        setNodes={setNodes}
        setEdges={setEdges}
        handleConfigureNode={handleConfigureNode}
      />

      {nodes.length === 0 ? (
        <EmptyWorkflowState onAddTrigger={handleOpenTriggerDialog} />
      ) : (
        <ReactFlow
          nodes={nodes}
          edges={edges}
          onNodesChange={optimizedOnNodesChange}
          onEdgesChange={onEdgesChange}
          onConnect={onConnect}
          nodeTypes={nodeTypes}
          edgeTypes={edgeTypes}
          onNodeDragStop={() => setHasUnsavedChanges(true)}
          fitView
          fitViewOptions={{
            padding: 0.2,
            includeHiddenNodes: false,
            minZoom: 0.5,
            maxZoom: 2,
            offset: { x: 0, y: 40 }
          }}
          className="bg-background"
          proOptions={{ hideAttribution: true }}
          defaultEdgeOptions={{
            type: 'custom',
            style: { strokeWidth: 1, stroke: 'hsl(var(--border))' },
            animated: false
          }}
          defaultViewport={{ x: 0, y: 0, zoom: 1.2 }}
        >
          <Background variant={BackgroundVariant.Dots} gap={12} size={1} color="hsl(var(--muted))" />
          <Controls
            style={{
              position: 'absolute',
              bottom: '60px',
              left: '4px',
              top: 'auto'
            }}
            fitViewOptions={{
              padding: 0.2,
              includeHiddenNodes: false,
              minZoom: 0.5,
              maxZoom: 2,
              offset: { x: 0, y: 40 }
            }}
          />
          <CollaboratorCursors collaborators={collaborators || []} />
        </ReactFlow>
      )}

      {/* Dialogs */}
      <TriggerSelectionDialog
        open={showTriggerDialog}
        onOpenChange={setShowTriggerDialog}
        selectedIntegration={selectedIntegration}
        setSelectedIntegration={setSelectedIntegration}
        selectedTrigger={selectedTrigger}
        setSelectedTrigger={setSelectedTrigger}
        searchQuery={searchQuery}
        setSearchQuery={setSearchQuery}
        filterCategory={filterCategory}
        setFilterCategory={setFilterCategory}
        showConnectedOnly={showConnectedOnly}
        setShowConnectedOnly={setShowConnectedOnly}
        availableIntegrations={availableIntegrations}
        categories={categories}
        renderLogo={renderLogo}
        isIntegrationConnected={isIntegrationConnected}
        filterIntegrations={filterIntegrations}
        getDisplayedTriggers={getDisplayedTriggers}
        onTriggerSelect={handleTriggerSelect}
        loadingIntegrations={loadingIntegrations}
        refreshIntegrations={refreshIntegrations}
      />

      <ActionSelectionDialog
        open={showActionDialog}
        onOpenChange={setShowActionDialog}
        selectedIntegration={selectedIntegration}
        setSelectedIntegration={setSelectedIntegration}
        selectedAction={selectedAction}
        setSelectedAction={setSelectedAction}
        searchQuery={searchQuery}
        setSearchQuery={setSearchQuery}
        filterCategory={filterCategory}
        setFilterCategory={setFilterCategory}
        showConnectedOnly={showConnectedOnly}
        setShowConnectedOnly={setShowConnectedOnly}
        availableIntegrations={availableIntegrations}
        categories={categories}
        renderLogo={renderLogo}
        isIntegrationConnected={isIntegrationConnected}
        filterIntegrations={filterIntegrations}
        getDisplayedActions={getDisplayedActions}
        onActionSelect={handleActionSelect}
        handleActionDialogClose={handleActionDialogClose}
        nodes={nodes}
        loadingIntegrations={loadingIntegrations}
        refreshIntegrations={refreshIntegrations}
      />

      {/* Configuration Modals */}
      {configuringNode && (
        configuringNode.nodeComponent.type === 'ai_agent' ? (
          <AIAgentConfigModal
            isOpen={!!configuringNode}
            onClose={() => setConfiguringNode(null)}
            onSave={async (config) => {
              console.log('🔴 [AI Agent Save] Config received:', config)
              console.log('🔴 [AI Agent Save] chainsLayout:', config.chainsLayout)
              console.log('🔴 [AI Agent Save] pendingNode:', pendingNode)
              console.log('🔴 [AI Agent Save] configuringNode.id:', configuringNode.id)

              // Check if this is a pending node (new AI Agent being added)
              const isPendingNode = configuringNode.id === 'pending-action' && pendingNode?.type === 'action'
              let finalNodeId = configuringNode.id

              // First save the AI Agent configuration
              // If it's a pending node, this will create the AI Agent node and return its ID
              if (isPendingNode && pendingNode?.sourceNodeInfo) {
                // For pending nodes, we need to manually call handleAddAction to get the new node ID
                const newNodeId = handleAddAction(
                  pendingNode.integration,
                  pendingNode.nodeComponent,
                  config,
                  pendingNode.sourceNodeInfo
                )

                if (newNodeId) {
                  finalNodeId = newNodeId
                  console.log('🟢 [AI Agent Save] Created new AI Agent node with ID:', finalNodeId)
                }

                // Clear the pending state
                setPendingNode(null)
                setConfiguringNode(null)
              } else {
                // For existing nodes, just save the configuration
                await handleSaveConfiguration(
                  { id: configuringNode.id },
                  config,
                  handleAddTrigger,
                  handleAddAction,
                  handleSave
                )
              }

              // Then process the chains if they exist
              // We need to do this after a small delay to ensure the AI Agent node has been created
              if (config.chainsLayout?.nodes && config.chainsLayout.nodes.length > 0) {
                console.log('🔵 [AI Agent Save] Processing chains from chainsLayout')
                const chainsLayout = config.chainsLayout
                const timestamp = Date.now()
                const aiAgentNodeId = finalNodeId

                // Use setTimeout to ensure the AI Agent node has been added to the workflow
                setTimeout(() => {
                  // Filter out chain placeholder nodes and only add actual action nodes
                  // Note: Nodes from AIAgentVisualChainBuilder have properties directly on the node, not nested in data
                  const actualActionNodes = chainsLayout.nodes.filter((n: any) =>
                    n.type !== 'chain_placeholder' &&
                    n.type !== undefined &&
                    n.type !== null
                  )

                  console.log('🔵 [AI Agent Save] Filtering nodes from chainsLayout:')
                  console.log('  - Total nodes:', chainsLayout.nodes.length)
                  console.log('  - Action nodes (non-placeholders):', actualActionNodes.length)
                  console.log('  - Filtered placeholder nodes:', chainsLayout.nodes.length - actualActionNodes.length)

                  if (actualActionNodes.length === 0) {
                    console.log('⚠️ [AI Agent Save] No action nodes to add (only placeholders found)')
                    return
                  }

                  // Add chain nodes to the workflow
                  setNodes((currentNodes) => {
                    // Get the AI Agent node - it should exist now
                    const aiAgentNode = currentNodes.find(n => n.id === aiAgentNodeId)
                    if (!aiAgentNode) {
                      console.error('AI Agent node not found after delay! Looking for:', aiAgentNodeId)
                      console.error('Current nodes:', currentNodes.map(n => ({ id: n.id, type: n.data?.type })))
                      return currentNodes
                    }

                    console.log('🟢 [AI Agent Save] Found AI Agent node:', aiAgentNode.id)

                    // Remove any existing chain nodes for this AI Agent
                    const filteredNodes = currentNodes.filter(n => {
                      const isChainNode = n.data?.parentAIAgentId === aiAgentNodeId ||
                                         n.id.startsWith(`${aiAgentNodeId}-node-`) ||
                                         n.id.includes(`${aiAgentNodeId}-chain`)
                      return !isChainNode
                    })

                    // Add the new chain nodes from chainsLayout
                    const chainNodes = actualActionNodes.map((chainNode: any, index: number) => {
                      // Calculate position relative to AI Agent
                      const yOffset = 200 + (Math.floor(index / 3) * 120) // Space chains vertically, 3 per row
                      const xOffset = 300 + ((index % 3) * 200) // Space chains horizontally

                      console.log('📦 [Chain Node] Original node from chainsLayout:', chainNode)
                      console.log('📦 [Chain Node] Node type:', chainNode.type)
                      console.log('📦 [Chain Node] Node title:', chainNode.title)

                      // Note: Nodes from AIAgentVisualChainBuilder have properties directly on the node
                      // Ensure the node has all required fields
                      const nodeData = {
                        type: chainNode.type || 'unknown', // Use chainNode.type directly
                        title: chainNode.title || 'Action',
                        description: chainNode.description || '',
                        providerId: chainNode.providerId,
                        config: chainNode.config || {},
                        isAIAgentChild: true,
                        parentAIAgentId: aiAgentNodeId,
                        parentChainIndex: chainNode.parentChainIndex !== undefined ? chainNode.parentChainIndex : index,
                        // Add handlers
                        onConfigure: () => handleConfigureNode(`${aiAgentNodeId}-${chainNode.id}-${timestamp}`),
                        onDelete: () => handleDeleteNodeWithConfirmation(`${aiAgentNodeId}-${chainNode.id}-${timestamp}`)
                      }

                      const newNode = {
                        ...chainNode,
                        id: `${aiAgentNodeId}-${chainNode.id}-${timestamp}`,
                        type: 'custom', // ReactFlow node type
                        position: {
                          x: (aiAgentNode.position?.x || 0) + xOffset + (chainNode.position?.x || 0),
                          y: (aiAgentNode.position?.y || 0) + yOffset + (chainNode.position?.y || 0)
                        },
                        data: nodeData
                      }

                      console.log('📦 [Chain Node] New node created:', newNode)
                      return newNode
                    })

                    console.log('🟢 [AI Agent Save] Adding', chainNodes.length, 'chain nodes')
                    return [...filteredNodes, ...chainNodes]
                  })

                  // Add chain edges if available
                  if (chainsLayout.edges && setEdges) {
                    setEdges((currentEdges) => {
                      // Remove existing chain edges
                      const filteredEdges = currentEdges.filter(edge => {
                        const isChainEdge = edge.id?.includes(`${aiAgentNodeId}-`) ||
                                           edge.source?.includes(`${aiAgentNodeId}-`) ||
                                           edge.target?.includes(`${aiAgentNodeId}-`)
                        return !isChainEdge
                      })

                      // Only add edges that connect actual action nodes (not placeholders)
                      const validNodeIds = new Set(actualActionNodes.map((n: any) => n.id))
                      const validEdges = chainsLayout.edges.filter((edge: any) => {
                        // Check if both source and target are either actual nodes or the AI agent
                        // Note: IDs from AIAgentVisualChainBuilder might have different format
                        const sourceIsValid = edge.source === 'ai-agent' ||
                                            validNodeIds.has(edge.source) ||
                                            edge.source.startsWith('node-')  // Action nodes start with 'node-'
                        const targetIsValid = edge.target === 'ai-agent' ||
                                            validNodeIds.has(edge.target) ||
                                            edge.target.startsWith('node-')  // Action nodes start with 'node-'
                        // Exclude edges that involve placeholders
                        const sourceIsPlaceholder = edge.source.includes('chain-') || edge.source.includes('placeholder')
                        const targetIsPlaceholder = edge.target.includes('chain-') || edge.target.includes('placeholder')
                        return sourceIsValid && targetIsValid && !sourceIsPlaceholder && !targetIsPlaceholder
                      })

                      console.log('🔵 [AI Agent Save] Filtering edges:')
                      console.log('  - Total edges:', chainsLayout.edges.length)
                      console.log('  - Valid edges (non-placeholder):', validEdges.length)
                      console.log('  - Filtered edges:', chainsLayout.edges.length - validEdges.length)

                      // Add new edges from chainsLayout
                      const chainEdges = validEdges.map((edge: any) => {
                        const sourceId = edge.source.includes('node-')
                          ? `${aiAgentNodeId}-${edge.source}-${timestamp}`
                          : edge.source === 'ai-agent' ? aiAgentNodeId : edge.source
                        const targetId = edge.target.includes('node-')
                          ? `${aiAgentNodeId}-${edge.target}-${timestamp}`
                          : edge.target === 'ai-agent' ? aiAgentNodeId : edge.target

                        return {
                          ...edge,
                          id: `${aiAgentNodeId}-edge-${edge.id}-${timestamp}`,
                          source: sourceId,
                          target: targetId,
                          type: edge.type || 'custom'
                        }
                      })

                      console.log('🟢 [AI Agent Save] Adding', chainEdges.length, 'chain edges')
                      return [...filteredEdges, ...chainEdges]
                    })
                  }
                }, 100) // 100ms delay to ensure AI Agent node is created
              }
            }}
            currentNodeId={configuringNode.id}
            initialData={configuringNode.config}
            onActionSelect={aiAgentActionCallback ? (action) => aiAgentActionCallback(action.type, action.providerId, action.config) : undefined}
          />
        ) : (
          <ConfigurationModal
            isOpen={!!configuringNode}
            onClose={() => setConfiguringNode(null)}
            onBack={() => {
              // Close configuration modal and reopen the appropriate selection dialog
              const isPendingTrigger = configuringNode.id === 'pending-trigger'
              const isPendingAction = configuringNode.id === 'pending-action'
              setConfiguringNode(null)
              
              if (isPendingTrigger) {
                setShowTriggerDialog(true)
              } else if (isPendingAction) {
                setShowActionDialog(true)
              }
            }}
            nodeInfo={configuringNode.nodeComponent}
            integrationName={configuringNode.integration?.name || ''}
            initialData={configuringNode.config}
            onSave={(config) => handleSaveConfiguration(
              { id: configuringNode.id },
              config,
              handleAddTrigger,
              handleAddAction,
              handleSave
            )}
          />
        )
      )}

      {/* Unsaved Changes Modal */}
      <UnsavedChangesModal
        open={showUnsavedChangesModal}
        onOpenChange={setShowUnsavedChangesModal}
        onSave={() => handleSave().then(() => setShowUnsavedChangesModal(false))}
        onDiscard={() => setShowUnsavedChangesModal(false)}
      />

      {/* Node Deletion Modal */}
      {deletingNode && (
        <NodeDeletionModal
          open={!!deletingNode}
          onOpenChange={() => setDeletingNode(null)}
          nodeName={deletingNode.name}
          onConfirm={() => {
<<<<<<< HEAD
            // Actually delete the node
            if (confirmDeleteNode) {
=======
            if (deletingNode) {
>>>>>>> 0d7dd9ac
              confirmDeleteNode(deletingNode.id)
            }
          }}
        />
      )}

      {/* Error and Auth Notifications */}
      <ErrorNotificationPopup workflowId={currentWorkflow?.id || ''} />
      <ReAuthNotification />
    </div>
  )
}

export default function CollaborativeWorkflowBuilder() {
  return (
    <ReactFlowProvider>
      <WorkflowBuilderContent />
    </ReactFlowProvider>
  )
}
<|MERGE_RESOLUTION|>--- conflicted
+++ resolved
@@ -132,12 +132,9 @@
     loadingIntegrations,
     refreshIntegrations,
     confirmDeleteNode,
-<<<<<<< HEAD
 
     // Node operations (needed for chain nodes)
     handleDeleteNodeWithConfirmation,
-=======
->>>>>>> 0d7dd9ac
   } = useWorkflowBuilder()
 
   const getWorkflowStatus = () => {
@@ -532,12 +529,8 @@
           onOpenChange={() => setDeletingNode(null)}
           nodeName={deletingNode.name}
           onConfirm={() => {
-<<<<<<< HEAD
             // Actually delete the node
-            if (confirmDeleteNode) {
-=======
-            if (deletingNode) {
->>>>>>> 0d7dd9ac
+            if (confirmDeleteNode && deletingNode) {
               confirmDeleteNode(deletingNode.id)
             }
           }}
