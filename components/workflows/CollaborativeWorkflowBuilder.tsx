--- conflicted
+++ resolved
@@ -4538,7 +4538,6 @@
     setIsExecuting
   } = useWorkflowBuilderState()
 
-<<<<<<< HEAD
   // Update nodes with execution status when nodeStatuses changes
   useEffect(() => {
     if (Object.keys(nodeStatuses).length > 0 || currentNodeId) {
@@ -4560,10 +4559,7 @@
     }
   }, [nodeStatuses, currentNodeId, setNodes])
 
-  // Add handleAddNodeBetween to all custom edges
-=======
   // Add handleAddNodeBetween to all custom edges that don't already have it
->>>>>>> 244f6361
   const processedEdges = useMemo(() => {
     return edges.map(edge => {
       if (edge.type === 'custom') {
@@ -5023,6 +5019,21 @@
               setListeningMode(false)
               setIsExecuting(false)
               setStepContinueCallback(null)
+              
+              // Clear all node execution statuses to reset visual states
+              const currentNodes = getNodes()
+              const resetNodes = currentNodes.map((node: Node) => ({
+                ...node,
+                data: {
+                  ...node.data,
+                  executionStatus: null,
+                  isActiveExecution: false,
+                  isListening: false,
+                  errorMessage: null,
+                  errorTimestamp: null
+                }
+              }))
+              setNodes(resetNodes)
               
               toast({
                 title: "Execution Stopped",
