"use client"

import { useEffect, useState } from "react"
import Link from "next/link"
import AppLayout from "@/components/layout/AppLayout"
import { TemplateGallery } from "@/components/templates/TemplateGallery"
import { Button } from "@/components/ui/button"
import { Card, CardContent, CardHeader, CardTitle } from "@/components/ui/card"
import { Tabs, TabsContent, TabsList, TabsTrigger } from "@/components/ui/tabs"
import { Dialog, DialogContent, DialogDescription, DialogHeader, DialogTitle, DialogFooter } from "@/components/ui/dialog"
import { AlertDialog, AlertDialogAction, AlertDialogCancel, AlertDialogContent, AlertDialogDescription, AlertDialogFooter, AlertDialogHeader, AlertDialogTitle } from "@/components/ui/alert-dialog"
import { Input } from "@/components/ui/input"
import { Label } from "@/components/ui/label"
import { Textarea } from "@/components/ui/textarea"
import { Select, SelectContent, SelectItem, SelectTrigger, SelectValue } from "@/components/ui/select"
import { Switch } from "@/components/ui/switch"
import { Play, Pause, Settings, Trash2, Sparkles, LayoutTemplateIcon as Template, Plus, Building2, Pencil, Clock, Calendar, User } from "lucide-react"
import { LightningLoader } from '@/components/ui/lightning-loader'
import { useToast } from "@/hooks/use-toast"
import CreateWorkflowDialog from "./CreateWorkflowDialog"
import AddToOrganizationDialog from "./AddToOrganizationDialog"
import WorkflowDialog from "./WorkflowDialog"
import { useWorkflows } from "@/hooks/use-workflows"
import { Workflow } from "@/stores/workflowStore"
import { useTimeoutLoading } from '@/hooks/use-timeout-loading'
import { RoleGuard, PermissionGuard, OrganizationRoleGuard } from "@/components/ui/role-guard"
import { useAuthStore } from "@/stores/authStore"
import { useOrganizationStore } from "@/stores/organizationStore"
import { hasOrganizationPermission } from "@/lib/utils/organizationRoles"
import { getRelativeTime, formatDateTime } from "@/lib/utils/formatTime"
import { createClient } from "@/utils/supabaseClient"
import { useIntegrationStore } from "@/stores/integrationStore"

export default function WorkflowsContent() {
  const { profile } = useAuthStore()
  const { currentOrganization } = useOrganizationStore()
  const { integrations, fetchIntegrations } = useIntegrationStore()
  const {
    workflows,
    loading,
    error,
    loadAllWorkflows,
    updateWorkflowById,
    deleteWorkflowById,
  } = useWorkflows()
  const [userProfiles, setUserProfiles] = useState<Record<string, any>>({})

  // Get user's organization role
  const getUserOrgRole = () => {
    if (!currentOrganization || !profile) return 'viewer'
    const userMember = currentOrganization.members?.find(
      (member: any) => member.user_id === profile.id
    )
    return userMember?.role || 'viewer'
  }

  const userOrgRole = getUserOrgRole()
  
  const [activeTab, setActiveTab] = useState("workflows")
  const [aiPrompt, setAiPrompt] = useState("")
  const [generatingAI, setGeneratingAI] = useState(false)
  const [aiModel, setAiModel] = useState<'gpt-4o' | 'gpt-4o-mini'>('gpt-4o-mini')
  const [updatingWorkflows, setUpdatingWorkflows] = useState<Set<string>>(new Set())
  const [aiDebugMode, setAiDebugMode] = useState(false)
  const [aiStrictMode, setAiStrictMode] = useState(true)
  const [aiDebugData, setAiDebugData] = useState<any | null>(null)
  const [aiDebugOpen, setAiDebugOpen] = useState(false)
  const [aiDebugWorkflowId, setAiDebugWorkflowId] = useState<string | null>(null)
  const [editDialogOpen, setEditDialogOpen] = useState(false)
  const [workflowToEdit, setWorkflowToEdit] = useState<Workflow | null>(null)
  const [templateDialog, setTemplateDialog] = useState<{ open: boolean; workflowId: string | null }>({
    open: false,
    workflowId: null,
  })
  const [addToOrgDialog, setAddToOrgDialog] = useState<{ open: boolean; workflowId: string | null; workflowName: string }>({
    open: false,
    workflowId: null,
    workflowName: "",
  })
  const [templateForm, setTemplateForm] = useState({
    name: "",
    description: "",
    category: "",
    tags: "",
    is_public: false,
  })
  const [errorModal, setErrorModal] = useState<{ open: boolean; title: string; message: string }>({
    open: false,
    title: "",
    message: "",
  })
  const [deleteConfirmation, setDeleteConfirmation] = useState<{ open: boolean; workflowId: string | null; workflowName: string }>({
    open: false,
    workflowId: null,
    workflowName: "",
  })
  const { toast } = useToast()

  // Use the new timeout loading hook for fast, reliable loading
  useTimeoutLoading({
    loadFunction: async (force) => {
      // Always fetch fresh data for workflows to ensure deleted ones don't appear
      return await loadAllWorkflows(true)
    },
    isLoading: loading,
    timeout: 10000, // 10 second timeout for workflows
    forceRefreshOnMount: true, // Always refresh workflows on mount
    onError: (error) => {
      toast({
        title: "Error loading workflows",
        description: "Please refresh the page to try again",
        variant: "destructive",
      })
    },
    dependencies: [] // No dependencies - only load on mount
  })

  // Load integrations on mount
  useEffect(() => {
    console.log('🔧 Fetching integrations on mount...')
    fetchIntegrations().then(() => {
      console.log('✅ Integrations fetched')
    }).catch((err) => {
      console.error('❌ Failed to fetch integrations:', err)
    })
  }, [fetchIntegrations])

  // Load user profiles for workflow creators
  useEffect(() => {
    const loadUserProfiles = async () => {
      if (!workflows || workflows.length === 0) return

      const userIds = [...new Set(workflows.map(w => w.user_id).filter(Boolean))]
      const supabase = createClient()
      if (!supabase) return

      const { data: profiles } = await supabase
        .from('user_profiles')
        .select('id, full_name, username')
        .in('id', userIds)

      if (profiles) {
        const profileMap = profiles.reduce((acc, profile) => {
          acc[profile.id] = profile
          return acc
        }, {} as Record<string, any>)
        setUserProfiles(profileMap)
      }
    }

    loadUserProfiles()
  }, [workflows])

  const handleMoveToOrganization = (workflowId: string, workflowName: string) => {
    setAddToOrgDialog({
      open: true,
      workflowId,
      workflowName,
    })
  }

  const handleMoveComplete = () => {
    // No need to refresh - the store will update automatically
    // when the move operation completes
  }

  const handleEditWorkflow = (workflow: Workflow) => {
    setWorkflowToEdit(workflow)
    setEditDialogOpen(true)
  }

  const handleEditSuccess = async () => {
    toast({
      title: "Success",
      description: "Workflow updated successfully",
    })
    // No need to refresh - the WorkflowDialog already updates the store
  }

  const handleToggleStatus = async (id: string, currentStatus?: string) => {
    const status = currentStatus || "draft"

    // Determine the new status based on current status
    let newStatus: string
    if (status === "active") {
      newStatus = "paused"
    } else if (status === "paused") {
      newStatus = "active"
    } else if (status === "draft") {
      // For draft workflows, check if they're ready to be activated
      const targetWorkflow = workflows?.find(w => w.id === id)
      if (targetWorkflow) {
        const hasTrigger = targetWorkflow.nodes?.some(n => n.data?.isTrigger)
        const hasAction = targetWorkflow.nodes?.some(n => !n.data?.isTrigger)
        const hasConnections = targetWorkflow.connections?.length > 0
        
        if (!hasTrigger) {
          toast({
            title: "Cannot Activate",
            description: "Workflow needs a trigger to be activated",
            variant: "destructive",
          })
          return
        }
        
        if (!hasAction) {
          toast({
            title: "Cannot Activate",
            description: "Workflow needs at least one action to be activated",
            variant: "destructive",
          })
          return
        }
        
        if (!hasConnections) {
          toast({
            title: "Cannot Activate",
            description: "Workflow needs connections between nodes to be activated",
            variant: "destructive",
          })
          return
        }
        
        newStatus = "active"
      } else {
        newStatus = "active"
      }
    } else {
      newStatus = "active"
    }
    
    try {
      // Set loading state for this specific workflow
      setUpdatingWorkflows(prev => new Set(prev).add(id))

      console.log(`🔄 [HandleToggleStatus] Starting update for workflow ${id}`)
      console.log(`   Current status: ${status}`)
      console.log(`   Target status: ${newStatus}`)
      console.log(`   Available workflows:`, workflows?.map(w => ({ id: w.id, name: w.name })))

      // If activating, check if the workflow has webhook-based triggers that require integration
      if (newStatus === 'active') {
<<<<<<< HEAD
        const workflow = workflows.find(w => w.id === id)
        if (workflow?.nodes) {
          // Find any trigger node
          const triggerNode = workflow.nodes.find((n: any) => n?.data?.isTrigger)

          if (triggerNode) {
            const providerId = triggerNode.data?.providerId

            // List of providers that require integration to be connected
            const integrationProviders = ['gmail', 'airtable', 'discord', 'slack', 'stripe', 'shopify', 'hubspot']

            if (providerId && integrationProviders.includes(providerId)) {
              // Check if the integration is connected
              // Note: Integration store uses 'provider' field, not 'provider_id'
              const integration = integrations.find(
                (int: any) => int.provider === providerId && int.status === 'connected'
              )

              if (!integration) {
                toast({
                  title: `${providerId.charAt(0).toUpperCase() + providerId.slice(1)} not connected`,
                  description: `Please connect your ${providerId.charAt(0).toUpperCase() + providerId.slice(1)} account before activating this workflow.`,
                  variant: "destructive",
                })
                setUpdatingWorkflows(prev => {
                  const newSet = new Set(prev)
                  newSet.delete(id)
                  return newSet
                })
                return
              }
            }
          }
        }
      }

      // Update the workflow status - webhooks will be registered automatically by the PUT endpoint
      await updateWorkflowById(id, { status: newStatus })
=======
        // Get the workflow to check its nodes
        const workflowToUpdate = workflows.find(w => w.id === id)
        console.log(`   Found workflow in list: ${!!workflowToUpdate}`)
        console.log(`   Workflow ID to update: ${id}`)
        console.log(`   Workflow found ID: ${workflowToUpdate?.id}`)
        console.log(`   Workflow nodes: ${workflowToUpdate?.nodes?.length || 0}`)
        if (workflowToUpdate?.nodes) {
          const gmailTrigger = workflowToUpdate.nodes.find((n: any) =>
            n?.data?.type === 'gmail_trigger_new_email' ||
            n?.data?.nodeType === 'gmail_trigger_new_email' ||
            n?.type === 'gmail_trigger_new_email'
          )

          if (gmailTrigger) {
            console.log('🔔 Gmail trigger detected, registering webhook...')
            console.log('📧 Available integrations:', integrations?.map(i => ({
              provider: i.provider,
              status: i.status
            })))

            // Check if user has Gmail integration connected
            const gmailIntegration = integrations.find(
              (int: any) => int.provider === 'gmail' && int.status === 'connected'
            )

            console.log('📧 Gmail integration found:', gmailIntegration ? 'YES' : 'NO')
            if (gmailIntegration) {
              console.log('📧 Gmail integration details:', {
                provider: gmailIntegration.provider,
                status: gmailIntegration.status,
                id: gmailIntegration.id
              })
            }

            if (!gmailIntegration) {
              console.error('❌ Gmail integration not found in integrations list')
              toast({
                title: "Gmail integration issue",
                description: "Gmail appears disconnected or integrations haven't loaded. Try refreshing the page.",
                variant: "destructive",
              })
              setUpdatingWorkflows(prev => {
                const newSet = new Set(prev)
                newSet.delete(id)
                return newSet
              })
              return
            }

            // Register the Gmail webhook (non-blocking)
            console.log('🚀 Starting Gmail webhook registration...')
            try {
              const webhookResponse = await fetch('/api/workflows/webhook-registration', {
                method: 'POST',
                headers: {
                  'Content-Type': 'application/json',
                },
                credentials: 'include',
                body: JSON.stringify({
                  workflowId: id,
                  triggerType: gmailTrigger.data?.type || gmailTrigger.data?.nodeType || gmailTrigger.type,
                  providerId: 'gmail',
                  config: {
                    labelIds: gmailTrigger.data?.config?.labelIds || ['INBOX']
                  }
                })
              })

              console.log('📨 Webhook registration response received:', webhookResponse.status)

              if (!webhookResponse.ok) {
                const errorData = await webhookResponse.json()
                console.error('⚠️ Gmail webhook registration failed (non-blocking):', errorData)
                // Don't block workflow activation, just show a warning
                toast({
                  title: "Webhook Warning",
                  description: "Workflow activated but Gmail notifications may not work. Try reconnecting Gmail.",
                  variant: "default",
                })
              } else {
                const webhookData = await webhookResponse.json()
                console.log('✅ Gmail webhook registered successfully:', webhookData)
              }
            } catch (webhookError) {
              console.error('⚠️ Gmail webhook registration error (non-blocking):', webhookError)
              // Don't block workflow activation, just show a warning
              toast({
                title: "Webhook Warning",
                description: "Workflow activated but Gmail notifications may not work.",
                variant: "default",
              })
            }
            console.log('🔚 Gmail webhook registration completed (success or failure)')
          }
        }
      }

      console.log(`📝 About to call updateWorkflowById for ${id} with status: ${newStatus}`)
      let updatedWorkflow
      try {
        updatedWorkflow = await updateWorkflowById(id, { status: newStatus })
        console.log(`✅ Workflow update completed:`, updatedWorkflow)

        // The store already updates the workflows array, no need to refresh
        // Just verify the update took effect
        const verifyWorkflow = workflows.find(w => w.id === id)
        console.log(`✔️ Verified workflow status:`, {
          id: verifyWorkflow?.id,
          status: verifyWorkflow?.status,
          expectedStatus: newStatus,
          statusMatches: verifyWorkflow?.status === newStatus
        })
      } catch (updateError) {
        console.error(`❌ updateWorkflowById failed:`, updateError)
        throw updateError
      }
>>>>>>> bdb6b018

      console.log(`✅ Workflow status updated. Webhooks will be ${newStatus === 'active' ? 'registered' : 'unregistered'} automatically.`)

      toast({
        title: "Success",
        description: `Workflow ${newStatus === "active" ? "activated" : newStatus === "paused" ? "paused" : "updated"}`,
      })
    } catch (error) {
      console.error("Failed to update workflow status:", error)
      toast({
        title: "Error",
        description: "Failed to update workflow status",
        variant: "destructive",
      })
    } finally {
      // Clear loading state for this workflow
      setUpdatingWorkflows(prev => {
        const newSet = new Set(prev)
        newSet.delete(id)
        return newSet
      })
    }
  }

  const handleDeleteWorkflow = async () => {
    if (!deleteConfirmation.workflowId) return

    try {
      await deleteWorkflowById(deleteConfirmation.workflowId)
      toast({
        title: "Success",
        description: "Workflow deleted successfully",
      })
      setDeleteConfirmation({ open: false, workflowId: null, workflowName: "" })
    } catch (error) {
      console.error("Failed to delete workflow:", error)
      toast({
        title: "Error",
        description: "Failed to delete workflow",
        variant: "destructive",
      })
      setDeleteConfirmation({ open: false, workflowId: null, workflowName: "" })
    }
  }

  const openDeleteConfirmation = (id: string, name: string) => {
    setDeleteConfirmation({ open: true, workflowId: id, workflowName: name })
  }

  const handleGenerateWithAI = async () => {
    if (!aiPrompt.trim()) return

    setGeneratingAI(true)
    try {
      const response = await fetch("/api/ai/generate-workflow", {
        method: "POST",
        headers: {
          "Content-Type": "application/json",
        },
        credentials: 'include', // Include session cookies for authentication
        body: JSON.stringify({
          prompt: aiPrompt,
          model: aiModel,
          debug: aiDebugMode,
          strict: aiStrictMode,
        }),
      })

      const data = await response.json()

      if (data.success) {
        if (aiDebugMode && data.debug) {
          setAiDebugData(data.debug)
          setAiDebugOpen(true)
          setAiDebugWorkflowId(data.workflow?.id || null)

          // Console-friendly debug dump for quick copy/paste
          try {
            // Group logs for readability
            console.groupCollapsed('AI Debug: Workflow Generation')
            console.log('Model:', data.debug.model)
            console.log('Detected Scenarios:', data.debug.detectedScenarios)
            console.log('System Prompt:\n', data.debug.systemPrompt)
            console.log('User Prompt:\n', data.debug.userPrompt)
            console.log('Raw OpenAI Response (JSON string):\n', data.debug.rawResponse)
            if (data.debug.errors?.length) {
              console.warn('Validation Errors:', data.debug.errors)
            }
            // Also provide a single JSON object for copying
            console.log('Debug Bundle JSON:', JSON.stringify({
              workflowId: data.workflow?.id,
              model: data.debug.model,
              detectedScenarios: data.debug.detectedScenarios,
              systemPrompt: data.debug.systemPrompt,
              userPrompt: data.debug.userPrompt,
              rawResponse: data.debug.rawResponse,
              errors: data.debug.errors,
              generatedWorkflow: data.generated,
            }, null, 2))
            console.groupEnd()
          } catch (e) {
            // Best-effort logging, avoid UI impact
          }
        }
        if (aiDebugMode) {
          toast({
            title: "Success",
            description: `Workflow "${data.workflow.name}" created. Debug mode is active.`,
          })
        } else {
          toast({
            title: "Success",
            description: `Workflow "${data.workflow.name}" created successfully! Opening in builder...`,
          })
          // If this is a Discord-triggered workflow, add a reminder toast
          try {
            const hasDiscordTrigger = Array.isArray(data?.workflow?.nodes) && data.workflow.nodes.some((n: any) => n?.data?.type === 'discord_trigger_new_message')
            if (hasDiscordTrigger) {
              toast({
                title: "Next step",
                description: "In the builder, select your Discord server and channel for the trigger.",
              })
            }
          } catch {}
          // Clear the prompt
          setAiPrompt("")
          // Navigate to the workflow builder with the new workflow
          setTimeout(() => {
            window.location.href = `/workflows/builder?id=${data.workflow.id}`
          }, 500)
        }
      } else {
        if (aiDebugMode && data.debug) {
          setAiDebugData(data.debug)
          setAiDebugOpen(true)
          setAiDebugWorkflowId(null)
        }
        // Check if it's a coming soon integration error
        if (data.comingSoonIntegrations && data.comingSoonIntegrations.length > 0) {
          setErrorModal({
            open: true,
            title: "Integration Not Available",
            message: data.error || `The following integrations are coming soon and not yet available: ${data.comingSoonIntegrations.join(', ')}. Please try your request without these integrations.`,
          })
        } else {
          // For other errors, show in modal as well
          setErrorModal({
            open: true,
            title: "Workflow Generation Failed",
            message: data.error || "Failed to generate workflow. Please try again.",
          })
        }
      }
    } catch (error: any) {
      console.error("Failed to generate workflow:", error)
      // Show error in modal instead of just toast
      setErrorModal({
        open: true,
        title: "Error",
        message: error.message || "An unexpected error occurred while generating the workflow.",
      })
    } finally {
      setGeneratingAI(false)
    }
  }

  const handleCreateTemplate = async () => {
    if (!templateDialog.workflowId) return

    try {
      setTemplateDialog({ open: false, workflowId: null })
      setTemplateForm({
        name: "",
        description: "",
        category: "",
        tags: "",
        is_public: false,
      })

      toast({
        title: "Not implemented",
        description: "Template creation is not implemented in the cached version yet",
      })
    } catch (error) {
      console.error("Failed to create template:", error)
      toast({
        title: "Error",
        description: "Failed to create template",
        variant: "destructive",
      })
    }
  }

  const DebugSection = () => {
    if (!aiDebugData) return null
    const { model, detectedScenarios, systemPrompt, userPrompt, rawResponse, errors } = aiDebugData
    return (
      <div className="space-y-4">
        <div>
          <div className="text-sm text-muted-foreground">Model</div>
          <div className="font-mono text-sm">{model}</div>
        </div>
        <div>
          <div className="text-sm text-muted-foreground">Detected Scenarios</div>
          <div className="font-mono text-sm">{Array.isArray(detectedScenarios) ? detectedScenarios.join(', ') : ''}</div>
        </div>
        <div>
          <div className="text-sm text-muted-foreground">System Prompt</div>
          <pre className="bg-slate-50 border rounded p-2 max-h-[30vh] overflow-auto text-xs whitespace-pre-wrap">{systemPrompt}</pre>
        </div>
        <div>
          <div className="text-sm text-muted-foreground">User Prompt</div>
          <pre className="bg-slate-50 border rounded p-2 max-h-[30vh] overflow-auto text-xs whitespace-pre-wrap">{userPrompt}</pre>
        </div>
        <div>
          <div className="text-sm text-muted-foreground">Raw OpenAI Response</div>
          <pre className="bg-slate-50 border rounded p-2 max-h-[30vh] overflow-auto text-xs whitespace-pre-wrap">{rawResponse}</pre>
        </div>
        {Array.isArray(errors) && errors.length > 0 && (
          <div>
            <div className="text-sm text-red-600">Validation Errors</div>
            <ul className="list-disc pl-5 text-xs text-red-600 space-y-1">
              {errors.map((e: string, i: number) => (
                <li key={i}>{e}</li>
              ))}
            </ul>
          </div>
        )}
      </div>
    )
  }

  if (loading) {
    return (
      <AppLayout title="Workflows">
        <div className="flex items-center justify-center h-64">
          <LightningLoader size="xl" color="primary" />
        </div>
      </AppLayout>
    )
  }

  if (error) {
    return (
      <AppLayout title="Workflows">
        <div className="flex flex-col items-center justify-center h-64">
          <div className="text-red-500 mb-4">Error loading workflows: {error}</div>
          <Button onClick={() => loadAllWorkflows(true)}>Retry</Button>
        </div>
      </AppLayout>
    )
  }

  return (
    <AppLayout title="Workflows">
      <div className="space-y-8 p-6">
        <div className="flex items-center justify-end">
          <CreateWorkflowDialog />
        </div>

        <Tabs value={activeTab} onValueChange={setActiveTab} className="space-y-8">
          <TabsList className="grid w-full grid-cols-2 bg-slate-100 p-1 rounded-lg">
            <TabsTrigger
              value="workflows"
              className="transition-all duration-200 hover:bg-card hover:shadow-sm focus:ring-2 focus:ring-primary focus:ring-offset-2"
            >
              My Workflows
            </TabsTrigger>
            <TabsTrigger
              value="templates"
              className="transition-all duration-200 hover:bg-card hover:shadow-sm focus:ring-2 focus:ring-primary focus:ring-offset-2"
            >
              Templates
            </TabsTrigger>
          </TabsList>

          <TabsContent value="workflows" className="space-y-8">
            <PermissionGuard permission="workflows.create">
              <Card className="bg-gradient-to-br from-muted/30 via-muted/20 to-muted/10 border-border shadow-sm">
                <CardHeader className="pb-4">
                  <CardTitle className="flex items-center gap-3 text-xl">
                    <div className="p-2 bg-primary/10 rounded-lg">
                      <Sparkles className="h-5 w-5 text-primary" />
                    </div>
                    Generate Workflow with AI
                  </CardTitle>
                  <p className="text-slate-600 text-sm">
                    Describe what you want your workflow to do, and AI will create it for you.
                  </p>
                </CardHeader>
                <CardContent className="space-y-4">
                  <div className="flex gap-4">
                    <div className="flex-1 space-y-3">
                      <Textarea
                        placeholder="Describe your workflow... e.g., 'Send Slack notifications when new emails arrive from important clients'"
                        value={aiPrompt}
                        onChange={(e) => setAiPrompt(e.target.value)}
                        rows={3}
                        className="resize-none border-border focus:border-primary focus:ring-primary transition-all duration-200"
                      />
                      <div className="flex items-center gap-3">
                        <Label htmlFor="ai-model" className="text-sm text-muted-foreground">AI Model:</Label>
                        <Select
                          value={aiModel}
                          onValueChange={(value: 'gpt-4o' | 'gpt-4o-mini') => setAiModel(value)}
                        >
                          <SelectTrigger id="ai-model" className="w-48">
                            <SelectValue />
                          </SelectTrigger>
                          <SelectContent>
                            <SelectItem value="gpt-4o-mini">
                              <div className="flex flex-col items-start">
                                <span>GPT-4o Mini</span>
                                <span className="text-xs text-muted-foreground">Faster & cost-efficient</span>
                              </div>
                            </SelectItem>
                            <SelectItem value="gpt-4o">
                              <div className="flex flex-col items-start">
                                <span>GPT-4o</span>
                                <span className="text-xs text-muted-foreground">More capable & accurate</span>
                              </div>
                            </SelectItem>
                          </SelectContent>
                        </Select>
                        <RoleGuard requiredRole="admin">
                          <div className="flex items-center gap-4 ml-4">
                            <div className="flex items-center gap-2">
                              <Switch id="ai-debug" checked={aiDebugMode} onCheckedChange={setAiDebugMode} />
                              <Label htmlFor="ai-debug" className="text-sm text-muted-foreground">AI Debug Mode</Label>
                            </div>
                            <div className="flex items-center gap-2">
                              <Switch id="ai-strict" checked={aiStrictMode} onCheckedChange={setAiStrictMode} />
                              <Label htmlFor="ai-strict" className="text-sm text-muted-foreground">Strict Mode</Label>
                            </div>
                          </div>
                        </RoleGuard>
                      </div>
                      {/* Removed example prompt buttons for a cleaner UI */}
                    </div>
                    <Button
                      onClick={handleGenerateWithAI}
                      disabled={!aiPrompt.trim() || generatingAI}
                      className="bg-gradient-to-r from-blue-500 to-purple-600 hover:from-blue-600 hover:to-purple-700 hover:shadow-lg hover:scale-105 focus:ring-2 focus:ring-blue-500 focus:ring-offset-2 transition-all duration-200 px-6"
                    >
                      {generatingAI ? (
                        <>
                          <LightningLoader size="sm" className="mr-2" />
                          Generating...
                        </>
                      ) : (
                        <>
                          <Sparkles className="w-4 h-4 mr-2" />
                          Generate
                        </>
                      )}
                    </Button>
                  </div>
                </CardContent>
              </Card>
            </PermissionGuard>

            {!workflows || workflows.length === 0 ? (
              <div className="text-center py-16">
                <div className="max-w-md mx-auto space-y-6">
                  <div className="p-4 bg-slate-100 rounded-full w-16 h-16 mx-auto flex items-center justify-center">
                    <Plus className="w-8 h-8 text-slate-400" />
                  </div>
                  <div>
                    <h3 className="text-lg font-medium text-slate-900 mb-2">No workflows yet</h3>
                    <p className="text-slate-500 text-sm">
                      Create your first workflow to automate your tasks and processes.
                    </p>
                  </div>
                  <div className="flex flex-col sm:flex-row gap-3 justify-center">
                    <PermissionGuard permission="workflows.create">
                      <CreateWorkflowDialog />
                    </PermissionGuard>
                    <Button
                      variant="outline"
                      onClick={() => setActiveTab("templates")}
                      className="flex items-center gap-2 hover:bg-slate-50 hover:shadow-sm focus:ring-2 focus:ring-blue-500 focus:ring-offset-2 transition-all duration-200"
                    >
                      <Template className="w-4 h-4" />
                      Browse Templates
                    </Button>
                  </div>
                </div>
              </div>
            ) : (
              <div className="grid grid-cols-1 md:grid-cols-2 lg:grid-cols-3 gap-4">
                {workflows.map((workflow) => (
                  <Card key={workflow.id} className="overflow-hidden border-border hover:border-primary/40 hover:shadow-lg transition-all duration-200 group flex flex-col h-full">
                    <CardHeader className="pb-3 flex-shrink-0">
                      <div className="space-y-2">
                        {/* Workflow Name and Edit Button */}
                        <div className="flex items-center justify-between">
                          <CardTitle className="font-semibold text-lg text-slate-900 group-hover:text-primary transition-colors">
                            {workflow.name}
                          </CardTitle>
                          <PermissionGuard permission="workflows.edit">
                            <Button
                              size="sm"
                              variant="ghost"
                              className="h-8 w-8 p-0 opacity-0 group-hover:opacity-100 transition-opacity"
                              onClick={(e) => {
                                e.preventDefault()
                                handleEditWorkflow(workflow)
                              }}
                              title="Edit workflow details"
                            >
                              <Pencil className="h-4 w-4" />
                            </Button>
                          </PermissionGuard>
                        </div>
                        
                        {/* Workflow Description */}
                        <div>
                          {workflow.description ? (
                            <p className="text-sm text-slate-600">{workflow.description}</p>
                          ) : (
                            <p className="text-sm text-slate-400 italic">No description</p>
                          )}
                        </div>
                      </div>
                    </CardHeader>
                    
                    {/* Bottom section with status, date, actions, and edit button */}
                    <div className="mt-auto">
                      <div className="px-6 pb-3">
                        <div className="flex flex-wrap gap-2 text-xs mb-3">
                          <div
                            className={`px-2 py-1 rounded-full flex items-center gap-1.5 font-medium ${
                              workflow.status === "active"
                                ? "bg-green-100 text-green-800 border border-green-200"
                                : workflow.status === "paused"
                                ? "bg-yellow-100 text-yellow-800 border border-yellow-200"
                                : "bg-slate-100 text-slate-800 border border-slate-200"
                            }`}
                            title={
                              workflow.status === "draft" 
                                ? (() => {
                                    const hasTrigger = workflow.nodes?.some(n => n.data?.isTrigger)
                                    const hasAction = workflow.nodes?.some(n => !n.data?.isTrigger)
                                    const hasConnections = workflow.connections?.length > 0
                                    
                                    // Debug logging for trigger detection
                                    console.log('🔍 Workflow trigger detection:', {
                                      workflowId: workflow.id,
                                      nodes: workflow.nodes?.map(n => ({ 
                                        id: n.id, 
                                        type: n.type,
                                        isTrigger: n.data?.isTrigger,
                                        title: n.data?.title,
                                        providerId: n.data?.providerId
                                      })),
                                      hasTrigger,
                                      hasAction,
                                      hasConnections
                                    })
                                    
                                    if (!hasTrigger) return 'Missing trigger'
                                    if (!hasAction) return 'Missing action'
                                    if (!hasConnections) return 'Missing connections'
                                    return 'Ready to activate'
                                  })()
                                : undefined
                            }
                          >
                            {workflow.status === "active" ? (
                              <>
                                <div className="w-1.5 h-1.5 rounded-full bg-green-500" />
                                Active
                              </>
                            ) : workflow.status === "paused" ? (
                              <>
                                <div className="w-1.5 h-1.5 rounded-full bg-yellow-500" />
                                Paused
                              </>
                            ) : (
                              <>
                                <div className="w-1.5 h-1.5 rounded-full bg-slate-500" />
                                Draft
                              </>
                            )}
                          </div>
                          
                          {/* Only show issue badges if there are actual problems */}
                          {workflow.status === "draft" && (() => {
                            const hasTrigger = workflow.nodes?.some(n => n.data?.isTrigger)
                            const hasAction = workflow.nodes?.some(n => !n.data?.isTrigger && n.type !== 'addAction')
                            const hasConnections = workflow.connections?.length > 0
                            const discordTrigger = workflow.nodes?.find(n => n.data?.type === 'discord_trigger_new_message')
                            const needsDiscordConfig = !!(discordTrigger && (!discordTrigger.data?.config?.guildId || !discordTrigger.data?.config?.channelId))
                            
                            return (
                              <>
                                {!hasTrigger && (
                                  <div className="text-xs text-red-600 bg-red-50 px-2 py-1 rounded border border-red-200">
                                    ⚠️ Missing trigger
                                  </div>
                                )}
                                {hasTrigger && !hasAction && (
                                  <div className="text-xs text-red-600 bg-red-50 px-2 py-1 rounded border border-red-200">
                                    ⚠️ Missing action
                                  </div>
                                )}
                                {workflow.nodes?.length > 1 && !hasConnections && (
                                  <div className="text-xs text-red-600 bg-red-50 px-2 py-1 rounded border border-red-200">
                                    ⚠️ Missing connections
                                  </div>
                                )}
                                {needsDiscordConfig && (
                                  <div className="text-xs text-yellow-700 bg-yellow-50 px-2 py-1 rounded border border-yellow-200" title="Select your Discord server and channel in the trigger">
                                    ⚠️ Select Discord server and channel
                                  </div>
                                )}
                              </>
                            )
                          })()}
                        </div>
                        {/* Metadata section with dates and creator */}
                        <div className="border-t border-slate-100 pt-2 mt-2 space-y-1">
                          {workflow.created_at && (
                            <div className="flex items-center gap-4 text-xs text-slate-500">
                              <div className="flex items-center gap-1" title={formatDateTime(workflow.created_at)}>
                                <Calendar className="h-3 w-3" />
                                <span>Created {getRelativeTime(workflow.created_at)}</span>
                              </div>
                            </div>
                          )}
                          {workflow.updated_at && (
                            <div className="flex items-center gap-4 text-xs text-slate-500">
                              <div className="flex items-center gap-1" title={formatDateTime(workflow.updated_at)}>
                                <Clock className="h-3 w-3" />
                                <span>Modified {getRelativeTime(workflow.updated_at)}</span>
                              </div>
                            </div>
                          )}
                          {workflow.user_id && (
                            <div className="flex items-center gap-4 text-xs text-slate-500">
                              <div className="flex items-center gap-1">
                                <User className="h-3 w-3" />
                                <span>
                                  Created by {userProfiles[workflow.user_id]?.full_name || 
                                             userProfiles[workflow.user_id]?.username || 
                                             (workflow.user_id === profile?.id ? 'You' : 'Unknown')}
                                </span>
                              </div>
                            </div>
                          )}
                        </div>
                        
                        <div className="flex justify-between items-center mt-2">
                          <div></div>
                          <div className="flex items-center gap-1">
                            {updatingWorkflows.has(workflow.id) ? (
                              <Button
                                size="sm"
                                variant="ghost"
                                disabled
                                className="h-7 w-7 p-0"
                              >
                                <LightningLoader size="sm" />
                                <span className="sr-only">Updating...</span>
                              </Button>
                            ) : (
                              <PermissionGuard permission="workflows.edit">
                                {workflow.status === "active" ? (
                                  <Button
                                    size="sm"
                                    variant="ghost"
                                    onClick={(e) => {
                                      e.preventDefault()
                                      handleToggleStatus(workflow.id, workflow.status)
                                    }}
                                    className="h-7 w-7 p-0 hover:bg-yellow-50 hover:text-yellow-600 transition-colors"
                                    title="Pause workflow"
                                  >
                                    <Pause className="h-3 w-3" />
                                    <span className="sr-only">Pause</span>
                                  </Button>
                                ) : (
                                  <Button
                                    size="sm"
                                    variant="ghost"
                                    onClick={(e) => {
                                      e.preventDefault()
                                      handleToggleStatus(workflow.id, workflow.status)
                                    }}
                                    className="h-7 w-7 p-0 hover:bg-green-50 hover:text-green-600 transition-colors"
                                    title={workflow.status === "draft" ? "Activate workflow" : "Resume workflow"}
                                  >
                                    <Play className="h-3 w-3" />
                                    <span className="sr-only">Activate</span>
                                  </Button>
                                )}
                              </PermissionGuard>
                            )}
                            <PermissionGuard permission="workflows.delete">
                              <Button
                                size="sm"
                                variant="ghost"
                                onClick={(e) => {
                                  e.preventDefault()
                                  openDeleteConfirmation(workflow.id, workflow.name)
                                }}
                                className="h-7 w-7 p-0 text-red-500 hover:text-red-700 hover:bg-red-50 transition-colors"
                              >
                                <Trash2 className="h-3 w-3" />
                                <span className="sr-only">Delete</span>
                              </Button>
                            </PermissionGuard>
                            
                            {/* Add to Organization button - only show for personal workflows */}
                            {!workflow.organization_id && (
                              <Button
                                size="sm"
                                variant="ghost"
                                onClick={(e) => {
                                  e.preventDefault()
                                  handleMoveToOrganization(workflow.id, workflow.name)
                                }}
                                className="h-7 w-7 p-0 text-blue-500 hover:text-blue-700 hover:bg-blue-50 transition-colors"
                                title="Add to Organization"
                              >
                                <Building2 className="h-3 w-3" />
                                <span className="sr-only">Add to Organization</span>
                              </Button>
                            )}
                          </div>
                        </div>
                      </div>
                      
                      {/* Edit Workflow button - always at bottom */}
                      <Link
                        href={`/workflows/builder?id=${workflow.id}`}
                        className="block w-full bg-slate-100 hover:bg-slate-200 p-3 text-center text-sm font-semibold border-t border-border transition-all duration-200 text-slate-900 hover:text-slate-900"
                      >
                        Edit Workflow
                      </Link>
                    </div>
                  </Card>
                ))}
              </div>
            )}
          </TabsContent>

          <TabsContent value="templates">
            <TemplateGallery />
          </TabsContent>
        </Tabs>
      </div>

      {/* Admin-only AI Debug Modal */}
      <OrganizationRoleGuard requiredRole="admin">
        <Dialog open={aiDebugOpen} onOpenChange={setAiDebugOpen}>
          <DialogContent className="w-[calc(100vw-2rem)] sm:w-auto max-w-3xl max-h-[calc(100vh-4rem)] overflow-auto">
            <DialogHeader>
              <DialogTitle>AI Debug Output</DialogTitle>
              <DialogDescription>Inspect the exact prompts and raw model response used to generate this workflow.</DialogDescription>
            </DialogHeader>
            <DebugSection />
            <DialogFooter>
              <div className="flex items-center gap-2 w-full justify-between">
                <div className="text-xs text-muted-foreground">
                  {aiDebugWorkflowId ? `Workflow ID: ${aiDebugWorkflowId}` : ''}
                </div>
                <div className="flex items-center gap-2">
                  {Array.isArray(aiDebugData?.errors) && aiDebugData.errors.length > 0 && (
                    <Button
                      variant="outline"
                      onClick={async () => {
                        try {
                          const bundle = {
                            errors: aiDebugData?.errors || [],
                            systemPrompt: aiDebugData?.systemPrompt || '',
                            userPrompt: aiDebugData?.userPrompt || '',
                            rawResponse: aiDebugData?.rawResponse || '',
                          }
                          await navigator.clipboard.writeText(JSON.stringify(bundle, null, 2))
                          toast({ title: 'Copied', description: 'Validation errors copied to clipboard.' })
                        } catch (e) {
                          toast({ title: 'Copy failed', description: 'Could not copy to clipboard', variant: 'destructive' })
                        }
                      }}
                    >
                      Copy Errors
                    </Button>
                  )}
                  {aiDebugWorkflowId && (
                    <Button onClick={() => {
                      setAiDebugOpen(false)
                      window.location.href = `/workflows/builder?id=${aiDebugWorkflowId}`
                    }}>
                      Open in Builder
                    </Button>
                  )}
                  <Button variant="outline" onClick={() => setAiDebugOpen(false)}>Close</Button>
                </div>
              </div>
            </DialogFooter>
          </DialogContent>
        </Dialog>
      </OrganizationRoleGuard>

      <Dialog
        open={templateDialog.open}
        onOpenChange={(isOpen) => {
          if (!isOpen) {
            setTemplateDialog({ open: false, workflowId: null })
          }
        }}
      >
        <DialogContent>
          <DialogHeader>
            <DialogTitle>Create Template</DialogTitle>
            <DialogDescription>
              Share your workflow as a template for other users. Templates can be public or private to your organization.
            </DialogDescription>
          </DialogHeader>
          <div className="space-y-4 py-4">
            <div className="space-y-2">
              <Label htmlFor="name">Template Name</Label>
              <Input
                id="name"
                placeholder="Enter template name"
                value={templateForm.name}
                onChange={(e) => setTemplateForm({ ...templateForm, name: e.target.value })}
              />
            </div>
            <div className="space-y-2">
              <Label htmlFor="description">Description</Label>
              <Textarea
                id="description"
                placeholder="Describe what this template does"
                value={templateForm.description}
                onChange={(e) => setTemplateForm({ ...templateForm, description: e.target.value })}
                rows={3}
              />
            </div>
            <div className="space-y-2">
              <Label htmlFor="category">Category</Label>
              <Select
                value={templateForm.category}
                onValueChange={(value) => setTemplateForm({ ...templateForm, category: value })}
              >
                <SelectTrigger id="category">
                  <SelectValue placeholder="Select category" />
                </SelectTrigger>
                <SelectContent>
                  <SelectItem value="productivity">Productivity</SelectItem>
                  <SelectItem value="communication">Communication</SelectItem>
                  <SelectItem value="data">Data Management</SelectItem>
                  <SelectItem value="marketing">Marketing</SelectItem>
                  <SelectItem value="sales">Sales</SelectItem>
                  <SelectItem value="other">Other</SelectItem>
                </SelectContent>
              </Select>
            </div>
            <div className="space-y-2">
              <Label htmlFor="tags">Tags (comma separated)</Label>
              <Input
                id="tags"
                placeholder="e.g. email, automation, slack"
                value={templateForm.tags}
                onChange={(e) => setTemplateForm({ ...templateForm, tags: e.target.value })}
              />
            </div>
            <div className="flex items-center space-x-2">
              <Switch
                id="is_public"
                checked={templateForm.is_public}
                onCheckedChange={(checked) => setTemplateForm({ ...templateForm, is_public: checked })}
              />
              <Label htmlFor="is_public">Make this template public</Label>
            </div>
          </div>
          <div className="flex justify-end space-x-2">
            <Button
              variant="outline"
              onClick={() => setTemplateDialog({ open: false, workflowId: null })}
            >
              Cancel
            </Button>
            <Button onClick={handleCreateTemplate} disabled={!templateForm.name}>
              Create Template
            </Button>
          </div>
        </DialogContent>
      </Dialog>

      <AddToOrganizationDialog
        open={addToOrgDialog.open}
        onOpenChange={(open) => {
          if (!open) {
            setAddToOrgDialog({ open: false, workflowId: null, workflowName: "" })
          }
        }}
        workflowId={addToOrgDialog.workflowId || ""}
        workflowName={addToOrgDialog.workflowName}
        onMoveComplete={handleMoveComplete}
      />

      {/* Edit Workflow Dialog */}
      <WorkflowDialog 
        open={editDialogOpen}
        onOpenChange={setEditDialogOpen}
        workflow={workflowToEdit}
        onSuccess={handleEditSuccess}
      />

      {/* Error Modal */}
      <AlertDialog open={errorModal.open} onOpenChange={(open) => !open && setErrorModal({ open: false, title: "", message: "" })}>
        <AlertDialogContent>
          <AlertDialogHeader>
            <AlertDialogTitle>{errorModal.title}</AlertDialogTitle>
            <AlertDialogDescription className="space-y-2">
              <span>{errorModal.message}</span>
              {errorModal.title === "Integration Not Available" && (
                <div className="mt-3 p-3 bg-amber-50 border border-amber-200 rounded-md">
                  <p className="text-sm text-amber-800">
                    💡 <strong>Tip:</strong> Try rephrasing your request without mentioning the unavailable integrations, 
                    or use similar available integrations instead.
                  </p>
                </div>
              )}
            </AlertDialogDescription>
          </AlertDialogHeader>
          <AlertDialogFooter>
            <AlertDialogAction onClick={() => setErrorModal({ open: false, title: "", message: "" })}>
              OK
            </AlertDialogAction>
          </AlertDialogFooter>
        </AlertDialogContent>
      </AlertDialog>

      {/* Delete Workflow Confirmation Modal */}
      <AlertDialog open={deleteConfirmation.open} onOpenChange={(open) => {
        if (!open) {
          setDeleteConfirmation({ open: false, workflowId: null, workflowName: "" })
        }
      }}>
        <AlertDialogContent>
          <AlertDialogHeader>
            <AlertDialogTitle>Delete Workflow</AlertDialogTitle>
            <AlertDialogDescription>
              Are you sure you want to delete the workflow "{deleteConfirmation.workflowName}"? This action cannot be undone.
            </AlertDialogDescription>
          </AlertDialogHeader>
          <AlertDialogFooter>
            <AlertDialogCancel>Cancel</AlertDialogCancel>
            <AlertDialogAction
              onClick={handleDeleteWorkflow}
              className="bg-red-600 hover:bg-red-700 text-white"
            >
              Delete
            </AlertDialogAction>
          </AlertDialogFooter>
        </AlertDialogContent>
      </AlertDialog>

    </AppLayout>
  )
}<|MERGE_RESOLUTION|>--- conflicted
+++ resolved
@@ -233,28 +233,26 @@
       // Set loading state for this specific workflow
       setUpdatingWorkflows(prev => new Set(prev).add(id))
 
-      console.log(`🔄 [HandleToggleStatus] Starting update for workflow ${id}`)
-      console.log(`   Current status: ${status}`)
-      console.log(`   Target status: ${newStatus}`)
-      console.log(`   Available workflows:`, workflows?.map(w => ({ id: w.id, name: w.name })))
-
       // If activating, check if the workflow has webhook-based triggers that require integration
       if (newStatus === 'active') {
-<<<<<<< HEAD
-        const workflow = workflows.find(w => w.id === id)
-        if (workflow?.nodes) {
+        // Get the workflow to check its nodes
+        const workflowToUpdate = workflows.find(w => w.id === id)
+        console.log(`   Found workflow in list: ${!!workflowToUpdate}`)
+        console.log(`   Workflow ID to update: ${id}`)
+        console.log(`   Workflow found ID: ${workflowToUpdate?.id}`)
+        console.log(`   Workflow nodes: ${workflowToUpdate?.nodes?.length || 0}`)
+        if (workflowToUpdate?.nodes) {
           // Find any trigger node
-          const triggerNode = workflow.nodes.find((n: any) => n?.data?.isTrigger)
+          const triggerNode = workflowToUpdate.nodes.find((n: any) => n?.data?.isTrigger)
 
           if (triggerNode) {
-            const providerId = triggerNode.data?.providerId
-
-            // List of providers that require integration to be connected
+            const providerId: string | undefined = triggerNode.data?.providerId
+
+            // Providers that require an integration connection
             const integrationProviders = ['gmail', 'airtable', 'discord', 'slack', 'stripe', 'shopify', 'hubspot']
 
             if (providerId && integrationProviders.includes(providerId)) {
-              // Check if the integration is connected
-              // Note: Integration store uses 'provider' field, not 'provider_id'
+              // Integration store uses 'provider'
               const integration = integrations.find(
                 (int: any) => int.provider === providerId && int.status === 'connected'
               )
@@ -273,106 +271,79 @@
                 return
               }
             }
-          }
-        }
-      }
-
-      // Update the workflow status - webhooks will be registered automatically by the PUT endpoint
-      await updateWorkflowById(id, { status: newStatus })
-=======
-        // Get the workflow to check its nodes
-        const workflowToUpdate = workflows.find(w => w.id === id)
-        console.log(`   Found workflow in list: ${!!workflowToUpdate}`)
-        console.log(`   Workflow ID to update: ${id}`)
-        console.log(`   Workflow found ID: ${workflowToUpdate?.id}`)
-        console.log(`   Workflow nodes: ${workflowToUpdate?.nodes?.length || 0}`)
-        if (workflowToUpdate?.nodes) {
-          const gmailTrigger = workflowToUpdate.nodes.find((n: any) =>
-            n?.data?.type === 'gmail_trigger_new_email' ||
-            n?.data?.nodeType === 'gmail_trigger_new_email' ||
-            n?.type === 'gmail_trigger_new_email'
-          )
-
-          if (gmailTrigger) {
-            console.log('🔔 Gmail trigger detected, registering webhook...')
-            console.log('📧 Available integrations:', integrations?.map(i => ({
-              provider: i.provider,
-              status: i.status
-            })))
-
-            // Check if user has Gmail integration connected
-            const gmailIntegration = integrations.find(
-              (int: any) => int.provider === 'gmail' && int.status === 'connected'
+
+            // Special handling for Gmail webhook registration (non-blocking)
+            const gmailTrigger = workflowToUpdate.nodes.find((n: any) =>
+              n?.data?.type === 'gmail_trigger_new_email' ||
+              n?.data?.nodeType === 'gmail_trigger_new_email' ||
+              n?.type === 'gmail_trigger_new_email'
             )
 
-            console.log('📧 Gmail integration found:', gmailIntegration ? 'YES' : 'NO')
-            if (gmailIntegration) {
-              console.log('📧 Gmail integration details:', {
-                provider: gmailIntegration.provider,
-                status: gmailIntegration.status,
-                id: gmailIntegration.id
-              })
-            }
-
-            if (!gmailIntegration) {
-              console.error('❌ Gmail integration not found in integrations list')
-              toast({
-                title: "Gmail integration issue",
-                description: "Gmail appears disconnected or integrations haven't loaded. Try refreshing the page.",
-                variant: "destructive",
-              })
-              setUpdatingWorkflows(prev => {
-                const newSet = new Set(prev)
-                newSet.delete(id)
-                return newSet
-              })
-              return
-            }
-
-            // Register the Gmail webhook (non-blocking)
-            console.log('🚀 Starting Gmail webhook registration...')
-            try {
-              const webhookResponse = await fetch('/api/workflows/webhook-registration', {
-                method: 'POST',
-                headers: {
-                  'Content-Type': 'application/json',
-                },
-                credentials: 'include',
-                body: JSON.stringify({
-                  workflowId: id,
-                  triggerType: gmailTrigger.data?.type || gmailTrigger.data?.nodeType || gmailTrigger.type,
-                  providerId: 'gmail',
-                  config: {
-                    labelIds: gmailTrigger.data?.config?.labelIds || ['INBOX']
-                  }
+            if (gmailTrigger) {
+              console.log('🔔 Gmail trigger detected, registering webhook...')
+              console.log('📧 Available integrations:', integrations?.map(i => ({
+                provider: i.provider,
+                status: i.status
+              })))
+
+              const gmailIntegration = integrations.find(
+                (int: any) => int.provider === 'gmail' && int.status === 'connected'
+              )
+
+              console.log('📧 Gmail integration found:', gmailIntegration ? 'YES' : 'NO')
+              if (!gmailIntegration) {
+                console.error('❌ Gmail integration not found in integrations list')
+                toast({
+                  title: "Gmail integration issue",
+                  description: "Gmail appears disconnected or integrations haven't loaded. Try refreshing the page.",
+                  variant: "destructive",
                 })
-              })
-
-              console.log('📨 Webhook registration response received:', webhookResponse.status)
-
-              if (!webhookResponse.ok) {
-                const errorData = await webhookResponse.json()
-                console.error('⚠️ Gmail webhook registration failed (non-blocking):', errorData)
-                // Don't block workflow activation, just show a warning
+                setUpdatingWorkflows(prev => {
+                  const newSet = new Set(prev)
+                  newSet.delete(id)
+                  return newSet
+                })
+                return
+              }
+
+              // Register Gmail webhook (do not block activation on failure)
+              console.log('🚀 Starting Gmail webhook registration...')
+              try {
+                const webhookResponse = await fetch('/api/workflows/webhook-registration', {
+                  method: 'POST',
+                  headers: { 'Content-Type': 'application/json' },
+                  credentials: 'include',
+                  body: JSON.stringify({
+                    workflowId: id,
+                    triggerType: gmailTrigger.data?.type || gmailTrigger.data?.nodeType || gmailTrigger.type,
+                    providerId: 'gmail',
+                    config: { labelIds: gmailTrigger.data?.config?.labelIds || ['INBOX'] }
+                  })
+                })
+
+                console.log('📨 Webhook registration response received:', webhookResponse.status)
+                if (!webhookResponse.ok) {
+                  const errorData = await webhookResponse.json()
+                  console.error('⚠️ Gmail webhook registration failed (non-blocking):', errorData)
+                  toast({
+                    title: "Webhook Warning",
+                    description: "Workflow activated but Gmail notifications may not work. Try reconnecting Gmail.",
+                    variant: "default",
+                  })
+                } else {
+                  const webhookData = await webhookResponse.json()
+                  console.log('✅ Gmail webhook registered successfully:', webhookData)
+                }
+              } catch (webhookError) {
+                console.error('⚠️ Gmail webhook registration error (non-blocking):', webhookError)
                 toast({
                   title: "Webhook Warning",
-                  description: "Workflow activated but Gmail notifications may not work. Try reconnecting Gmail.",
+                  description: "Workflow activated but Gmail notifications may not work.",
                   variant: "default",
                 })
-              } else {
-                const webhookData = await webhookResponse.json()
-                console.log('✅ Gmail webhook registered successfully:', webhookData)
               }
-            } catch (webhookError) {
-              console.error('⚠️ Gmail webhook registration error (non-blocking):', webhookError)
-              // Don't block workflow activation, just show a warning
-              toast({
-                title: "Webhook Warning",
-                description: "Workflow activated but Gmail notifications may not work.",
-                variant: "default",
-              })
+              console.log('🔚 Gmail webhook registration completed (success or failure)')
             }
-            console.log('🔚 Gmail webhook registration completed (success or failure)')
           }
         }
       }
@@ -396,7 +367,6 @@
         console.error(`❌ updateWorkflowById failed:`, updateError)
         throw updateError
       }
->>>>>>> bdb6b018
 
       console.log(`✅ Workflow status updated. Webhooks will be ${newStatus === 'active' ? 'registered' : 'unregistered'} automatically.`)
 
@@ -839,7 +809,7 @@
                               workflow.status === "draft" 
                                 ? (() => {
                                     const hasTrigger = workflow.nodes?.some(n => n.data?.isTrigger)
-                                    const hasAction = workflow.nodes?.some(n => !n.data?.isTrigger)
+                                    const hasAction = workflow.nodes?.some(n => !n.data?.isTrigger && n.type !== 'addAction')
                                     const hasConnections = workflow.connections?.length > 0
                                     
                                     // Debug logging for trigger detection
