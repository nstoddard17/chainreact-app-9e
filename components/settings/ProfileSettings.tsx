--- conflicted
+++ resolved
@@ -137,12 +137,8 @@
                 "Save Changes"
               )}
             </Button>
-<<<<<<< HEAD
             {success && <span className="text-green-600 dark:text-green-400">Profile updated successfully!</span>}
-=======
-            {success && <span className="text-green-600">Profile updated successfully!</span>}
-            {error && <span className="text-red-600">{error}</span>}
->>>>>>> 60687072
+            {error && <span className="text-red-600 dark:text-red-400">{error}</span>}
           </div>
         </form>
       </CardContent>
