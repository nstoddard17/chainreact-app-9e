"use client"

import { useState } from "react"
import { useBillingStore } from "@/stores/billingStore"
import { Button } from "@/components/ui/button"
import { Card, CardContent } from "@/components/ui/card"
import { Badge } from "@/components/ui/badge"
import { Alert, AlertDescription } from "@/components/ui/alert"
import { Check, Loader2, AlertTriangle, Info, Lock } from "lucide-react"

import { logger } from '@/lib/utils/logger'

interface PlanSelectorProps {
  plans: any[]
  currentSubscription: any
  targetPlanId?: string
  isModal?: boolean
}

export default function PlanSelector({ plans = [], currentSubscription, targetPlanId, isModal = false }: PlanSelectorProps) {
  const [billingCycle, setBillingCycle] = useState<"monthly" | "annual">(
    currentSubscription?.billing_cycle === "yearly" ? "annual" : "monthly"
  )
  const [processingPlanId, setProcessingPlanId] = useState<string | null>(null)
  const [error, setError] = useState<string | null>(null)
  const [expandedPlanId, setExpandedPlanId] = useState<string | null>(targetPlanId || null)
  const { createCheckoutSession, changePlan } = useBillingStore()
  
  // Remove duplicate plans by name (in case database has duplicates)
  const uniquePlans = plans.reduce((acc: any[], plan: any) => {
    if (!acc.find(p => p.name === plan.name)) {
      acc.push(plan)
    }
    return acc
  }, [])
  
  // Only use active plans (Free and Pro)
  const activePlans = uniquePlans.filter(p => !p.coming_soon)

  const handlePlanSelection = async (selectedPlanId: string) => {
    logger.debug("handlePlanSelection called with planId:", selectedPlanId)
    logger.debug("Available plans:", plans)
    logger.debug("Current subscription:", currentSubscription)
    
    if (processingPlanId) {
      logger.debug("Already processing a plan, returning")
      return
    }
    
    // Don't process coming soon plans
    const selectedPlan = plans?.find((p: any) => p.id === selectedPlanId)
    if (!selectedPlan) {
      logger.error("Plan not found:", selectedPlanId)
      return
    }
    
    if (selectedPlan.coming_soon) {
      logger.debug("Plan is coming soon, returning")
      return
    }

    try {
      setProcessingPlanId(selectedPlanId)
      setError(null)
      
      const billingPeriod = billingCycle === "annual" ? "yearly" : "monthly"
      logger.debug("Billing period:", billingPeriod)
      
      // If user has an active subscription, change the plan
      if (currentSubscription && currentSubscription.status === "active") {
        logger.debug("Changing existing plan")
        
        // Check if switching from monthly to annual
        const isUpgradeToAnnual = currentSubscription.billing_cycle === "monthly" && billingPeriod === "yearly"
        
        const result = await changePlan(selectedPlanId, billingPeriod)
        
        if (result.scheduledChange && isUpgradeToAnnual) {
          setError(null)
          // Show success message for scheduled annual upgrade
          alert("Success! Your plan will change to annual billing at the end of your current billing period, adding 12 months to your subscription.")
        } else {
          // For immediate changes
          alert("Your plan has been updated successfully!")
        }
        
        // Refresh the page to show updated subscription
        window.location.reload()
      } else {
        // No active subscription, create checkout session
        logger.debug("Creating new checkout session")
        
        const checkoutUrl = await createCheckoutSession(selectedPlanId, billingPeriod)

        if (!checkoutUrl) {
          throw new Error("No checkout URL returned")
        }

        logger.debug("Redirecting to checkout URL:", checkoutUrl)
        window.location.href = checkoutUrl
      }
    } catch (error: any) {
      logger.error("Failed to process plan selection:", error)

      if (error.message?.includes("STRIPE_NOT_CONFIGURED")) {
        setError("Billing is not yet configured for this application. Please contact support.")
      } else {
        setError(error.message || "There was an error processing your request. Please try again later.")
      }
    } finally {
      setProcessingPlanId(null)
    }
  }

  const togglePlanExpansion = (planId: string) => {
    setExpandedPlanId(expandedPlanId === planId ? null : planId)
  }

  const currentPlanId = currentSubscription?.plan_id
  const yearlyDiscount = 20

  const hasStripeConfig = plans.some(
    (plan) =>
      plan.stripe_price_id_monthly &&
      plan.stripe_price_id_yearly &&
      !plan.stripe_price_id_monthly.includes("_sample") &&
      !plan.stripe_price_id_yearly.includes("_sample"),
  )

  return (
    <div className="space-y-8">
      {!hasStripeConfig && (
        <Alert className="bg-amber-950/20 border-amber-900/50">
          <AlertTriangle className="h-4 w-4 text-amber-500" />
          <AlertDescription className="text-amber-200">
            Billing integration is currently being set up. Some features may not be available yet.
          </AlertDescription>
        </Alert>
      )}

      {error && (
        <Alert variant="destructive" className="bg-red-950/20 border-red-900/50">
          <AlertTriangle className="h-4 w-4" />
          <AlertDescription>{error}</AlertDescription>
        </Alert>
      )}

      <div className="space-y-8">
        {/* Billing Cycle Toggle - Integrated with pricing */}
        <div className="text-center space-y-3">
          <div className="inline-flex items-center gap-3 bg-slate-900/50 p-1 rounded-full border border-slate-800">
            <button
              onClick={() => setBillingCycle("monthly")}
              className={`px-6 py-2 rounded-full text-sm font-medium transition-all ${
                billingCycle === "monthly"
                  ? "bg-slate-800 text-white shadow-sm"
                  : "text-slate-400 hover:text-white"
              }`}
            >
              Monthly
            </button>
            <button
              onClick={() => setBillingCycle("annual")}
              className={`px-6 py-2 rounded-full text-sm font-medium transition-all flex items-center gap-2 ${
                billingCycle === "annual"
                  ? "bg-slate-800 text-white shadow-sm"
                  : "text-slate-400 hover:text-white"
              }`}
            >
              Annual
              <span className="bg-gradient-to-r from-green-600 to-green-500 text-white text-xs px-2 py-0.5 rounded-full font-semibold">
                Save {yearlyDiscount}%
              </span>
            </button>
          </div>
          <p className="text-slate-500 text-xs">
            {billingCycle === "monthly" ? "Billed monthly" : "Billed annually"}. Cancel or change anytime.
          </p>
        </div>

        {/* Main Plans Grid - Only Free vs Pro */}
        <div className={`grid grid-cols-1 md:grid-cols-2 ${isModal ? 'gap-6' : 'gap-10'} max-w-4xl mx-auto`}>
          {activePlans.map((plan) => (
            <PlanCard
              key={plan.id}
              plan={plan}
              price={billingCycle === "annual" ? plan.price_yearly : plan.price_monthly}
              billingCycle={billingCycle}
              isCurrentPlan={plan.id === currentPlanId}
              isProcessing={processingPlanId === plan.id}
              isExpanded={expandedPlanId === plan.id}
              onToggleExpand={() => togglePlanExpansion(plan.id)}
              isDisabled={!hasStripeConfig}
              onSelect={() => handlePlanSelection(plan.id)}
              isMainCard={true}
              isModal={isModal}
            />
          ))}
        </div>
        
      </div>
    </div>
  )
}

interface PlanCardProps {
  plan: any
  price: number | null
  billingCycle: "monthly" | "annual"
  isCurrentPlan: boolean
  isProcessing: boolean
  isExpanded: boolean
  onToggleExpand: () => void
  isDisabled: boolean
  onSelect: () => void
  isMainCard?: boolean
  isModal?: boolean
}

function PlanCard({
  plan,
  price,
  billingCycle,
  isCurrentPlan,
  isProcessing,
  isExpanded,
  onToggleExpand,
  isDisabled,
  onSelect,
  isMainCard = false,
  isModal = false
}: PlanCardProps) {
<<<<<<< HEAD
  const isPro = plan.name === 'Pro'
  const isFree = plan.name === 'Free'
  const isBusiness = plan.name === 'Business'
  const isEnterprise = plan.name === 'Enterprise'
  const isComingSoon = plan.coming_soon || isBusiness || isEnterprise
  
  // Plan taglines
  const tagline = isFree 
    ? "Perfect for getting started"
    : isPro 
    ? "Best for growing teams"
    : isBusiness
    ? "Advanced features for scale"
    : "Enterprise-grade solutions"
  
=======
  const info = PLAN_INFO[tier] || PLAN_INFO.free
  const features = PLAN_FEATURES[tier] || PLAN_FEATURES.free
  const limits = PLAN_LIMITS[tier] || PLAN_LIMITS.free

  const isPro = tier === 'pro'
  const isFree = tier === 'free'
  const isTeam = tier === 'team'
  const isBusiness = tier === 'business'
  const isEnterprise = tier === 'enterprise'
  const isPopular = info.popular

  const price = billingCycle === "annual" ? info.priceAnnual : info.price

  // Get icon for each tier
  const getTierIcon = () => {
    if (isFree) return null
    if (isPro) return <Sparkles className="w-4 h-4" />
    if (isTeam) return <Users className="w-4 h-4" />
    if (isBusiness) return <Building2 className="w-4 h-4" />
    if (isEnterprise) return <Crown className="w-4 h-4" />
    return null
  }

>>>>>>> cbd61175
  return (
    <div className="relative h-full">
      {/* Floating badge for Pro plan */}
      {isPro && !isComingSoon && isMainCard && (
        <div className="absolute -top-2.5 left-1/2 transform -translate-x-1/2 z-10">
          <div className="bg-gradient-to-r from-blue-600 to-blue-500 text-white px-2.5 py-0.5 rounded-full text-[11px] font-bold shadow-md">
            MOST POPULAR
          </div>
        </div>
      )}
      
      <Card
        className={`relative rounded-2xl h-full transition-all duration-300 overflow-hidden ${isPro && !isComingSoon && isMainCard ? "bg-gradient-to-b from-slate-800/90 to-slate-850/90 border-2 border-blue-500/50 shadow-2xl shadow-blue-950/30 hover:shadow-blue-950/40 hover:border-blue-500/70 hover:scale-[1.01]" : isFree && !isComingSoon && isMainCard ? "bg-slate-900/50 border border-slate-700/30 shadow-xl hover:border-slate-600/50 hover:shadow-2xl" : isComingSoon ? "bg-slate-950/20 border border-slate-800/10 relative overflow-hidden" : "bg-slate-900/80 border border-slate-700 hover:border-slate-600"}`}
      >
        {/* Slim highlight bar for Pro plan */}
        {isPro && !isComingSoon && (
          <div className="absolute top-0 left-0 right-0 h-1 bg-gradient-to-r from-blue-500 to-blue-400" />
        )}
        
        {/* Coming Soon overlay with lock */}
        {isComingSoon && (
          <>
            <div className="absolute inset-0 bg-slate-950/40 backdrop-blur-[1px] z-10" />
            <div className="absolute top-4 right-4 z-20">
              <Lock className="w-5 h-5 text-slate-600" />
            </div>
          </>
        )}
        <CardContent className={`${isModal ? 'p-6' : isMainCard ? 'p-12' : 'p-10'} flex flex-col h-full ${isComingSoon ? 'relative z-0' : ''}`}>
          {/* Plan Name - Responsive sizing */}
          <h3 className={`${isModal ? 'text-2xl' : isMainCard ? 'text-4xl' : 'text-3xl'} font-black text-center ${isModal ? 'mb-2' : 'mb-3'} ${isComingSoon ? 'text-slate-600' : 'text-white'}`}>
            {plan.name}
          </h3>

          {/* Tagline - Smaller and lighter */}
          <p className={`text-xs font-light text-center ${isModal ? 'mb-4' : 'mb-10'} ${isComingSoon ? 'text-slate-700' : 'text-slate-400'}`}>
            {tagline}
          </p>

          {/* Price Section with divider */}
          <div className={`${isModal ? 'pb-4 mb-4' : 'pb-8 mb-8'} border-b border-slate-800/30`}>
            <div className="text-center">
              {isEnterprise ? (
                <div className={`${isModal ? 'text-3xl' : 'text-4xl'} font-bold ${isComingSoon ? 'text-slate-600' : 'text-white'}`}>Custom</div>
              ) : (
                <div>
                  {billingCycle === "annual" && isPro && !isModal && (
                    <div className="text-center mb-2">
                      <span className="text-slate-500 line-through text-lg">$19.99/mo</span>
                      <span className="ml-2 text-green-500 text-sm font-semibold">Save $59.89/year</span>
                    </div>
                  )}
                  <div className="flex items-baseline justify-center gap-1">
                    <span className={`${isModal ? 'text-4xl' : isPro && isMainCard ? 'text-6xl' : 'text-5xl'} font-bold ${isComingSoon ? 'text-slate-600' : 'text-white'}`}>
                      ${billingCycle === "annual" && !isFree && isPro ? "15" : isFree ? "0" : "19.99"}
                    </span>
                    <span className={`text-sm font-medium ${isComingSoon ? 'text-slate-700' : 'text-slate-500'}`}>
                      /{billingCycle === "annual" && !isFree ? "month" : billingCycle === "monthly" ? "month" : "year"}
                    </span>
                  </div>
                  {billingCycle === "annual" && !isFree && isPro && (
                    <div className="text-center mt-1">
                      <span className="text-xs text-slate-500">Billed $179.99 annually</span>
                    </div>
                  )}
                </div>
              )}
            </div>
          </div>
          
          {/* Features - Better spacing */}
          <div className="flex-grow">
            <div className={isModal ? 'space-y-3' : 'space-y-5'}>
              {(plan.features || []).slice(0, isExpanded ? 8 : 4).map((feature: string, index: number) => (
                <div key={index} className="flex items-start gap-3">
                  <Check className={`w-4 h-4 mt-0.5 flex-shrink-0 ${isComingSoon ? 'text-slate-700' : 'text-green-500'}`} />
                  <span className={`text-sm leading-relaxed ${isComingSoon ? 'text-slate-700' : 'text-slate-300'}`}>
                    {feature}
                  </span>
                </div>
              ))}
            </div>

            {/* View all features link - moved under features */}
            {plan.features && plan.features.length > 4 && !isComingSoon && (
              <button
                onClick={onToggleExpand}
                className={`text-sm text-slate-500 hover:text-slate-400 transition-colors ${isModal ? 'mt-3' : 'mt-6'} text-left`}
              >
                {isExpanded ? "← Show less" : "View all features →"}
              </button>
            )}
          </div>

          {/* Buttons with better hierarchy */}
          <div className={`mt-auto ${isModal ? 'space-y-2 pt-4' : 'space-y-3'}`}>
            {isComingSoon ? (
              <div className="w-full py-3 bg-slate-800/30 text-slate-600 rounded-lg text-center font-medium cursor-not-allowed">
                Coming Soon
              </div>
            ) : (
              <>
                <Button
                  className={`w-full ${isModal ? 'py-3 text-sm' : 'py-6 text-base'} font-semibold transition-all ${isPro && !isCurrentPlan && isMainCard ? "bg-gradient-to-r from-blue-600 to-blue-500 hover:from-blue-500 hover:to-blue-400 text-white shadow-lg hover:shadow-xl hover:scale-[1.02]" : isCurrentPlan ? "bg-slate-800/30 text-slate-500 cursor-default border border-slate-700/50" : isFree && !isCurrentPlan && isMainCard ? "bg-transparent border-2 border-slate-700 hover:bg-slate-800/50 text-slate-200" : "bg-slate-800 hover:bg-slate-700 text-white"}`}
                  disabled={isProcessing || isCurrentPlan}
                  onClick={onSelect}
                >
                  {isProcessing ? (
                    <>
                      <Loader2 className="w-4 h-4 mr-2 animate-spin" />
                      Processing...
                    </>
                  ) : isCurrentPlan ? (
                    "Current Plan"
                  ) : isFree && !isCurrentPlan ? (
                    "Start Free"
                  ) : isPro && !isCurrentPlan ? (
                    "Upgrade to Pro →"
                  ) : (
                    `Select ${plan.name}`
                  )}
                </Button>

              </>
            )}
          </div>
        </CardContent>
      </Card>
    </div>
  )
}
<|MERGE_RESOLUTION|>--- conflicted
+++ resolved
@@ -6,7 +6,8 @@
 import { Card, CardContent } from "@/components/ui/card"
 import { Badge } from "@/components/ui/badge"
 import { Alert, AlertDescription } from "@/components/ui/alert"
-import { Check, Loader2, AlertTriangle, Info, Lock } from "lucide-react"
+import { Check, Loader2, AlertTriangle, Lock, Sparkles, Users, Building2, Crown } from "lucide-react"
+import { PLAN_INFO, PLAN_FEATURES, PLAN_LIMITS, type PlanTier } from '@/lib/utils/plan-restrictions'
 
 import { logger } from '@/lib/utils/logger'
 
@@ -15,6 +16,17 @@
   currentSubscription: any
   targetPlanId?: string
   isModal?: boolean
+}
+
+// Map database plan names to our tier system
+const mapPlanNameToTier = (name: string): PlanTier | null => {
+  const normalized = name?.toLowerCase()
+  if (normalized === 'free') return 'free'
+  if (normalized === 'pro' || normalized === 'professional') return 'pro'
+  if (normalized === 'team') return 'team'
+  if (normalized === 'business') return 'business'
+  if (normalized === 'enterprise') return 'enterprise'
+  return null
 }
 
 export default function PlanSelector({ plans = [], currentSubscription, targetPlanId, isModal = false }: PlanSelectorProps) {
@@ -25,99 +37,70 @@
   const [error, setError] = useState<string | null>(null)
   const [expandedPlanId, setExpandedPlanId] = useState<string | null>(targetPlanId || null)
   const { createCheckoutSession, changePlan } = useBillingStore()
-  
-  // Remove duplicate plans by name (in case database has duplicates)
-  const uniquePlans = plans.reduce((acc: any[], plan: any) => {
-    if (!acc.find(p => p.name === plan.name)) {
-      acc.push(plan)
-    }
-    return acc
-  }, [])
-  
-  // Only use active plans (Free and Pro)
-  const activePlans = uniquePlans.filter(p => !p.coming_soon)
-
-  const handlePlanSelection = async (selectedPlanId: string) => {
-    logger.debug("handlePlanSelection called with planId:", selectedPlanId)
-    logger.debug("Available plans:", plans)
-    logger.debug("Current subscription:", currentSubscription)
-    
-    if (processingPlanId) {
-      logger.debug("Already processing a plan, returning")
+
+  const yearlyDiscount = 17
+
+  // Define our pricing tiers
+  const tiers: PlanTier[] = ['free', 'pro', 'team', 'business', 'enterprise']
+
+  // Map database plans to our tiers
+  const getPlanByTier = (tier: PlanTier) => {
+    return plans.find(p => mapPlanNameToTier(p.name) === tier)
+  }
+
+  const handlePlanSelection = async (tier: PlanTier, dbPlan: any) => {
+    if (processingPlanId) return
+    if (tier === 'enterprise') {
+      // For enterprise, redirect to contact
+      window.location.href = '/contact'
       return
     }
-    
-    // Don't process coming soon plans
-    const selectedPlan = plans?.find((p: any) => p.id === selectedPlanId)
-    if (!selectedPlan) {
-      logger.error("Plan not found:", selectedPlanId)
+    if (!dbPlan) {
+      setError("This plan is not yet available. Please contact support.")
       return
     }
-    
-    if (selectedPlan.coming_soon) {
-      logger.debug("Plan is coming soon, returning")
-      return
-    }
 
     try {
-      setProcessingPlanId(selectedPlanId)
+      setProcessingPlanId(dbPlan.id)
       setError(null)
-      
+
       const billingPeriod = billingCycle === "annual" ? "yearly" : "monthly"
-      logger.debug("Billing period:", billingPeriod)
-      
-      // If user has an active subscription, change the plan
+      logger.debug("Processing plan:", tier, "billing:", billingPeriod)
+
       if (currentSubscription && currentSubscription.status === "active") {
-        logger.debug("Changing existing plan")
-        
-        // Check if switching from monthly to annual
         const isUpgradeToAnnual = currentSubscription.billing_cycle === "monthly" && billingPeriod === "yearly"
-        
-        const result = await changePlan(selectedPlanId, billingPeriod)
-        
+        const result = await changePlan(dbPlan.id, billingPeriod)
+
         if (result.scheduledChange && isUpgradeToAnnual) {
-          setError(null)
-          // Show success message for scheduled annual upgrade
-          alert("Success! Your plan will change to annual billing at the end of your current billing period, adding 12 months to your subscription.")
+          alert("Success! Your plan will change to annual billing at the end of your current billing period.")
         } else {
-          // For immediate changes
           alert("Your plan has been updated successfully!")
         }
-        
-        // Refresh the page to show updated subscription
         window.location.reload()
       } else {
-        // No active subscription, create checkout session
-        logger.debug("Creating new checkout session")
-        
-        const checkoutUrl = await createCheckoutSession(selectedPlanId, billingPeriod)
-
-        if (!checkoutUrl) {
-          throw new Error("No checkout URL returned")
-        }
-
-        logger.debug("Redirecting to checkout URL:", checkoutUrl)
+        const checkoutUrl = await createCheckoutSession(dbPlan.id, billingPeriod)
+        if (!checkoutUrl) throw new Error("No checkout URL returned")
         window.location.href = checkoutUrl
       }
     } catch (error: any) {
       logger.error("Failed to process plan selection:", error)
-
       if (error.message?.includes("STRIPE_NOT_CONFIGURED")) {
-        setError("Billing is not yet configured for this application. Please contact support.")
+        setError("Billing is not yet configured. Please contact support.")
       } else {
-        setError(error.message || "There was an error processing your request. Please try again later.")
+        setError(error.message || "An error occurred. Please try again.")
       }
     } finally {
       setProcessingPlanId(null)
     }
   }
 
-  const togglePlanExpansion = (planId: string) => {
-    setExpandedPlanId(expandedPlanId === planId ? null : planId)
+  const togglePlanExpansion = (tier: PlanTier) => {
+    setExpandedPlanId(expandedPlanId === tier ? null : tier)
   }
 
-  const currentPlanId = currentSubscription?.plan_id
-  const yearlyDiscount = 20
+  const currentTier = currentSubscription?.plan?.name
+    ? mapPlanNameToTier(currentSubscription.plan.name)
+    : 'free'
 
   const hasStripeConfig = plans.some(
     (plan) =>
@@ -130,31 +113,31 @@
   return (
     <div className="space-y-8">
       {!hasStripeConfig && (
-        <Alert className="bg-amber-950/20 border-amber-900/50">
-          <AlertTriangle className="h-4 w-4 text-amber-500" />
-          <AlertDescription className="text-amber-200">
+        <Alert className="bg-amber-50 dark:bg-amber-950/20 border-amber-200 dark:border-amber-900/50">
+          <AlertTriangle className="h-4 w-4 text-amber-600 dark:text-amber-500" />
+          <AlertDescription className="text-amber-800 dark:text-amber-200">
             Billing integration is currently being set up. Some features may not be available yet.
           </AlertDescription>
         </Alert>
       )}
 
       {error && (
-        <Alert variant="destructive" className="bg-red-950/20 border-red-900/50">
-          <AlertTriangle className="h-4 w-4" />
-          <AlertDescription>{error}</AlertDescription>
+        <Alert variant="destructive" className="bg-red-50 dark:bg-red-950/20 border-red-200 dark:border-red-900/50">
+          <AlertTriangle className="h-4 w-4 text-red-600 dark:text-red-400" />
+          <AlertDescription className="text-red-700 dark:text-red-300">{error}</AlertDescription>
         </Alert>
       )}
 
       <div className="space-y-8">
-        {/* Billing Cycle Toggle - Integrated with pricing */}
+        {/* Billing Cycle Toggle */}
         <div className="text-center space-y-3">
-          <div className="inline-flex items-center gap-3 bg-slate-900/50 p-1 rounded-full border border-slate-800">
+          <div className="inline-flex items-center gap-3 bg-gray-100 dark:bg-slate-900/50 p-1 rounded-full border border-gray-200 dark:border-slate-800">
             <button
               onClick={() => setBillingCycle("monthly")}
               className={`px-6 py-2 rounded-full text-sm font-medium transition-all ${
                 billingCycle === "monthly"
-                  ? "bg-slate-800 text-white shadow-sm"
-                  : "text-slate-400 hover:text-white"
+                  ? "bg-white dark:bg-slate-800 text-gray-900 dark:text-white shadow-sm"
+                  : "text-gray-500 dark:text-slate-400 hover:text-gray-900 dark:hover:text-white"
               }`}
             >
               Monthly
@@ -163,8 +146,8 @@
               onClick={() => setBillingCycle("annual")}
               className={`px-6 py-2 rounded-full text-sm font-medium transition-all flex items-center gap-2 ${
                 billingCycle === "annual"
-                  ? "bg-slate-800 text-white shadow-sm"
-                  : "text-slate-400 hover:text-white"
+                  ? "bg-white dark:bg-slate-800 text-gray-900 dark:text-white shadow-sm"
+                  : "text-gray-500 dark:text-slate-400 hover:text-gray-900 dark:hover:text-white"
               }`}
             >
               Annual
@@ -173,39 +156,40 @@
               </span>
             </button>
           </div>
-          <p className="text-slate-500 text-xs">
-            {billingCycle === "monthly" ? "Billed monthly" : "Billed annually"}. Cancel or change anytime.
+          <p className="text-gray-500 dark:text-slate-500 text-xs">
+            {billingCycle === "monthly" ? "Billed monthly" : "Billed annually (2 months free)"}. Cancel anytime.
           </p>
         </div>
 
-        {/* Main Plans Grid - Only Free vs Pro */}
-        <div className={`grid grid-cols-1 md:grid-cols-2 ${isModal ? 'gap-6' : 'gap-10'} max-w-4xl mx-auto`}>
-          {activePlans.map((plan) => (
-            <PlanCard
-              key={plan.id}
-              plan={plan}
-              price={billingCycle === "annual" ? plan.price_yearly : plan.price_monthly}
-              billingCycle={billingCycle}
-              isCurrentPlan={plan.id === currentPlanId}
-              isProcessing={processingPlanId === plan.id}
-              isExpanded={expandedPlanId === plan.id}
-              onToggleExpand={() => togglePlanExpansion(plan.id)}
-              isDisabled={!hasStripeConfig}
-              onSelect={() => handlePlanSelection(plan.id)}
-              isMainCard={true}
-              isModal={isModal}
-            />
-          ))}
+        {/* Plans Grid - All 5 tiers */}
+        <div className={`grid grid-cols-1 md:grid-cols-2 lg:grid-cols-5 ${isModal ? 'gap-4' : 'gap-4'}`}>
+          {tiers.map((tier) => {
+            const dbPlan = getPlanByTier(tier)
+            return (
+              <PlanCard
+                key={tier}
+                tier={tier}
+                dbPlan={dbPlan}
+                billingCycle={billingCycle}
+                isCurrentPlan={currentTier === tier}
+                isProcessing={dbPlan ? processingPlanId === dbPlan.id : false}
+                isExpanded={expandedPlanId === tier}
+                onToggleExpand={() => togglePlanExpansion(tier)}
+                isDisabled={!hasStripeConfig && tier !== 'free' && tier !== 'enterprise'}
+                onSelect={() => handlePlanSelection(tier, dbPlan)}
+                isModal={isModal}
+              />
+            )
+          })}
         </div>
-        
       </div>
     </div>
   )
 }
 
 interface PlanCardProps {
-  plan: any
-  price: number | null
+  tier: PlanTier
+  dbPlan: any
   billingCycle: "monthly" | "annual"
   isCurrentPlan: boolean
   isProcessing: boolean
@@ -213,13 +197,12 @@
   onToggleExpand: () => void
   isDisabled: boolean
   onSelect: () => void
-  isMainCard?: boolean
   isModal?: boolean
 }
 
 function PlanCard({
-  plan,
-  price,
+  tier,
+  dbPlan,
   billingCycle,
   isCurrentPlan,
   isProcessing,
@@ -227,26 +210,8 @@
   onToggleExpand,
   isDisabled,
   onSelect,
-  isMainCard = false,
   isModal = false
 }: PlanCardProps) {
-<<<<<<< HEAD
-  const isPro = plan.name === 'Pro'
-  const isFree = plan.name === 'Free'
-  const isBusiness = plan.name === 'Business'
-  const isEnterprise = plan.name === 'Enterprise'
-  const isComingSoon = plan.coming_soon || isBusiness || isEnterprise
-  
-  // Plan taglines
-  const tagline = isFree 
-    ? "Perfect for getting started"
-    : isPro 
-    ? "Best for growing teams"
-    : isBusiness
-    ? "Advanced features for scale"
-    : "Enterprise-grade solutions"
-  
-=======
   const info = PLAN_INFO[tier] || PLAN_INFO.free
   const features = PLAN_FEATURES[tier] || PLAN_FEATURES.free
   const limits = PLAN_LIMITS[tier] || PLAN_LIMITS.free
@@ -270,135 +235,144 @@
     return null
   }
 
->>>>>>> cbd61175
   return (
     <div className="relative h-full">
-      {/* Floating badge for Pro plan */}
-      {isPro && !isComingSoon && isMainCard && (
+      {/* Popular badge */}
+      {isPopular && (
         <div className="absolute -top-2.5 left-1/2 transform -translate-x-1/2 z-10">
-          <div className="bg-gradient-to-r from-blue-600 to-blue-500 text-white px-2.5 py-0.5 rounded-full text-[11px] font-bold shadow-md">
-            MOST POPULAR
+          <div className="bg-gradient-to-r from-blue-600 to-blue-500 text-white px-2.5 py-0.5 rounded-full text-[11px] font-bold shadow-md flex items-center gap-1">
+            <Sparkles className="w-3 h-3" />
+            POPULAR
           </div>
         </div>
       )}
-      
+
       <Card
-        className={`relative rounded-2xl h-full transition-all duration-300 overflow-hidden ${isPro && !isComingSoon && isMainCard ? "bg-gradient-to-b from-slate-800/90 to-slate-850/90 border-2 border-blue-500/50 shadow-2xl shadow-blue-950/30 hover:shadow-blue-950/40 hover:border-blue-500/70 hover:scale-[1.01]" : isFree && !isComingSoon && isMainCard ? "bg-slate-900/50 border border-slate-700/30 shadow-xl hover:border-slate-600/50 hover:shadow-2xl" : isComingSoon ? "bg-slate-950/20 border border-slate-800/10 relative overflow-hidden" : "bg-slate-900/80 border border-slate-700 hover:border-slate-600"}`}
+        className={`relative rounded-2xl h-full transition-all duration-300 overflow-hidden ${
+          isPopular
+            ? "bg-gradient-to-b from-blue-50 to-white dark:from-slate-800/90 dark:to-slate-850/90 border-2 border-blue-400 dark:border-blue-500/50 shadow-xl dark:shadow-blue-950/30 hover:border-blue-500 dark:hover:border-blue-500/70"
+            : isFree
+            ? "bg-white dark:bg-slate-900/50 border border-gray-200 dark:border-slate-700/30 hover:border-gray-300 dark:hover:border-slate-600/50"
+            : "bg-white dark:bg-slate-900/70 border border-gray-200 dark:border-slate-700/50 hover:border-gray-300 dark:hover:border-slate-600/70"
+        }`}
       >
-        {/* Slim highlight bar for Pro plan */}
-        {isPro && !isComingSoon && (
+        {/* Top highlight for Pro */}
+        {isPopular && (
           <div className="absolute top-0 left-0 right-0 h-1 bg-gradient-to-r from-blue-500 to-blue-400" />
         )}
-        
-        {/* Coming Soon overlay with lock */}
-        {isComingSoon && (
-          <>
-            <div className="absolute inset-0 bg-slate-950/40 backdrop-blur-[1px] z-10" />
-            <div className="absolute top-4 right-4 z-20">
-              <Lock className="w-5 h-5 text-slate-600" />
+
+        <CardContent className={`${isModal ? 'p-4' : 'p-6'} flex flex-col h-full`}>
+          {/* Plan Header */}
+          <div className="text-center mb-4">
+            <div className="flex items-center justify-center gap-2 mb-1">
+              {getTierIcon()}
+              <h3 className={`${isModal ? 'text-xl' : 'text-2xl'} font-bold text-gray-900 dark:text-white`}>
+                {info.name}
+              </h3>
             </div>
-          </>
-        )}
-        <CardContent className={`${isModal ? 'p-6' : isMainCard ? 'p-12' : 'p-10'} flex flex-col h-full ${isComingSoon ? 'relative z-0' : ''}`}>
-          {/* Plan Name - Responsive sizing */}
-          <h3 className={`${isModal ? 'text-2xl' : isMainCard ? 'text-4xl' : 'text-3xl'} font-black text-center ${isModal ? 'mb-2' : 'mb-3'} ${isComingSoon ? 'text-slate-600' : 'text-white'}`}>
-            {plan.name}
-          </h3>
-
-          {/* Tagline - Smaller and lighter */}
-          <p className={`text-xs font-light text-center ${isModal ? 'mb-4' : 'mb-10'} ${isComingSoon ? 'text-slate-700' : 'text-slate-400'}`}>
-            {tagline}
-          </p>
-
-          {/* Price Section with divider */}
-          <div className={`${isModal ? 'pb-4 mb-4' : 'pb-8 mb-8'} border-b border-slate-800/30`}>
-            <div className="text-center">
-              {isEnterprise ? (
-                <div className={`${isModal ? 'text-3xl' : 'text-4xl'} font-bold ${isComingSoon ? 'text-slate-600' : 'text-white'}`}>Custom</div>
-              ) : (
-                <div>
-                  {billingCycle === "annual" && isPro && !isModal && (
-                    <div className="text-center mb-2">
-                      <span className="text-slate-500 line-through text-lg">$19.99/mo</span>
-                      <span className="ml-2 text-green-500 text-sm font-semibold">Save $59.89/year</span>
-                    </div>
-                  )}
-                  <div className="flex items-baseline justify-center gap-1">
-                    <span className={`${isModal ? 'text-4xl' : isPro && isMainCard ? 'text-6xl' : 'text-5xl'} font-bold ${isComingSoon ? 'text-slate-600' : 'text-white'}`}>
-                      ${billingCycle === "annual" && !isFree && isPro ? "15" : isFree ? "0" : "19.99"}
-                    </span>
-                    <span className={`text-sm font-medium ${isComingSoon ? 'text-slate-700' : 'text-slate-500'}`}>
-                      /{billingCycle === "annual" && !isFree ? "month" : billingCycle === "monthly" ? "month" : "year"}
-                    </span>
-                  </div>
-                  {billingCycle === "annual" && !isFree && isPro && (
-                    <div className="text-center mt-1">
-                      <span className="text-xs text-slate-500">Billed $179.99 annually</span>
-                    </div>
-                  )}
+            <p className="text-xs text-gray-500 dark:text-slate-400">{info.description}</p>
+          </div>
+
+          {/* Price */}
+          <div className="text-center mb-4 pb-4 border-b border-gray-200 dark:border-slate-800/50">
+            {isEnterprise ? (
+              <div className={`${isModal ? 'text-2xl' : 'text-3xl'} font-bold text-gray-900 dark:text-white`}>Custom</div>
+            ) : (
+              <>
+                <div className="flex items-baseline justify-center gap-1">
+                  <span className={`${isModal ? 'text-3xl' : 'text-4xl'} font-bold text-gray-900 dark:text-white`}>
+                    ${price === 0 ? '0' : price.toFixed(price % 1 === 0 ? 0 : 2)}
+                  </span>
+                  <span className="text-sm text-gray-500 dark:text-slate-500">/mo</span>
                 </div>
-              )}
+                {billingCycle === "annual" && !isFree && (
+                  <p className="text-xs text-green-600 dark:text-green-400 mt-1">
+                    ${((info.price - info.priceAnnual) * 12).toFixed(0)} saved/year
+                  </p>
+                )}
+              </>
+            )}
+          </div>
+
+          {/* Key Limits */}
+          <div className="grid grid-cols-2 gap-2 mb-4 text-xs">
+            <div className="bg-gray-100 dark:bg-slate-800/50 rounded-lg p-2 text-center">
+              <div className="text-blue-600 dark:text-blue-300 font-semibold">
+                {limits.tasksPerMonth === -1 ? '∞' : limits.tasksPerMonth.toLocaleString()}
+              </div>
+              <div className="text-gray-500 dark:text-slate-500">tasks/mo</div>
             </div>
-          </div>
-          
-          {/* Features - Better spacing */}
+            <div className="bg-gray-100 dark:bg-slate-800/50 rounded-lg p-2 text-center">
+              <div className="text-blue-600 dark:text-blue-300 font-semibold">
+                {limits.maxTeamMembers === -1 ? '∞' : limits.maxTeamMembers}
+              </div>
+              <div className="text-gray-500 dark:text-slate-500">members</div>
+            </div>
+          </div>
+
+          {/* Features */}
           <div className="flex-grow">
-            <div className={isModal ? 'space-y-3' : 'space-y-5'}>
-              {(plan.features || []).slice(0, isExpanded ? 8 : 4).map((feature: string, index: number) => (
-                <div key={index} className="flex items-start gap-3">
-                  <Check className={`w-4 h-4 mt-0.5 flex-shrink-0 ${isComingSoon ? 'text-slate-700' : 'text-green-500'}`} />
-                  <span className={`text-sm leading-relaxed ${isComingSoon ? 'text-slate-700' : 'text-slate-300'}`}>
-                    {feature}
-                  </span>
+            <div className="space-y-2">
+              {features.slice(0, isExpanded ? features.length : 4).map((feature, index) => (
+                <div key={index} className="flex items-start gap-2">
+                  <Check className="w-4 h-4 mt-0.5 flex-shrink-0 text-green-600 dark:text-green-500" />
+                  <span className="text-xs text-gray-700 dark:text-slate-300">{feature}</span>
                 </div>
               ))}
             </div>
 
-            {/* View all features link - moved under features */}
-            {plan.features && plan.features.length > 4 && !isComingSoon && (
+            {features.length > 4 && (
               <button
                 onClick={onToggleExpand}
-                className={`text-sm text-slate-500 hover:text-slate-400 transition-colors ${isModal ? 'mt-3' : 'mt-6'} text-left`}
+                className="text-xs text-gray-500 dark:text-slate-500 hover:text-gray-700 dark:hover:text-slate-400 mt-3"
               >
-                {isExpanded ? "← Show less" : "View all features →"}
+                {isExpanded ? "Show less ↑" : `+${features.length - 4} more →`}
               </button>
             )}
           </div>
 
-          {/* Buttons with better hierarchy */}
-          <div className={`mt-auto ${isModal ? 'space-y-2 pt-4' : 'space-y-3'}`}>
-            {isComingSoon ? (
-              <div className="w-full py-3 bg-slate-800/30 text-slate-600 rounded-lg text-center font-medium cursor-not-allowed">
-                Coming Soon
-              </div>
-            ) : (
-              <>
-                <Button
-                  className={`w-full ${isModal ? 'py-3 text-sm' : 'py-6 text-base'} font-semibold transition-all ${isPro && !isCurrentPlan && isMainCard ? "bg-gradient-to-r from-blue-600 to-blue-500 hover:from-blue-500 hover:to-blue-400 text-white shadow-lg hover:shadow-xl hover:scale-[1.02]" : isCurrentPlan ? "bg-slate-800/30 text-slate-500 cursor-default border border-slate-700/50" : isFree && !isCurrentPlan && isMainCard ? "bg-transparent border-2 border-slate-700 hover:bg-slate-800/50 text-slate-200" : "bg-slate-800 hover:bg-slate-700 text-white"}`}
-                  disabled={isProcessing || isCurrentPlan}
-                  onClick={onSelect}
-                >
-                  {isProcessing ? (
-                    <>
-                      <Loader2 className="w-4 h-4 mr-2 animate-spin" />
-                      Processing...
-                    </>
-                  ) : isCurrentPlan ? (
-                    "Current Plan"
-                  ) : isFree && !isCurrentPlan ? (
-                    "Start Free"
-                  ) : isPro && !isCurrentPlan ? (
-                    "Upgrade to Pro →"
-                  ) : (
-                    `Select ${plan.name}`
-                  )}
-                </Button>
-
-              </>
+          {/* CTA Button */}
+          <div className="mt-4 pt-4">
+            <Button
+              className={`w-full py-3 text-sm font-semibold transition-all ${
+                isPopular && !isCurrentPlan
+                  ? "bg-gradient-to-r from-blue-600 to-blue-500 hover:from-blue-500 hover:to-blue-400 text-white shadow-lg"
+                  : isCurrentPlan
+                  ? "bg-gray-200 dark:bg-slate-700 text-gray-500 dark:text-slate-400 cursor-default border border-gray-300 dark:border-slate-600"
+                  : isEnterprise
+                  ? "bg-purple-600 hover:bg-purple-700 text-white shadow-md"
+                  : isFree && !isCurrentPlan
+                  ? "bg-gray-600 hover:bg-gray-700 dark:bg-slate-600 dark:hover:bg-slate-500 text-white"
+                  : "bg-gray-900 hover:bg-gray-800 dark:bg-blue-600 dark:hover:bg-blue-500 text-white"
+              }`}
+              disabled={isProcessing || isCurrentPlan || (isDisabled && !isEnterprise)}
+              onClick={onSelect}
+            >
+              {isProcessing ? (
+                <>
+                  <Loader2 className="w-4 h-4 mr-2 animate-spin" />
+                  Processing...
+                </>
+              ) : isCurrentPlan ? (
+                "Current Plan"
+              ) : isEnterprise ? (
+                "Contact Sales"
+              ) : isFree ? (
+                "Downgrade"
+              ) : (
+                `Upgrade to ${info.name}`
+              )}
+            </Button>
+
+            {/* Overage info */}
+            {info.overageRate && !isCurrentPlan && (
+              <p className="text-xs text-center text-gray-500 dark:text-slate-500 mt-2">
+                +${info.overageRate}/task overage
+              </p>
             )}
           </div>
         </CardContent>
       </Card>
     </div>
   )
-}
+}