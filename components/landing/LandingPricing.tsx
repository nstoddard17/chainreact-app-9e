"use client"

import React, { memo } from 'react'
import { Button } from "@/components/ui/button"
import { Card, CardContent } from "@/components/ui/card"
import { Badge } from "@/components/ui/badge"
import { CheckCircle } from "lucide-react"
import Link from "next/link"

<<<<<<< HEAD
const PricingCard = memo(({ 
  title, 
  price, 
  period, 
  features, 
  buttonText, 
  buttonHref, 
  isPopular = false 
}: {
  title: string
  price: string
  period?: string
  features: string[]
  buttonText: string
  buttonHref: string
  isPopular?: boolean
}) => (
  <Card className={`p-8 bg-white/5 backdrop-blur-sm border border-white/10 hover:bg-white/10 transition-all duration-300 transform hover:scale-105 flex flex-col h-full ${isPopular ? 'ring-2 ring-blue-500' : ''}`}>
    {isPopular && (
      <div className="text-center mb-4">
        <Badge className="bg-blue-600 text-white">Most Popular</Badge>
      </div>
    )}
    <CardContent className="p-0 text-center flex flex-col flex-grow">
      <h3 className="text-2xl font-bold text-white mb-2">{title}</h3>
      <div className="text-4xl font-bold text-blue-400 mb-4">
        {price}
        {period && <span className="text-lg text-blue-200">{period}</span>}
      </div>
      <ul className="space-y-3 mb-8 text-blue-200 flex-grow">
        {features.map((feature, index) => (
          <li key={index} className="flex items-center">
            <CheckCircle className="h-5 w-5 text-green-400 mr-2 flex-shrink-0" />
            <span>{feature}</span>
          </li>
        ))}
      </ul>
      <Link href={buttonHref}>
        <Button className={`w-full text-white transition-all duration-300 ${
          isPopular 
            ? 'bg-gradient-to-r from-blue-600 to-purple-600 hover:from-blue-700 hover:to-purple-700' 
            : 'bg-white/10 hover:bg-white/20 border border-white/20'
        }`}>
          {buttonText}
        </Button>
      </Link>
    </CardContent>
  </Card>
))
=======
interface PricingCardProps {
  tier: PlanTier
  isAnnual: boolean
  isAuthenticated: boolean
}

const PricingCard = memo(({ tier, isAnnual, isAuthenticated }: PricingCardProps) => {
  const info = PLAN_INFO[tier] || PLAN_INFO.free
  const features = PLAN_FEATURES[tier] || PLAN_FEATURES.free
  const limits = PLAN_LIMITS[tier] || PLAN_LIMITS.free

  const price = isAnnual ? info.priceAnnual : info.price
  const isPopular = info.popular
  const isEnterprise = tier === 'enterprise'
  const isFree = tier === 'free'

  const getButtonText = () => {
    if (isEnterprise) return 'Contact Sales'
    if (isFree) return isAuthenticated ? 'Current Plan' : 'Get Started Free'
    return isAuthenticated ? 'Upgrade Now' : 'Start Free Trial'
  }

  const getButtonHref = () => {
    if (isEnterprise) return '/contact'
    if (isAuthenticated) return '/settings/billing'
    return '/auth/register'
  }

  return (
    <Card className={`relative p-6 bg-white/5 backdrop-blur-sm border transition-all duration-300 transform hover:scale-[1.02] flex flex-col h-full ${
      isPopular
        ? 'border-blue-500/50 ring-2 ring-blue-500/30 bg-gradient-to-b from-blue-950/30 to-transparent'
        : 'border-white/10 hover:bg-white/10'
    }`}>
      {isPopular && (
        <div className="absolute -top-3 left-1/2 transform -translate-x-1/2">
          <Badge className="bg-gradient-to-r from-blue-600 to-purple-600 text-white border-0 px-3 py-1">
            <Sparkles className="w-3 h-3 mr-1" />
            Most Popular
          </Badge>
        </div>
      )}

      <CardContent className="p-0 text-center flex flex-col flex-grow">
        {/* Plan Name */}
        <h3 className="text-xl font-bold text-white mb-1">{info.name}</h3>
        <p className="text-sm text-blue-200/70 mb-4">{info.description}</p>

        {/* Price */}
        <div className="mb-6">
          {isEnterprise ? (
            <div className="text-3xl font-bold text-white">Custom</div>
          ) : (
            <>
              <div className="flex items-baseline justify-center gap-1">
                <span className="text-4xl font-bold text-white">${price === 0 ? '0' : price.toFixed(price % 1 === 0 ? 0 : 2)}</span>
                <span className="text-blue-200/70">/mo</span>
              </div>
              {isAnnual && !isFree && (
                <p className="text-xs text-green-400 mt-1">
                  Save ${((info.price - info.priceAnnual) * 12).toFixed(0)}/year
                </p>
              )}
            </>
          )}
        </div>

        {/* Key Metrics */}
        <div className="grid grid-cols-2 gap-2 mb-4 text-xs">
          <div className="bg-white/5 rounded-lg p-2">
            <div className="text-blue-300 font-semibold">
              {limits.tasksPerMonth === -1 ? 'Unlimited' : limits.tasksPerMonth.toLocaleString()}
            </div>
            <div className="text-blue-200/50">tasks/mo</div>
          </div>
          <div className="bg-white/5 rounded-lg p-2">
            <div className="text-blue-300 font-semibold">
              {limits.maxTeamMembers === -1 ? 'Unlimited' : limits.maxTeamMembers}
            </div>
            <div className="text-blue-200/50">team members</div>
          </div>
        </div>

        {/* Features */}
        <ul className="space-y-2 mb-6 text-left flex-grow">
          {features.slice(0, 6).map((feature, index) => (
            <li key={index} className="flex items-start gap-2 text-sm">
              <CheckCircle className="h-4 w-4 text-green-400 mt-0.5 flex-shrink-0" />
              <span className="text-blue-200">{feature}</span>
            </li>
          ))}
        </ul>

        {/* CTA Button */}
        <Link href={getButtonHref()} className="mt-auto">
          <Button className={`w-full text-white transition-all duration-300 ${
            isPopular
              ? 'bg-gradient-to-r from-blue-600 to-purple-600 hover:from-blue-500 hover:to-purple-500 shadow-lg shadow-blue-500/25'
              : isFree
              ? 'bg-white/10 hover:bg-white/20 border border-white/20'
              : 'bg-white/10 hover:bg-white/20 border border-white/20'
          }`}>
            {getButtonText()}
          </Button>
        </Link>

        {/* Overage Info */}
        {info.overageRate && (
          <p className="text-xs text-blue-200/50 mt-3">
            +${info.overageRate}/task overage
          </p>
        )}
      </CardContent>
    </Card>
  )
})

PricingCard.displayName = 'PricingCard'

// Feature comparison table data
const COMPARISON_FEATURES = [
  { name: 'Tasks per month', key: 'tasksPerMonth' },
  { name: 'Active workflows', key: 'maxActiveWorkflows' },
  { name: 'Team members', key: 'maxTeamMembers' },
  { name: 'AI Agents', key: 'aiAgents' },
  { name: 'Premium integrations', key: 'premiumIntegrations' },
  { name: 'Webhooks', key: 'webhooks' },
  { name: 'Scheduling', key: 'scheduling' },
  { name: 'Team sharing', key: 'teamSharing' },
  { name: 'Shared workspaces', key: 'sharedWorkspaces' },
  { name: 'Advanced analytics', key: 'advancedAnalytics' },
  { name: 'History retention', key: 'historyRetentionDays' },
  { name: 'Priority support', key: 'prioritySupport' },
  { name: 'Dedicated support', key: 'dedicatedSupport' },
  { name: 'SSO/SAML', key: 'sso' },
  { name: 'SLA guarantee', key: 'slaGuarantee' },
]

const formatValue = (value: any, key: string): React.ReactNode => {
  if (typeof value === 'boolean') {
    return value
      ? <CheckCircle className="h-5 w-5 text-green-400 mx-auto" />
      : <X className="h-5 w-5 text-slate-600 mx-auto" />
  }
  if (value === -1) return 'Unlimited'
  if (value === null) return <X className="h-5 w-5 text-slate-600 mx-auto" />
  if (key === 'historyRetentionDays') {
    if (value === 7) return '7 days'
    if (value === 30) return '30 days'
    if (value === 90) return '90 days'
    if (value === 365) return '1 year'
    return `${value} days`
  }
  if (typeof value === 'number') return value.toLocaleString()
  return value
}
>>>>>>> 6eb57eba

const LandingPricing = memo(({ isAuthenticated }: { isAuthenticated: boolean }) => {
  return (
    <section id="pricing" className="relative z-10 px-4 sm:px-6 lg:px-8 py-16 md:py-24">
      <div className="max-w-7xl mx-auto">
        <div className="text-center mb-16">
          <Badge variant="secondary" className="bg-blue-600/20 text-blue-300 border border-blue-500/30 mb-4">
            Pricing
          </Badge>
          <h2 className="text-3xl md:text-5xl font-bold text-white mb-6">
            Choose your plan
          </h2>
          <p className="text-xl text-blue-200 max-w-3xl mx-auto">
            Start free and scale as you grow. No hidden fees, cancel anytime.
          </p>
        </div>

        <div className="grid grid-cols-1 md:grid-cols-2 gap-8 max-w-3xl mx-auto">
          {/* Free Plan */}
          <PricingCard
            title="Starter"
            price="Free"
            features={[
              "5 workflows",
              "100 executions/month",
              "Basic integrations",
              "Email support"
            ]}
            buttonText={isAuthenticated ? "Current Plan" : "Get Started"}
            buttonHref={isAuthenticated ? "/dashboard" : "/auth/register"}
          />

          {/* Pro Plan */}
          <PricingCard
            title="Professional"
            price="$29"
            period="/month"
            features={[
              "Unlimited workflows",
              "10,000 executions/month",
              "All integrations",
              "Priority support"
            ]}
            buttonText={isAuthenticated ? "Upgrade" : "Start Free Trial"}
            buttonHref={isAuthenticated ? "/settings/billing" : "/auth/register"}
            isPopular={true}
          />
        </div>
      </div>
    </section>
  )
})

PricingCard.displayName = 'PricingCard'
LandingPricing.displayName = 'LandingPricing'

export default LandingPricing <|MERGE_RESOLUTION|>--- conflicted
+++ resolved
@@ -1,63 +1,13 @@
 "use client"
 
-import React, { memo } from 'react'
+import React, { memo, useState } from 'react'
 import { Button } from "@/components/ui/button"
 import { Card, CardContent } from "@/components/ui/card"
 import { Badge } from "@/components/ui/badge"
-import { CheckCircle } from "lucide-react"
+import { CheckCircle, X, Users, Building2, Sparkles } from "lucide-react"
 import Link from "next/link"
-
-<<<<<<< HEAD
-const PricingCard = memo(({ 
-  title, 
-  price, 
-  period, 
-  features, 
-  buttonText, 
-  buttonHref, 
-  isPopular = false 
-}: {
-  title: string
-  price: string
-  period?: string
-  features: string[]
-  buttonText: string
-  buttonHref: string
-  isPopular?: boolean
-}) => (
-  <Card className={`p-8 bg-white/5 backdrop-blur-sm border border-white/10 hover:bg-white/10 transition-all duration-300 transform hover:scale-105 flex flex-col h-full ${isPopular ? 'ring-2 ring-blue-500' : ''}`}>
-    {isPopular && (
-      <div className="text-center mb-4">
-        <Badge className="bg-blue-600 text-white">Most Popular</Badge>
-      </div>
-    )}
-    <CardContent className="p-0 text-center flex flex-col flex-grow">
-      <h3 className="text-2xl font-bold text-white mb-2">{title}</h3>
-      <div className="text-4xl font-bold text-blue-400 mb-4">
-        {price}
-        {period && <span className="text-lg text-blue-200">{period}</span>}
-      </div>
-      <ul className="space-y-3 mb-8 text-blue-200 flex-grow">
-        {features.map((feature, index) => (
-          <li key={index} className="flex items-center">
-            <CheckCircle className="h-5 w-5 text-green-400 mr-2 flex-shrink-0" />
-            <span>{feature}</span>
-          </li>
-        ))}
-      </ul>
-      <Link href={buttonHref}>
-        <Button className={`w-full text-white transition-all duration-300 ${
-          isPopular 
-            ? 'bg-gradient-to-r from-blue-600 to-purple-600 hover:from-blue-700 hover:to-purple-700' 
-            : 'bg-white/10 hover:bg-white/20 border border-white/20'
-        }`}>
-          {buttonText}
-        </Button>
-      </Link>
-    </CardContent>
-  </Card>
-))
-=======
+import { PLAN_INFO, PLAN_FEATURES, PLAN_LIMITS, type PlanTier } from '@/lib/utils/plan-restrictions'
+
 interface PricingCardProps {
   tier: PlanTier
   isAnnual: boolean
@@ -214,61 +164,164 @@
   if (typeof value === 'number') return value.toLocaleString()
   return value
 }
->>>>>>> 6eb57eba
 
 const LandingPricing = memo(({ isAuthenticated }: { isAuthenticated: boolean }) => {
+  const [isAnnual, setIsAnnual] = useState(true)
+  const [showComparison, setShowComparison] = useState(false)
+
+  const tiers: PlanTier[] = ['free', 'pro', 'team', 'business', 'enterprise']
+
   return (
     <section id="pricing" className="relative z-10 px-4 sm:px-6 lg:px-8 py-16 md:py-24">
       <div className="max-w-7xl mx-auto">
-        <div className="text-center mb-16">
+        {/* Header */}
+        <div className="text-center mb-12">
           <Badge variant="secondary" className="bg-blue-600/20 text-blue-300 border border-blue-500/30 mb-4">
             Pricing
           </Badge>
-          <h2 className="text-3xl md:text-5xl font-bold text-white mb-6">
-            Choose your plan
+          <h2 className="text-3xl md:text-5xl font-bold text-white mb-4">
+            Simple, transparent pricing
           </h2>
-          <p className="text-xl text-blue-200 max-w-3xl mx-auto">
+          <p className="text-xl text-blue-200 max-w-2xl mx-auto mb-8">
             Start free and scale as you grow. No hidden fees, cancel anytime.
           </p>
-        </div>
-
-        <div className="grid grid-cols-1 md:grid-cols-2 gap-8 max-w-3xl mx-auto">
-          {/* Free Plan */}
-          <PricingCard
-            title="Starter"
-            price="Free"
-            features={[
-              "5 workflows",
-              "100 executions/month",
-              "Basic integrations",
-              "Email support"
-            ]}
-            buttonText={isAuthenticated ? "Current Plan" : "Get Started"}
-            buttonHref={isAuthenticated ? "/dashboard" : "/auth/register"}
-          />
-
-          {/* Pro Plan */}
-          <PricingCard
-            title="Professional"
-            price="$29"
-            period="/month"
-            features={[
-              "Unlimited workflows",
-              "10,000 executions/month",
-              "All integrations",
-              "Priority support"
-            ]}
-            buttonText={isAuthenticated ? "Upgrade" : "Start Free Trial"}
-            buttonHref={isAuthenticated ? "/settings/billing" : "/auth/register"}
-            isPopular={true}
-          />
+
+          {/* Billing Toggle */}
+          <div className="inline-flex items-center gap-3 bg-slate-900/50 p-1 rounded-full border border-slate-700">
+            <button
+              onClick={() => setIsAnnual(false)}
+              className={`px-5 py-2 rounded-full text-sm font-medium transition-all ${
+                !isAnnual
+                  ? 'bg-slate-700 text-white shadow-sm'
+                  : 'text-slate-400 hover:text-white'
+              }`}
+            >
+              Monthly
+            </button>
+            <button
+              onClick={() => setIsAnnual(true)}
+              className={`px-5 py-2 rounded-full text-sm font-medium transition-all flex items-center gap-2 ${
+                isAnnual
+                  ? 'bg-slate-700 text-white shadow-sm'
+                  : 'text-slate-400 hover:text-white'
+              }`}
+            >
+              Annual
+              <span className="bg-green-600 text-white text-xs px-2 py-0.5 rounded-full">
+                Save 17%
+              </span>
+            </button>
+          </div>
+        </div>
+
+        {/* Pricing Cards */}
+        <div className="grid grid-cols-1 md:grid-cols-2 lg:grid-cols-5 gap-4 lg:gap-3 mb-12">
+          {tiers.map((tier) => (
+            <PricingCard
+              key={tier}
+              tier={tier}
+              isAnnual={isAnnual}
+              isAuthenticated={isAuthenticated}
+            />
+          ))}
+        </div>
+
+        {/* Compare Plans Link */}
+        <div className="text-center mb-8">
+          <button
+            onClick={() => setShowComparison(!showComparison)}
+            className="text-blue-400 hover:text-blue-300 underline underline-offset-4 transition-colors"
+          >
+            {showComparison ? 'Hide comparison' : 'Compare all features'}
+          </button>
+        </div>
+
+        {/* Feature Comparison Table */}
+        {showComparison && (
+          <div className="overflow-x-auto bg-slate-900/50 rounded-2xl border border-slate-700/50 p-4">
+            <table className="w-full text-sm">
+              <thead>
+                <tr className="border-b border-slate-700">
+                  <th className="text-left py-4 px-4 text-blue-200 font-medium">Feature</th>
+                  {tiers.map((tier) => (
+                    <th key={tier} className="text-center py-4 px-2 text-white font-bold">
+                      {PLAN_INFO[tier].name}
+                    </th>
+                  ))}
+                </tr>
+              </thead>
+              <tbody>
+                {COMPARISON_FEATURES.map((feature, idx) => (
+                  <tr key={feature.key} className={idx % 2 === 0 ? 'bg-slate-800/20' : ''}>
+                    <td className="py-3 px-4 text-blue-200">{feature.name}</td>
+                    {tiers.map((tier) => (
+                      <td key={tier} className="py-3 px-2 text-center text-slate-300">
+                        {formatValue(PLAN_LIMITS[tier][feature.key as keyof typeof PLAN_LIMITS.free], feature.key)}
+                      </td>
+                    ))}
+                  </tr>
+                ))}
+                {/* Pricing row */}
+                <tr className="border-t border-slate-700 bg-slate-800/40">
+                  <td className="py-4 px-4 text-blue-200 font-medium">Monthly price</td>
+                  {tiers.map((tier) => (
+                    <td key={tier} className="py-4 px-2 text-center text-white font-bold">
+                      {tier === 'enterprise' ? 'Custom' : `$${PLAN_INFO[tier].price}`}
+                    </td>
+                  ))}
+                </tr>
+                <tr className="bg-slate-800/40">
+                  <td className="py-4 px-4 text-blue-200 font-medium">Annual price (per month)</td>
+                  {tiers.map((tier) => (
+                    <td key={tier} className="py-4 px-2 text-center text-green-400 font-bold">
+                      {tier === 'enterprise' || tier === 'free' ? '-' : `$${PLAN_INFO[tier].priceAnnual.toFixed(2)}`}
+                    </td>
+                  ))}
+                </tr>
+                <tr className="bg-slate-800/40">
+                  <td className="py-4 px-4 text-blue-200 font-medium">Overage rate</td>
+                  {tiers.map((tier) => (
+                    <td key={tier} className="py-4 px-2 text-center text-slate-400">
+                      {PLAN_INFO[tier].overageRate ? `$${PLAN_INFO[tier].overageRate}/task` : '-'}
+                    </td>
+                  ))}
+                </tr>
+              </tbody>
+            </table>
+          </div>
+        )}
+
+        {/* FAQ / Trust Section */}
+        <div className="mt-16 text-center">
+          <div className="grid grid-cols-1 md:grid-cols-3 gap-8 max-w-4xl mx-auto">
+            <div className="flex flex-col items-center">
+              <div className="w-12 h-12 rounded-full bg-green-500/20 flex items-center justify-center mb-3">
+                <CheckCircle className="w-6 h-6 text-green-400" />
+              </div>
+              <h4 className="text-white font-semibold mb-1">No hidden fees</h4>
+              <p className="text-blue-200/70 text-sm">Transparent pricing with no surprises</p>
+            </div>
+            <div className="flex flex-col items-center">
+              <div className="w-12 h-12 rounded-full bg-blue-500/20 flex items-center justify-center mb-3">
+                <Users className="w-6 h-6 text-blue-400" />
+              </div>
+              <h4 className="text-white font-semibold mb-1">Cancel anytime</h4>
+              <p className="text-blue-200/70 text-sm">No long-term contracts required</p>
+            </div>
+            <div className="flex flex-col items-center">
+              <div className="w-12 h-12 rounded-full bg-purple-500/20 flex items-center justify-center mb-3">
+                <Building2 className="w-6 h-6 text-purple-400" />
+              </div>
+              <h4 className="text-white font-semibold mb-1">Enterprise ready</h4>
+              <p className="text-blue-200/70 text-sm">SOC2, SSO, and custom contracts</p>
+            </div>
+          </div>
         </div>
       </div>
     </section>
   )
 })
 
-PricingCard.displayName = 'PricingCard'
 LandingPricing.displayName = 'LandingPricing'
 
-export default LandingPricing +export default LandingPricing