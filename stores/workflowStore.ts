--- conflicted
+++ resolved
@@ -482,11 +482,7 @@
           name,
           description: description || null,
           user_id: user.id,
-<<<<<<< HEAD
           workspace_id: workspace.id, // Use workspace_id from user's workspace
-=======
-          // organization_id removed - column doesn't exist yet (pending workspace migration)
->>>>>>> 9b935ff4
           folder_id: targetFolderId, // Use the default folder
           nodes: [],
           connections: [],
