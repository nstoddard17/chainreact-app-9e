--- conflicted
+++ resolved
@@ -4,8 +4,6 @@
 import { supabase } from "@/lib/supabase-singleton"
 import { trackBetaTesterActivity } from "@/lib/utils/beta-tester-tracking"
 import { ALL_NODE_COMPONENTS } from "@/lib/workflows/nodes"
-
-import { logger } from '@/lib/utils/logger'
 
 export interface WorkflowNode {
   id: string
@@ -217,13 +215,8 @@
 
   fetchWorkflows: async (organizationId?: string) => {
     if (!supabase) {
-<<<<<<< HEAD
-      console.warn("Supabase not available")
+      logger.warn("Supabase not available")
       set({ workflows: [], loadingList: false })
-=======
-      logger.warn("Supabase not available")
-      set({ workflows: [], loading: false })
->>>>>>> 84c13ef9
       return
     }
 
@@ -236,13 +229,8 @@
     }
 
     // If already fetching, return the existing promise to avoid duplicate requests
-<<<<<<< HEAD
     if (state.fetchPromise && state.loadingList) {
-      console.log('[WorkflowStore] Already fetching, returning existing promise')
-=======
-    if (state.fetchPromise && state.loading) {
       logger.debug('[WorkflowStore] Already fetching, returning existing promise')
->>>>>>> 84c13ef9
       return state.fetchPromise
     }
 
@@ -266,13 +254,8 @@
 
       if (error) {
         if (error.message?.includes('aborted')) {
-<<<<<<< HEAD
-          console.warn("Workflows fetch timeout - continuing without blocking")
+          logger.warn("Workflows fetch timeout - continuing without blocking")
           set({ workflows: [], loadingList: false, error: null })
-=======
-          logger.warn("Workflows fetch timeout - continuing without blocking")
-          set({ workflows: [], loading: false, error: null })
->>>>>>> 84c13ef9
           return
         }
         throw error
@@ -305,13 +288,8 @@
 
   fetchPersonalWorkflows: async () => {
     if (!supabase) {
-<<<<<<< HEAD
-      console.warn("Supabase not available")
+      logger.warn("Supabase not available")
       set({ workflows: [], loadingList: false })
-=======
-      logger.warn("Supabase not available")
-      set({ workflows: [], loading: false })
->>>>>>> 84c13ef9
       return
     }
 
@@ -338,13 +316,8 @@
 
       if (error) {
         if (error.message?.includes('aborted')) {
-<<<<<<< HEAD
-          console.warn("Personal workflows fetch timeout - continuing without blocking")
+          logger.warn("Personal workflows fetch timeout - continuing without blocking")
           set({ workflows: [], loadingList: false, error: null })
-=======
-          logger.warn("Personal workflows fetch timeout - continuing without blocking")
-          set({ workflows: [], loading: false, error: null })
->>>>>>> 84c13ef9
           return
         }
         throw error
@@ -352,25 +325,15 @@
 
       set({ workflows: data || [], loadingList: false })
     } catch (error: any) {
-<<<<<<< HEAD
-      console.error("Error fetching personal workflows:", error)
+      logger.error("Error fetching personal workflows:", error)
       set({ workflows: [], loadingList: false, error: null })
-=======
-      logger.error("Error fetching personal workflows:", error)
-      set({ workflows: [], loading: false, error: null })
->>>>>>> 84c13ef9
     }
   },
 
   fetchOrganizationWorkflows: async (organizationId: string) => {
     if (!supabase) {
-<<<<<<< HEAD
-      console.warn("Supabase not available")
+      logger.warn("Supabase not available")
       set({ workflows: [], loadingList: false })
-=======
-      logger.warn("Supabase not available")
-      set({ workflows: [], loading: false })
->>>>>>> 84c13ef9
       return
     }
 
@@ -391,13 +354,8 @@
 
       if (error) {
         if (error.message?.includes('aborted')) {
-<<<<<<< HEAD
-          console.warn("Organization workflows fetch timeout - continuing without blocking")
+          logger.warn("Organization workflows fetch timeout - continuing without blocking")
           set({ workflows: [], loadingList: false, error: null })
-=======
-          logger.warn("Organization workflows fetch timeout - continuing without blocking")
-          set({ workflows: [], loading: false, error: null })
->>>>>>> 84c13ef9
           return
         }
         throw error
@@ -405,13 +363,8 @@
 
       set({ workflows: data || [], loadingList: false })
     } catch (error: any) {
-<<<<<<< HEAD
-      console.error("Error fetching organization workflows:", error)
+      logger.error("Error fetching organization workflows:", error)
       set({ workflows: [], loadingList: false, error: null })
-=======
-      logger.error("Error fetching organization workflows:", error)
-      set({ workflows: [], loading: false, error: null })
->>>>>>> 84c13ef9
     }
   },
 
@@ -634,11 +587,11 @@
             // Track beta tester activity
           }
         } catch (auditError) {
-          console.warn("Failed to log workflow deletion:", auditError)
+          logger.warn("Failed to log workflow deletion:", auditError)
         }
       }
     } catch (error: any) {
-      console.error("Error deleting workflow:", error)
+      logger.error("Error deleting workflow:", error)
       throw error
     } finally {
       set((state) => {
@@ -660,20 +613,10 @@
               }
             })
           }
-<<<<<<< HEAD
         } catch (activityError) {
-          console.warn("Failed to track beta tester activity for deletion:", activityError)
+          logger.warn("Failed to track beta tester activity for deletion:", activityError)
         }
       }
-=======
-        } catch (auditError) {
-          logger.warn("Failed to log workflow deletion:", auditError)
-        }
-      }
-    } catch (error: any) {
-      logger.error("Error deleting workflow:", error)
-      throw error
->>>>>>> 84c13ef9
     }
   },
 
