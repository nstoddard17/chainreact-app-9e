import { Buffer } from 'buffer'
import { getDecryptedAccessToken, resolveValue, ActionResult } from '@/lib/workflows/actions/core'
import {
  deleteTempAttachments,
  scheduleTempAttachmentCleanup,
  uploadTempAttachmentToSupabase
} from './supabaseAttachment'

import { logger } from '@/lib/utils/logger'

export interface UploadContext {
  accessToken: string
  baseId: string
  tableId: string
  tableName: string
}

interface ParsedDataUrl {
  mimeType: string
  base64Data: string
}

export type AirtableAttachment = Record<string, any>

function parseDataUrl(value: string): ParsedDataUrl | null {
  const dataUrlPattern = /^data:([^;,]+)(?:;charset=[^;,]+)?;base64,(.+)$/i
  const match = value.match(dataUrlPattern)
  if (!match) return null

  return {
    mimeType: match[1] || 'application/octet-stream',
    base64Data: match[2]
  }
}

function guessFileExtension(mimeType: string): string {
  const normalized = mimeType.toLowerCase()
  if (normalized.includes('jpeg') || normalized.includes('jpg')) return 'jpg'
  if (normalized.includes('png')) return 'png'
  if (normalized.includes('gif')) return 'gif'
  if (normalized.includes('webp')) return 'webp'
  if (normalized.includes('svg')) return 'svg'
  if (normalized.includes('pdf')) return 'pdf'
  if (normalized.includes('json')) return 'json'
  if (normalized.includes('plain')) return 'txt'
  return 'bin'
}

function buildDefaultFilename(fieldName: string, index: number, extension: string): string {
  const safeField = fieldName
    .trim()
    .toLowerCase()
    .replace(/\s+/g, '-')
    .replace(/[^a-z0-9\-_.]/g, '')
    .replace(/-{2,}/g, '-') || 'attachment'
  return `${safeField}-${Date.now()}-${index}.${extension}`
}

export function ensureArray<T>(value: T | T[]): T[] {
  if (Array.isArray(value)) return value
  return [value]
}

function tryParseJson(value: string): any {
  try {
    return JSON.parse(value)
  } catch (err) {
    return null
  }
}

export function extractAttachmentCandidates(value: any): any[] | null {
  if (!value && value !== 0) return null

  if (Array.isArray(value)) {
    const attachmentLikeEntries = value.filter((entry) => {
      if (!entry && entry !== 0) return false

      if (typeof entry === 'string') {
        const trimmed = entry.trim()
        return (
          trimmed.startsWith('http://') ||
          trimmed.startsWith('https://') ||
          trimmed.startsWith('data:') ||
          trimmed.startsWith('{') ||
          trimmed.startsWith('[')
        )
      }

      if (typeof entry === 'object') {
        if (Array.isArray(entry)) {
          return extractAttachmentCandidates(entry) !== null
        }

        return Boolean(
          entry?.url ||
            entry?.dataUrl ||
            entry?.dataURL ||
            entry?.data ||
            entry?.base64 ||
            entry?.base64Data
        )
      }

      return false
    })

    return attachmentLikeEntries.length > 0 ? attachmentLikeEntries : null
  }

  if (typeof value === 'string') {
    const trimmed = value.trim()
    if (!trimmed) return null

    if (trimmed.startsWith('http://') || trimmed.startsWith('https://') || trimmed.startsWith('data:')) {
      return [trimmed]
    }

    if (trimmed.startsWith('[') || trimmed.startsWith('{')) {
      const parsed = tryParseJson(trimmed)
      if (parsed !== null && parsed !== undefined) {
        return extractAttachmentCandidates(parsed) || ensureArray(parsed)
      }
    }

    return null
  }

  if (typeof value === 'object') {
    if (value === null) return null

    if (Array.isArray(value.attachments)) {
      return value.attachments
    }

    if (
      value.url ||
      value.dataUrl ||
      value.dataURL ||
      value.data ||
      value.base64 ||
      value.base64Data
    ) {
      return [value]
    }
  }

  return null
}

export async function uploadAirtableAttachment(
  dataUrl: string,
  fieldName: string,
  index: number,
  _context: UploadContext,
  cleanupPaths: string[],
  explicitFilename?: string,
  fieldId?: string
): Promise<AirtableAttachment> {
  const parsed = parseDataUrl(dataUrl)
  if (!parsed) {
    throw new Error(`Invalid data URL provided for field "${fieldName}"`)
  }

  const { mimeType, base64Data } = parsed
  const buffer = Buffer.from(base64Data, 'base64')

  if (!buffer.length) {
    throw new Error(`No attachment data found for field "${fieldName}"`)
  }

  const extension = guessFileExtension(mimeType)
  const fileName = explicitFilename || buildDefaultFilename(fieldName, index, extension)

  logger.debug(`📎 [Airtable] Uploading temporary attachment for "${fieldName}" via Supabase`) // eslint-disable-line no-console

  const { url: fileUrl, filePath } = await uploadTempAttachmentToSupabase(buffer, fileName, mimeType)
  cleanupPaths.push(filePath)

  logger.debug(
    `📎 [Airtable] Supabase temporary attachment ready for "${fieldName}" at ${filePath}`
  )

  return {
    url: fileUrl,
    filename: fileName.replace(/\s+/g, '_')
  }
}

export async function resolveTableId(
  baseId: string,
  tableName: string,
  explicitTableId: string | undefined,
  accessToken: string
): Promise<string | null> {
  if (explicitTableId) {
    return explicitTableId
  }

  if (!tableName) {
    return null
  }

  try {
    const response = await fetch(`https://api.airtable.com/v0/meta/bases/${baseId}/tables`, {
      headers: {
        Authorization: `Bearer ${accessToken}`,
        'Content-Type': 'application/json'
      }
    })

    if (!response.ok) {
      const errorPayload = await response.json().catch(() => ({}))
      logger.warn(
        `⚠️ [Airtable] Failed to resolve table ID for ${tableName}: ${response.status} - ${errorPayload.error?.message || response.statusText}`
      )
      return null
    }

    const data = await response.json()
    const tables: Array<{ id: string; name: string }> = data?.tables || []
    const match = tables.find((table) => table.name.toLowerCase() === tableName.toLowerCase())

    if (match?.id) {
      return match.id
    }

    logger.warn(`⚠️ [Airtable] Unable to locate table ID for name "${tableName}" in base ${baseId}`)
  } catch (error) {
    logger.error(`❌ [Airtable] Error resolving table ID for ${tableName}:`, error)
  }

  return null
}

export async function resolveAttachmentEntry(
  entry: any,
  fieldName: string,
  index: number,
  context: UploadContext,
  cleanupPaths: string[]
): Promise<AirtableAttachment | null> {
  if (!entry) return null

  // Handle strings (URL, data URL, or JSON string)
  if (typeof entry === 'string') {
    const trimmed = entry.trim()

    if (!trimmed) return null

    if (trimmed.startsWith('http://') || trimmed.startsWith('https://')) {
      const filename = trimmed.split('/').pop() || 'attachment'
      return { url: trimmed, filename }
    }

    if (trimmed.startsWith('data:')) {
      return uploadAirtableAttachment(trimmed, fieldName, index, context, cleanupPaths)
    }

    if ((trimmed.startsWith('{') || trimmed.startsWith('['))) {
      const parsed = tryParseJson(trimmed)
      if (parsed) {
        return resolveAttachmentEntry(parsed, fieldName, index, context, cleanupPaths)
      }
    }

    return null
  }

  // Handle plain objects
  if (typeof entry === 'object') {
    if (Array.isArray(entry)) {
      // Flatten nested arrays
      for (const nested of entry) {
        const resolved = await resolveAttachmentEntry(nested, fieldName, index, context, cleanupPaths)
        if (resolved) return resolved
      }
      return null
    }

    if (entry.url) {
      const urlString = String(entry.url).trim()

      if (urlString.startsWith('data:')) {
        return uploadAirtableAttachment(
          urlString,
          fieldName,
          index,
          context,
          cleanupPaths,
          entry.filename || entry.name,
          entry.fieldId
        )
      }

      const attachment: AirtableAttachment = {
        url: urlString,
        filename: entry.filename || entry.name || entry.title || urlString.split('/').pop() || 'attachment'
      }

      if (entry.type) attachment.type = entry.type
      if (entry.size) attachment.size = entry.size
      if (entry.id) attachment.id = entry.id
      if (entry.thumbnails) attachment.thumbnails = entry.thumbnails
      if (entry.expirationTime) attachment.expirationTime = entry.expirationTime
      if (entry.expiration_time) attachment.expirationTime = entry.expiration_time

      return attachment
    }

    const dataUrl = entry.dataUrl || entry.dataURL || entry.data || entry.base64 || entry.base64Data
    if (typeof dataUrl === 'string') {
      if (dataUrl.startsWith('data:')) {
        return uploadAirtableAttachment(
          dataUrl,
          fieldName,
          index,
          context,
          cleanupPaths,
          entry.filename || entry.name,
          entry.fieldId
        )
      }

      const mime = entry.contentType || entry.mimeType || entry.type
      const trimmed = dataUrl.trim()
      if (mime && /^[a-z0-9+/=]+$/i.test(trimmed.replace(/\s+/g, ''))) {
        const normalized = trimmed.replace(/\s+/g, '')
        const constructedDataUrl = `data:${mime};base64,${normalized}`
        return uploadAirtableAttachment(
          constructedDataUrl,
          fieldName,
          index,
          context,
          cleanupPaths,
          entry.filename || entry.name,
          entry.fieldId
        )
      }
    }

    // If object already looks like an Airtable attachment, return as-is
    if (entry.id && entry.type && entry.size && entry.url) {
      return entry
    }
  }

  return null
}

/**
 * Creates a new record in an Airtable table
 *
 * For attachment fields (images, files, etc.):
 * - Supports direct URLs to hosted files
 * - Supports data URLs/base64 strings via Airtable's attachment upload endpoint
 *
 * Attachment field format:
 * - URL string: "https://example.com/file.pdf"
 * - Base64/data URL string: "data:image/png;base64,iVBOR..."
 * - Object with url/filename or dataUrl/base64 fields
 * - Pre-formatted array: [{ url: "https://...", filename: "file.pdf" }]
 */


export async function createAirtableRecord(
  config: any,
  userId: string,
  input: Record<string, any>
): Promise<ActionResult> {
  const cleanupPaths: string[] = []
  let recordCreated = false

  try {
    // Only log essential info, not the entire config
    logger.debug("📊 [Airtable] Creating record...")

    // Validate config object
    if (!config || typeof config !== 'object') {
      throw new Error('Invalid configuration provided')
    }

    const accessToken = await getDecryptedAccessToken(userId, "airtable")

    const baseId = resolveValue(config.baseId, input)
    const tableName = resolveValue(config.tableName, input)
    const tableId = resolveValue(config.tableId, input)

    // Extract fields from config - they may be stored as airtable_field_* keys
    const fields: Record<string, any> = {}
    let fieldCount = 0

    try {
      for (const [key, value] of Object.entries(config)) {
        if (key.startsWith('airtable_field_')) {
          // Remove the airtable_field_ prefix to get the actual field name
          // The field name includes spaces (e.g., "Draft Name" not "Draft_Name")
          const fieldName = key.replace('airtable_field_', '')
          // Only store primitive values or simple objects, not functions or complex objects
          if (value !== undefined && typeof value !== 'function') {
            fields[fieldName] = value
            fieldCount++
          }
        }
      }
    } catch (err) {
      logger.error("Error extracting fields from config:", err)
    }

    // Also check for a direct fields object (fallback to old structure)
    const directFields = config.fields || {}
    if (Object.keys(directFields).length > 0) {
      Object.assign(fields, directFields)
      fieldCount += Object.keys(directFields).length
    }

    logger.debug(`📊 [Airtable] Found ${fieldCount} fields to process`)

    if (!baseId || !tableName) {
      const missingFields = []
      if (!baseId) missingFields.push("Base ID")
      if (!tableName) missingFields.push("Table Name")

      const message = `Missing required fields for creating record: ${missingFields.join(", ")}`
      logger.error(message)
      return { success: false, message }
    }

    const resolvedTableId = await resolveTableId(baseId, tableName, tableId, accessToken)

    if (resolvedTableId) {
      logger.debug(
        `📎 [Airtable] Using tableId ${resolvedTableId} for table "${tableName}" in base ${baseId}`
      )
    } else {
      logger.debug('📎 [Airtable] Proceeding without resolved tableId for attachment upload context')
    }

    // Resolve field values using template variables
    const resolvedFields: Record<string, any> = {}
    const attachmentFields: string[] = []
    const attachmentErrors: string[] = []
    const skippedFields: string[] = []

    const uploadContext: UploadContext = {
      accessToken,
      baseId,
      tableId: resolvedTableId || tableId || tableName,
      tableName: tableName
    }

    for (const [fieldName, fieldValue] of Object.entries(fields)) {
      if (fieldValue !== undefined && fieldValue !== null && fieldValue !== '') {
        const resolved = resolveValue(fieldValue, input)

        // Check if this is likely an attachment field
        // Need to handle field names with spaces properly
        const normalizedFieldName = fieldName.replace(/_/g, ' ').toLowerCase()
        const isLikelyAttachment =
          normalizedFieldName.includes('image') ||
          normalizedFieldName.includes('photo') ||
          normalizedFieldName.includes('attachment') ||
          normalizedFieldName.includes('file') ||
          normalizedFieldName.includes('document') ||
          normalizedFieldName.includes('picture') ||
          normalizedFieldName.includes('media')

        // Handle attachment fields
        const candidateEntries = extractAttachmentCandidates(resolved)

        if ((isLikelyAttachment || candidateEntries) && resolved) {
          logger.debug(
            `📊 [Airtable] Processing attachment field "${fieldName}" (${Array.isArray(candidateEntries) ? candidateEntries.length : 1} value(s))`
          )

          const entries = candidateEntries ?? ensureArray(resolved)
          const attachments: AirtableAttachment[] = []
          let hadAttachmentIssue = false

          for (let index = 0; index < entries.length; index++) {
            const entry = entries[index]
            try {
              const attachment = await resolveAttachmentEntry(
                entry,
                fieldName,
                index,
                uploadContext,
                cleanupPaths
              )
              if (attachment) {
                attachments.push(attachment)
              } else {
                logger.debug(`📊 [Airtable] Ignored attachment entry ${index + 1} for field "${fieldName}" (unrecognized format)`)
              }
            } catch (attachmentError) {
              hadAttachmentIssue = true
              attachmentErrors.push(fieldName)
              logger.error(`❌ [Airtable] Error processing attachment for field "${fieldName}":`, attachmentError)
            }
          }

          if (attachments.length > 0) {
            resolvedFields[fieldName] = attachments
            attachmentFields.push(fieldName)
            logger.debug(
              `📊 [Airtable] Prepared ${attachments.length} attachment(s) for field "${fieldName}"`
            )
            continue
          }

          if (hadAttachmentIssue) {
            skippedFields.push(fieldName)
            logger.debug(`📊 [Airtable] Skipping field "${fieldName}" due to attachment processing errors`)
            continue
          }

        }

        // Regular fields - add non-empty resolved values
        if (resolved !== undefined && resolved !== null && resolved !== '') {
          // Unwrap single-element arrays for non-attachment fields
          // This handles cases where the config stores values as arrays but the field expects a single value
          let finalValue = resolved
          if (Array.isArray(resolved) && resolved.length === 1) {
            finalValue = resolved[0]
            console.log(`📊 [Airtable] Unwrapped single-element array for field "${fieldName}"`)
          }

          // Final safety check: if this is base64 data that wasn't detected as an attachment field,
          // skip it to prevent API errors
<<<<<<< HEAD
          if (typeof finalValue === 'string' && finalValue.startsWith('data:') && finalValue.includes('base64,')) {
            console.log(`📊 [Airtable] Field "${fieldName}" contains base64 data but was not recognized as attachment`)
            console.log(`📊 [Airtable] Skipping to prevent invalid payload. Please rename field or verify configuration.`)
=======
          if (typeof resolved === 'string' && resolved.startsWith('data:') && resolved.includes('base64,')) {
            logger.debug(`📊 [Airtable] Field "${fieldName}" contains base64 data but was not recognized as attachment`)
            logger.debug(`📊 [Airtable] Skipping to prevent invalid payload. Please rename field or verify configuration.`)
>>>>>>> 7e3ce20e
            skippedFields.push(fieldName)
            continue
          }

          // Additional check for very large string data that might cause issues
<<<<<<< HEAD
          if (typeof finalValue === 'string' && finalValue.length > 100000) {
            console.log(`📊 [Airtable] Field "${fieldName}" contains very large data (${(finalValue.length / 1024).toFixed(1)}KB) - skipping`)
=======
          if (typeof resolved === 'string' && resolved.length > 100000) {
            logger.debug(`📊 [Airtable] Field "${fieldName}" contains very large data (${(resolved.length / 1024).toFixed(1)}KB) - skipping`)
>>>>>>> 7e3ce20e
            skippedFields.push(fieldName)
            continue
          }

          resolvedFields[fieldName] = finalValue
        }
      }
    }

    if (attachmentFields.length > 0) {
      logger.debug(`📊 [Airtable] Prepared attachment fields: ${attachmentFields.join(', ')}`)
    }
    if (attachmentErrors.length > 0) {
      logger.debug(`📊 [Airtable] Encountered attachment issues with: ${[...new Set(attachmentErrors)].join(', ')}`)
    }
    if (skippedFields.length > 0) {
      logger.debug(`📊 [Airtable] Skipped fields: ${skippedFields.join(', ')}`)
    }
<<<<<<< HEAD
    console.log(`📊 [Airtable] Sending ${Object.keys(resolvedFields).length} fields to API`)
    console.log(`📊 [Airtable] Field names being sent: ${Object.keys(resolvedFields).join(', ')}`)
=======
    logger.debug(`📊 [Airtable] Sending ${Object.keys(resolvedFields).length} fields to API`)
>>>>>>> 7e3ce20e


    // Create the record in Airtable
    const requestBody = {
      fields: resolvedFields,
    }

    logger.debug(`📊 [Airtable] Sending request to table: ${tableName}`)

    const response = await fetch(
      `https://api.airtable.com/v0/${baseId}/${encodeURIComponent(tableName)}`,
      {
        method: "POST",
        headers: {
          Authorization: `Bearer ${accessToken}`,
          "Content-Type": "application/json",
        },
        body: JSON.stringify(requestBody),
      }
    )

    if (!response.ok) {
      const errorData = await response.json().catch(() => ({}))
      const errorMessage = errorData.error?.message || response.statusText

      // Enhanced error message for unknown field errors
      if (errorMessage.includes('Unknown field name')) {
        const fieldMatch = errorMessage.match(/Unknown field name: "([^"]+)"/)
        const unknownField = fieldMatch ? fieldMatch[1] : 'unknown'
        console.error(`❌ [Airtable] Field "${unknownField}" does not exist in table "${tableName}"`)
        console.error(`📊 [Airtable] Available fields being sent: ${Object.keys(resolvedFields).join(', ')}`)
        throw new Error(
          `Airtable field mismatch: The field "${unknownField}" does not exist in your Airtable table "${tableName}". ` +
          `Please either add this field to your Airtable table or remove it from the workflow configuration.`
        )
      }

      throw new Error(`Failed to create record: ${response.status} - ${errorMessage}`)
    }

    const result = await response.json()
    logger.debug(`📊 [Airtable] Record created successfully with ID: ${result.id}`)
    recordCreated = true

    return {
      success: true,
      output: {
        recordId: result.id,
        fields: result.fields,
        createdTime: result.createdTime,
        tableName: tableName,
        baseId: baseId
      },
      message: `Successfully created record in ${tableName}`
    }

  } catch (error: any) {
    logger.error("Airtable create record error:", error)
    return {
      success: false,
      error: error.message || "An unexpected error occurred while creating the record"
    }
  } finally {
    if (cleanupPaths.length > 0) {
      if (recordCreated) {
        logger.debug(
          `🧹 [Airtable] Scheduling cleanup for ${cleanupPaths.length} temporary attachment(s)`
        )
        scheduleTempAttachmentCleanup(cleanupPaths)
      } else {
        try {
          await deleteTempAttachments(cleanupPaths)
          logger.debug(
            `🧹 [Airtable] Removed ${cleanupPaths.length} temporary attachment(s) after failure`
          )
        } catch (cleanupError) {
          logger.error('❌ [Airtable] Failed to remove temporary attachments:', cleanupError)
        }
      }
    }
  }
}<|MERGE_RESOLUTION|>--- conflicted
+++ resolved
@@ -5,8 +5,6 @@
   scheduleTempAttachmentCleanup,
   uploadTempAttachmentToSupabase
 } from './supabaseAttachment'
-
-import { logger } from '@/lib/utils/logger'
 
 export interface UploadContext {
   accessToken: string
@@ -172,7 +170,7 @@
   const extension = guessFileExtension(mimeType)
   const fileName = explicitFilename || buildDefaultFilename(fieldName, index, extension)
 
-  logger.debug(`📎 [Airtable] Uploading temporary attachment for "${fieldName}" via Supabase`) // eslint-disable-line no-console
+  logger.debug(`📎 [Airtable] Uploading temporary attachment for "${fieldName}" via Supabase`)
 
   const { url: fileUrl, filePath } = await uploadTempAttachmentToSupabase(buffer, fileName, mimeType)
   cleanupPaths.push(filePath)
@@ -523,32 +521,21 @@
           let finalValue = resolved
           if (Array.isArray(resolved) && resolved.length === 1) {
             finalValue = resolved[0]
-            console.log(`📊 [Airtable] Unwrapped single-element array for field "${fieldName}"`)
+            logger.debug(`📊 [Airtable] Unwrapped single-element array for field "${fieldName}"`)
           }
 
           // Final safety check: if this is base64 data that wasn't detected as an attachment field,
           // skip it to prevent API errors
-<<<<<<< HEAD
           if (typeof finalValue === 'string' && finalValue.startsWith('data:') && finalValue.includes('base64,')) {
-            console.log(`📊 [Airtable] Field "${fieldName}" contains base64 data but was not recognized as attachment`)
-            console.log(`📊 [Airtable] Skipping to prevent invalid payload. Please rename field or verify configuration.`)
-=======
-          if (typeof resolved === 'string' && resolved.startsWith('data:') && resolved.includes('base64,')) {
             logger.debug(`📊 [Airtable] Field "${fieldName}" contains base64 data but was not recognized as attachment`)
             logger.debug(`📊 [Airtable] Skipping to prevent invalid payload. Please rename field or verify configuration.`)
->>>>>>> 7e3ce20e
             skippedFields.push(fieldName)
             continue
           }
 
           // Additional check for very large string data that might cause issues
-<<<<<<< HEAD
           if (typeof finalValue === 'string' && finalValue.length > 100000) {
-            console.log(`📊 [Airtable] Field "${fieldName}" contains very large data (${(finalValue.length / 1024).toFixed(1)}KB) - skipping`)
-=======
-          if (typeof resolved === 'string' && resolved.length > 100000) {
-            logger.debug(`📊 [Airtable] Field "${fieldName}" contains very large data (${(resolved.length / 1024).toFixed(1)}KB) - skipping`)
->>>>>>> 7e3ce20e
+            logger.debug(`📊 [Airtable] Field "${fieldName}" contains very large data (${(finalValue.length / 1024).toFixed(1)}KB) - skipping`)
             skippedFields.push(fieldName)
             continue
           }
@@ -567,12 +554,8 @@
     if (skippedFields.length > 0) {
       logger.debug(`📊 [Airtable] Skipped fields: ${skippedFields.join(', ')}`)
     }
-<<<<<<< HEAD
-    console.log(`📊 [Airtable] Sending ${Object.keys(resolvedFields).length} fields to API`)
-    console.log(`📊 [Airtable] Field names being sent: ${Object.keys(resolvedFields).join(', ')}`)
-=======
     logger.debug(`📊 [Airtable] Sending ${Object.keys(resolvedFields).length} fields to API`)
->>>>>>> 7e3ce20e
+    logger.debug(`📊 [Airtable] Field names being sent: ${Object.keys(resolvedFields).join(', ')}`)
 
 
     // Create the record in Airtable
@@ -602,8 +585,8 @@
       if (errorMessage.includes('Unknown field name')) {
         const fieldMatch = errorMessage.match(/Unknown field name: "([^"]+)"/)
         const unknownField = fieldMatch ? fieldMatch[1] : 'unknown'
-        console.error(`❌ [Airtable] Field "${unknownField}" does not exist in table "${tableName}"`)
-        console.error(`📊 [Airtable] Available fields being sent: ${Object.keys(resolvedFields).join(', ')}`)
+        logger.error(`❌ [Airtable] Field "${unknownField}" does not exist in table "${tableName}"`)
+        logger.error(`📊 [Airtable] Available fields being sent: ${Object.keys(resolvedFields).join(', ')}`)
         throw new Error(
           `Airtable field mismatch: The field "${unknownField}" does not exist in your Airtable table "${tableName}". ` +
           `Please either add this field to your Airtable table or remove it from the workflow configuration.`
