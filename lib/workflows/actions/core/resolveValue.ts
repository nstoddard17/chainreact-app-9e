import { logger } from '@/lib/utils/logger'

/**
 * Format all input data into a readable string
 */
function formatAllInputData(input: any): string {
  if (!input) {
    return 'No data available.'
  }

  // If it's a simple string or number, return directly
  if (typeof input === 'string' || typeof input === 'number') {
    return String(input)
  }

  // If it's an array, format each item
  if (Array.isArray(input)) {
    if (input.length === 0) {
      return 'No items available.'
    }

    return input.map((item, index) => {
      if (typeof item === 'object' && item !== null) {
        return `**Item ${index + 1}:**\n${formatObject(item)}`
      }
      return `**Item ${index + 1}:** ${item}`
    }).join('\n\n')
  }

  // If it's an object, format key-value pairs
  if (typeof input === 'object' && input !== null) {
    return formatObject(input)
  }

  return String(input)
}

/**
 * Format an object into readable key-value pairs
 */
function formatObject(obj: Record<string, any>, indent = 0): string {
  const spaces = '  '.repeat(indent)

  return Object.entries(obj)
    .filter(([key, value]) => {
      // Filter out internal/metadata fields
      return value !== undefined &&
             value !== null &&
             !key.startsWith('_') &&
             key !== 'dataFlowManager' &&
             key !== 'nodeOutputs'
    })
    .map(([key, value]) => {
      // Format the key nicely (convert camelCase to Title Case)
      const formattedKey = key
        .replace(/([A-Z])/g, ' $1')
        .replace(/^./, str => str.toUpperCase())
        .trim()

      // Handle different value types
      if (Array.isArray(value)) {
        if (value.length === 0) return `${spaces}**${formattedKey}:** (empty list)`
        if (value.length === 1 && typeof value[0] !== 'object') {
          return `${spaces}**${formattedKey}:** ${value[0]}`
        }
        return `${spaces}**${formattedKey}:**\n${value.map((item, idx) => {
          if (typeof item === 'object') {
            return `${spaces}  ${idx + 1}. ${formatObject(item, indent + 2)}`
          }
          return `${spaces}  ${idx + 1}. ${item}`
        }).join('\n')}`
      }

      if (typeof value === 'object' && value !== null) {
        return `${spaces}**${formattedKey}:**\n${formatObject(value, indent + 1)}`
      }

      if (typeof value === 'boolean') {
        return `${spaces}**${formattedKey}:** ${value ? 'Yes' : 'No'}`
      }

      // For strings, truncate if too long
      let displayValue = String(value)
      if (displayValue.length > 500) {
        displayValue = displayValue.substring(0, 500) + '...'
      }

      return `${spaces}**${formattedKey}:** ${displayValue}`
    })
    .join('\n')
}

/**
 * Resolves a value from input data using template syntax
 * Supports {{*}}, {{data.field}}, {{trigger.field}}, {{NodeTitle.output}}, and {{variableName}} syntax for accessing nested properties
 * If a trigger variable is referenced and not present in input, uses mockTriggerOutputs if provided
 */
export function resolveValue(
  value: any,
  input: Record<string, any>,
  mockTriggerOutputs?: Record<string, any>
): any {
  // Handle arrays - recursively resolve each element
  if (Array.isArray(value)) {
    return value.map(item => resolveValue(item, input, mockTriggerOutputs))
  }

  // Handle objects - recursively resolve each property value
  if (value && typeof value === 'object' && !(value instanceof Date)) {
    const resolved: Record<string, any> = {}
    for (const [key, val] of Object.entries(value)) {
      resolved[key] = resolveValue(val, input, mockTriggerOutputs)
    }
    return resolved
  }

  if (typeof value !== "string") return value

  // Debug logging for variable resolution
  if (typeof value === 'string' && value.includes('{{') && value.includes('}}')) {
    logger.debug('🔍 Resolving variable:', value)
    logger.debug('🔍 Available input keys:', Object.keys(input || {}).join(', '))
  }
  
  // First check if the entire value is a single template
  const singleMatch = value.match(/^{{(.*)}}$/)
  if (singleMatch) {
    const key = singleMatch[1].trim()

    // Handle {{NOW}} - return current timestamp as ISO string
    if (key === 'NOW' || key === 'now') {
      return new Date().toISOString()
    }

    // Handle wildcard {{*}} - return all input data formatted nicely
    if (key === '*') {
      return formatAllInputData(input)
    }

    // Handle "Action: Provider: Action Name.Field" format
    // e.g., "Action: Gmail: Get Email.Body"
    if (key.includes(': ')) {
      const colonParts = key.split(': ')
      if (colonParts[0] === 'Action' && colonParts.length >= 3) {
        // Extract the field from the last part (e.g., "Get Email.Body" -> "Body")
        const lastPart = colonParts[colonParts.length - 1]
        const fieldMatch = lastPart.match(/\.(\w+)$/)
        const fieldName = fieldMatch ? fieldMatch[1] : null
        
        if (fieldName) {
          // Look for Gmail search results in the input data - check both 'messages' and 'emails'
          const emailArray = input.messages || input.emails
          
          if (emailArray && Array.isArray(emailArray) && emailArray.length > 0) {
            const firstMessage = emailArray[0]
            
            // Map common field names to actual message properties
            const fieldMap: Record<string, string> = {
              'Body': 'body', // Changed from 'snippet' to 'body'
              'body': 'body',
              'Subject': 'subject',
              'subject': 'subject',
              'From': 'from',
              'from': 'from',
              'To': 'to',
              'to': 'to',
              'Date': 'date',
              'date': 'date',
              'Snippet': 'snippet',
              'snippet': 'snippet'
            }
            
            const actualField = fieldMap[fieldName] || fieldName.toLowerCase()
            
            if (firstMessage[actualField] !== undefined) {
              return firstMessage[actualField]
            }
          }
        }
      }
    }
    
    const parts = key.split(".")

    // Handle node output references: {{NodeTitle.output}} or {{node-id.field}}
    if (parts.length >= 2) {
      const nodeIdOrTitle = parts[0]
      const outputField = parts.slice(1).join(".")

      // First, try direct node ID access (e.g., {{action-1760677115194.email}})
      if (input && input[nodeIdOrTitle]) {
        const nodeData = input[nodeIdOrTitle]

        // Navigate through the nested structure
        const fieldValue = outputField.split(".").reduce((acc: any, part: any) => {
          return acc && acc[part]
        }, nodeData)

        if (fieldValue !== undefined) {
          return fieldValue
        }

        // Also check if the field exists in the node's output property
        if (nodeData.output) {
          const outputFieldValue = outputField.split(".").reduce((acc: any, part: any) => {
            return acc && acc[part]
          }, nodeData.output)

          if (outputFieldValue !== undefined) {
            return outputFieldValue
          }
        }
<<<<<<< HEAD

        // Also check inside output.output for double-nested structures
        // This handles cases where nodeData = { success, output: { output: { field } } }
        if (nodeData.output?.output) {
          let doubleNestedValue: any
          if (hasArrayNotation) {
            doubleNestedValue = navigateArrayPath(nodeData.output.output, outputField)
          } else {
            doubleNestedValue = outputField.split(".").reduce((acc: any, part: any) => {
              return acc && acc[part]
            }, nodeData.output.output)
          }

          if (doubleNestedValue !== undefined) {
            logger.debug(`🔍 Resolved ${key} from double-nested output:`, doubleNestedValue)
            return doubleNestedValue
          }
        }

        logger.debug(`❌ [RESOLVE_VALUE] Could not resolve "${key}" - field "${outputField}" not found in node data, output, or nested output`)
      } else {
        logger.debug(`❌ [RESOLVE_VALUE] Node ID "${nodeIdOrTitle}" NOT FOUND in input keys:`, Object.keys(input || {}))

        // PREFIX MATCHING: Try to find node by prefix (e.g., {{ai_agent.output}} -> ai_agent-xxxxx.output)
        if (input) {
          const inputKeys = Object.keys(input)
          const prefixMatchKey = inputKeys.find(k => k.startsWith(nodeIdOrTitle + '-'))
          if (prefixMatchKey) {
            logger.debug(`🔍 [RESOLVE_VALUE] PREFIX MATCH for dotted path: "${nodeIdOrTitle}" -> "${prefixMatchKey}"`)
            const nodeData = input[prefixMatchKey]

            if (nodeData && typeof nodeData === 'object') {
              const hasArrayNotation = /\[(?:\d+|\*|first|last)\]/.test(outputField)

              // Navigate to the field
              let fieldValue: any
              if (hasArrayNotation) {
                fieldValue = navigateArrayPath(nodeData, outputField)
              } else {
                fieldValue = outputField.split(".").reduce((acc: any, part: any) => {
                  return acc && acc[part]
                }, nodeData)
              }

              if (fieldValue !== undefined) {
                logger.debug(`✅ [RESOLVE_VALUE] Resolved "${key}" via prefix match`)
                return fieldValue
              }

              // Try nodeData.output
              if (nodeData.output) {
                let outputFieldValue: any
                if (hasArrayNotation) {
                  outputFieldValue = navigateArrayPath(nodeData.output, outputField)
                } else {
                  outputFieldValue = outputField.split(".").reduce((acc: any, part: any) => {
                    return acc && acc[part]
                  }, nodeData.output)
                }
                if (outputFieldValue !== undefined) {
                  logger.debug(`✅ [RESOLVE_VALUE] Resolved "${key}" via prefix match from output`)
                  return outputFieldValue
                }
              }
            }
          }
        }

        logger.debug(`❌ [RESOLVE_VALUE] This is likely a data flow issue - the previous node output is not keyed correctly`)
=======
>>>>>>> 9141298f
      }

      const nodeTitle = nodeIdOrTitle
      const outputFieldOrig = outputField
      
      // First try to use the dataFlowManager if available for proper node title matching
      if (input && input.dataFlowManager && typeof input.dataFlowManager.resolveVariable === 'function') {
        try {
          const resolvedValue = input.dataFlowManager.resolveVariable(value)
          if (resolvedValue !== value) {
            return resolvedValue
          }
        } catch (error) {
          logger.warn('DataFlowManager resolution failed')
        }
      }
      
      // Fallback: Look for the node output in the input data
      if (input && input.nodeOutputs) {
        // Find the node by title in nodeOutputs - try to match with available metadata
        for (const [nodeId, nodeResult] of Object.entries(input.nodeOutputs)) {
          // Check if this node matches our title (simple heuristic)
          const couldMatch = nodeTitle === "AI Agent" || nodeTitle.includes("AI") || nodeTitle.includes("Agent")
          const typedNodeResult = nodeResult as any

          if (typedNodeResult && typedNodeResult.output && couldMatch) {
            // Handle AI agent nested output structure: { output: { output: "actual value" } }
            if (typedNodeResult.output.output !== undefined && (outputField === "output" || outputField === "AI Agent Output")) {
              return typedNodeResult.output.output
            }
            // Handle regular output structure: { output: { fieldName: "value" } }
            if (typedNodeResult.output[outputField] !== undefined) {
              return typedNodeResult.output[outputField]
            }
          }
        }
      }
      
      // Also check in the main input data for direct node outputs
      if (input && input.output) {
        // Handle AI agent nested output structure
        if (input.output.output !== undefined && (outputField === "output" || outputField === "AI Agent Output")) {
          return input.output.output
        }
        // Handle regular output structure
        if (input.output[outputField] !== undefined) {
          return input.output[outputField]
        }
      }
      
      // Check if the input itself contains the node output
      if (input && input[outputField] !== undefined) {
        return input[outputField]
      }
    }
    
    // Handle trigger output references: {{trigger.field}}
    if (parts[0] === "trigger") {
      const triggerPath = parts.slice(1)

      // First, check if trigger data exists in input.trigger (from actual workflow execution)
      if (input && input.trigger) {
        const triggerValue = triggerPath.reduce((acc: any, part: any) => acc && acc[part], input.trigger)
        if (triggerValue !== undefined) {
          logger.debug(`✅ [RESOLVE_VALUE] Found trigger.${triggerPath.join('.')} from input.trigger:`, triggerValue)
          return triggerValue
        }
      }

      // Fallback to mockTriggerOutputs for testing
      if (mockTriggerOutputs && triggerPath.length > 0) {
        const triggerKey = triggerPath[0]
        if (
          mockTriggerOutputs[triggerKey] &&
          (mockTriggerOutputs[triggerKey].example !== undefined || mockTriggerOutputs[triggerKey].value !== undefined)
        ) {
          // Prefer .value if present, else .example
          return mockTriggerOutputs[triggerKey].value ?? mockTriggerOutputs[triggerKey].example
        }
        // Also support direct values in mockTriggerOutputs
        if (mockTriggerOutputs[triggerKey] !== undefined &&
            typeof mockTriggerOutputs[triggerKey] !== 'object') {
          return mockTriggerOutputs[triggerKey]
        }
      }
    }
    
    // Handle data field references: {{data.field}}
    if (parts[0] === "data") {
      const dataKey = parts.slice(1).join(".")
      return dataKey.split(".").reduce((acc: any, part: any) => acc && acc[part], input)
    }
    
    // Handle direct variable references for single-part keys like {{variableName}}
    // This is especially important for AI agent variable resolution
    if (parts.length === 1) {
      const variableName = parts[0]

      // First check if the variable exists directly in input
      if (input && input[variableName] !== undefined) {
        return input[variableName]
      }

      // PREFIX MATCHING: Try to find node by prefix (e.g., {{ai_agent}} -> ai_agent-xxxxx)
      // This handles cases where the node ID has a UUID suffix but user uses short name
      if (input) {
        const inputKeys = Object.keys(input)
        const prefixMatchKey = inputKeys.find(k => k.startsWith(variableName + '-'))
        if (prefixMatchKey) {
          logger.debug(`🔍 [RESOLVE_VALUE] PREFIX MATCH: "${variableName}" -> "${prefixMatchKey}"`)
          const nodeData = input[prefixMatchKey]

          // For AI agent and similar nodes, extract the actual output value
          // The structure is typically { success: true, data: { output: "actual value" }, output: "...", message: "..." }
          // NOTE: safeClone() may replace output with "[Circular Reference]" so check data.output first
          if (nodeData && typeof nodeData === 'object') {
            // First check data.output (AI agent stores actual text here)
            if (nodeData.data?.output !== undefined && nodeData.data.output !== '[Circular Reference]') {
              logger.debug(`✅ [RESOLVE_VALUE] Found output from data.output via prefix match: "${prefixMatchKey}"`)
              return nodeData.data.output
            }
            // Fall back to top-level output if it's not a circular reference marker
            if (nodeData.output !== undefined && nodeData.output !== '[Circular Reference]') {
              logger.debug(`✅ [RESOLVE_VALUE] Found output from prefix match: "${prefixMatchKey}"`)
              return nodeData.output
            }
            // Otherwise return the whole node data
            return nodeData
          }
          return nodeData
        }
      }

      // Check in input.input for nested structure
      if (input && input.input && input.input[variableName] !== undefined) {
        return input.input[variableName]
      }

      // Check in mockTriggerOutputs if available
      if (mockTriggerOutputs && mockTriggerOutputs[variableName]) {
        return mockTriggerOutputs[variableName].value ?? mockTriggerOutputs[variableName].example ?? mockTriggerOutputs[variableName]
      }
    }
    
    // Fallback to direct input access using dot notation
    return parts.reduce((acc: any, part: any) => acc && acc[part], input)
  }
  
  // Check if there are any templates embedded in the string
  const embeddedTemplateRegex = /{{([^}]+)}}/g
  if (embeddedTemplateRegex.test(value)) {
    // Replace all embedded templates
    let resolvedValue = value
    resolvedValue = resolvedValue.replace(/{{([^}]+)}}/g, (match, key) => {
      const trimmedKey = key.trim()

      // Handle {{NOW}} - replace with current timestamp as ISO string
      if (trimmedKey === 'NOW' || trimmedKey === 'now') {
        return new Date().toISOString()
      }

      // Handle wildcard {{*}} - replace with formatted input data
      if (trimmedKey === '*') {
        return formatAllInputData(input)
      }

      // Handle "Action: Provider: Action Name.Field" format
      if (key.includes(': ')) {
        const colonParts = key.split(': ')
        if (colonParts[0] === 'Action' && colonParts.length >= 3) {
          // Extract the field from the last part
          const lastPart = colonParts[colonParts.length - 1]
          const fieldMatch = lastPart.match(/\.(\w+)$/)
          const fieldName = fieldMatch ? fieldMatch[1] : null
          
          if (fieldName) {
            // Look for Gmail search results in the input data
            const emailArray = input.messages || input.emails
            
            if (emailArray && Array.isArray(emailArray) && emailArray.length > 0) {
              const firstMessage = emailArray[0]
              
              // Map common field names to actual message properties
              const fieldMap: Record<string, string> = {
                'Body': 'body',
                'body': 'body',
                'Subject': 'subject',
                'subject': 'subject',
                'From': 'from',
                'from': 'from',
                'To': 'to',
                'to': 'to',
                'Date': 'date',
                'date': 'date',
                'Snippet': 'snippet',
                'snippet': 'snippet'
              }
              
              const actualField = fieldMap[fieldName] || fieldName.toLowerCase()
              
              if (firstMessage[actualField] !== undefined) {
                return firstMessage[actualField]
              }
            }
          }
        }
      }
      
      // Handle other template formats (data.field, trigger.field, node.field, etc.)
      const parts = key.split(".")

      if (parts[0] === "data") {
        const dataKey = parts.slice(1).join(".")
        const resolvedData = dataKey.split(".").reduce((acc: any, part: any) => acc && acc[part], input)
        if (resolvedData !== undefined) {
          return resolvedData
        }
      }

      if (parts[0] === "trigger") {
        const triggerPath = parts.slice(1)

        // First, check if trigger data exists in input.trigger (from actual workflow execution)
        if (input && input.trigger) {
          const triggerValue = triggerPath.reduce((acc: any, part: any) => acc && acc[part], input.trigger)
          if (triggerValue !== undefined) {
            return triggerValue
          }
        }

        // Fallback to mockTriggerOutputs for testing
        if (mockTriggerOutputs && triggerPath.length > 0) {
          const triggerKey = triggerPath[0]
          if (mockTriggerOutputs[triggerKey]) {
            return mockTriggerOutputs[triggerKey].value ?? mockTriggerOutputs[triggerKey].example ?? mockTriggerOutputs[triggerKey]
          }
        }
      }

      // Handle node output references (e.g., {{action-123.user.name}})
      if (parts.length >= 2) {
        const nodeIdOrTitle = parts[0]
        const outputField = parts.slice(1).join(".")

        // Try direct node ID access
        if (input && input[nodeIdOrTitle]) {
          const nodeData = input[nodeIdOrTitle]

          // Navigate through the nested structure
          const fieldValue = outputField.split(".").reduce((acc: any, part: any) => {
            return acc && acc[part]
          }, nodeData)

          if (fieldValue !== undefined) {
            return fieldValue
          }

          // Also check if the field exists in the node's output property
          if (nodeData.output) {
            const outputFieldValue = outputField.split(".").reduce((acc: any, part: any) => {
              return acc && acc[part]
            }, nodeData.output)

            if (outputFieldValue !== undefined) {
              return outputFieldValue
            }
          }
<<<<<<< HEAD

          // Also check inside output.output for double-nested structures
          if (nodeData.output?.output) {
            let doubleNestedValue: any
            if (hasArrayNotation) {
              doubleNestedValue = navigateArrayPath(nodeData.output.output, outputField)
            } else {
              doubleNestedValue = outputField.split(".").reduce((acc: any, part: any) => {
                return acc && acc[part]
              }, nodeData.output.output)
            }

            if (doubleNestedValue !== undefined) {
              return doubleNestedValue
            }
          }
        } else {
          // Node not found by exact ID - try prefix matching for dotted paths
          // e.g., {{ai_agent.output}} -> find ai_agent-xxxxx in keys
          if (input) {
            const inputKeys = Object.keys(input)
            const prefixMatchKey = inputKeys.find(k => k.startsWith(nodeIdOrTitle + '-'))
            if (prefixMatchKey) {
              logger.debug(`🔍 [EMBEDDED] PREFIX MATCH for dotted path: "${nodeIdOrTitle}" -> "${prefixMatchKey}"`)
              const nodeData = input[prefixMatchKey]

              if (nodeData && typeof nodeData === 'object') {
                // Navigate to the field
                let fieldValue: any
                if (hasArrayNotation) {
                  fieldValue = navigateArrayPath(nodeData, outputField)
                } else {
                  fieldValue = outputField.split(".").reduce((acc: any, part: any) => {
                    return acc && acc[part]
                  }, nodeData)
                }

                if (fieldValue !== undefined) {
                  logger.debug(`✅ [EMBEDDED] Resolved "${nodeIdOrTitle}.${outputField}" via prefix match`)
                  return fieldValue
                }

                // Try nodeData.output
                if (nodeData.output) {
                  let outputFieldValue: any
                  if (hasArrayNotation) {
                    outputFieldValue = navigateArrayPath(nodeData.output, outputField)
                  } else {
                    outputFieldValue = outputField.split(".").reduce((acc: any, part: any) => {
                      return acc && acc[part]
                    }, nodeData.output)
                  }
                  if (outputFieldValue !== undefined) {
                    logger.debug(`✅ [EMBEDDED] Resolved "${nodeIdOrTitle}.${outputField}" via prefix match from output`)
                    return outputFieldValue
                  }
                }
              }
            }
          }
=======
>>>>>>> 9141298f
        }
      }

      // Try direct field access as fallback
      const directValue = parts.reduce((acc: any, part: any) => acc && acc[part], input)
      if (directValue !== undefined) {
        return directValue
      }

      // PREFIX MATCHING for single-part keys (e.g., {{ai_agent}} -> ai_agent-xxxxx)
      // This handles cases where the node ID has a UUID suffix but user uses short name
      if (parts.length === 1 && input) {
        const variableName = parts[0]
        const inputKeys = Object.keys(input)
        const prefixMatchKey = inputKeys.find(k => k.startsWith(variableName + '-'))
        if (prefixMatchKey) {
          logger.debug(`🔍 [EMBEDDED] PREFIX MATCH: "${variableName}" -> "${prefixMatchKey}"`)
          const nodeData = input[prefixMatchKey]

          // For AI agent and similar nodes, extract the actual output value
          // The structure is typically { success: true, data: { output: "actual value" }, output: "...", message: "..." }
          // NOTE: safeClone() may replace output with "[Circular Reference]" so check data.output first
          if (nodeData && typeof nodeData === 'object') {
            // First check data.output (AI agent stores actual text here)
            if (nodeData.data?.output !== undefined && nodeData.data.output !== '[Circular Reference]') {
              logger.debug(`✅ [EMBEDDED] Found output from data.output via prefix match: "${prefixMatchKey}"`)
              return nodeData.data.output
            }
            // Fall back to top-level output if it's not a circular reference marker
            if (nodeData.output !== undefined && nodeData.output !== '[Circular Reference]') {
              logger.debug(`✅ [EMBEDDED] Found output from prefix match: "${prefixMatchKey}"`)
              return nodeData.output
            }
            return nodeData
          }
          return nodeData
        }
      }

      // If we can't resolve it, return the original template
      return match
    })
    
    return resolvedValue
  }
  
  return value
} <|MERGE_RESOLUTION|>--- conflicted
+++ resolved
@@ -210,19 +210,13 @@
             return outputFieldValue
           }
         }
-<<<<<<< HEAD
 
         // Also check inside output.output for double-nested structures
         // This handles cases where nodeData = { success, output: { output: { field } } }
         if (nodeData.output?.output) {
-          let doubleNestedValue: any
-          if (hasArrayNotation) {
-            doubleNestedValue = navigateArrayPath(nodeData.output.output, outputField)
-          } else {
-            doubleNestedValue = outputField.split(".").reduce((acc: any, part: any) => {
-              return acc && acc[part]
-            }, nodeData.output.output)
-          }
+          const doubleNestedValue = outputField.split(".").reduce((acc: any, part: any) => {
+            return acc && acc[part]
+          }, nodeData.output.output)
 
           if (doubleNestedValue !== undefined) {
             logger.debug(`🔍 Resolved ${key} from double-nested output:`, doubleNestedValue)
@@ -243,17 +237,10 @@
             const nodeData = input[prefixMatchKey]
 
             if (nodeData && typeof nodeData === 'object') {
-              const hasArrayNotation = /\[(?:\d+|\*|first|last)\]/.test(outputField)
-
               // Navigate to the field
-              let fieldValue: any
-              if (hasArrayNotation) {
-                fieldValue = navigateArrayPath(nodeData, outputField)
-              } else {
-                fieldValue = outputField.split(".").reduce((acc: any, part: any) => {
-                  return acc && acc[part]
-                }, nodeData)
-              }
+              const fieldValue = outputField.split(".").reduce((acc: any, part: any) => {
+                return acc && acc[part]
+              }, nodeData)
 
               if (fieldValue !== undefined) {
                 logger.debug(`✅ [RESOLVE_VALUE] Resolved "${key}" via prefix match`)
@@ -262,14 +249,9 @@
 
               // Try nodeData.output
               if (nodeData.output) {
-                let outputFieldValue: any
-                if (hasArrayNotation) {
-                  outputFieldValue = navigateArrayPath(nodeData.output, outputField)
-                } else {
-                  outputFieldValue = outputField.split(".").reduce((acc: any, part: any) => {
-                    return acc && acc[part]
-                  }, nodeData.output)
-                }
+                const outputFieldValue = outputField.split(".").reduce((acc: any, part: any) => {
+                  return acc && acc[part]
+                }, nodeData.output)
                 if (outputFieldValue !== undefined) {
                   logger.debug(`✅ [RESOLVE_VALUE] Resolved "${key}" via prefix match from output`)
                   return outputFieldValue
@@ -280,8 +262,6 @@
         }
 
         logger.debug(`❌ [RESOLVE_VALUE] This is likely a data flow issue - the previous node output is not keyed correctly`)
-=======
->>>>>>> 9141298f
       }
 
       const nodeTitle = nodeIdOrTitle
@@ -549,18 +529,12 @@
               return outputFieldValue
             }
           }
-<<<<<<< HEAD
 
           // Also check inside output.output for double-nested structures
           if (nodeData.output?.output) {
-            let doubleNestedValue: any
-            if (hasArrayNotation) {
-              doubleNestedValue = navigateArrayPath(nodeData.output.output, outputField)
-            } else {
-              doubleNestedValue = outputField.split(".").reduce((acc: any, part: any) => {
-                return acc && acc[part]
-              }, nodeData.output.output)
-            }
+            const doubleNestedValue = outputField.split(".").reduce((acc: any, part: any) => {
+              return acc && acc[part]
+            }, nodeData.output.output)
 
             if (doubleNestedValue !== undefined) {
               return doubleNestedValue
@@ -578,14 +552,9 @@
 
               if (nodeData && typeof nodeData === 'object') {
                 // Navigate to the field
-                let fieldValue: any
-                if (hasArrayNotation) {
-                  fieldValue = navigateArrayPath(nodeData, outputField)
-                } else {
-                  fieldValue = outputField.split(".").reduce((acc: any, part: any) => {
-                    return acc && acc[part]
-                  }, nodeData)
-                }
+                const fieldValue = outputField.split(".").reduce((acc: any, part: any) => {
+                  return acc && acc[part]
+                }, nodeData)
 
                 if (fieldValue !== undefined) {
                   logger.debug(`✅ [EMBEDDED] Resolved "${nodeIdOrTitle}.${outputField}" via prefix match`)
@@ -594,14 +563,9 @@
 
                 // Try nodeData.output
                 if (nodeData.output) {
-                  let outputFieldValue: any
-                  if (hasArrayNotation) {
-                    outputFieldValue = navigateArrayPath(nodeData.output, outputField)
-                  } else {
-                    outputFieldValue = outputField.split(".").reduce((acc: any, part: any) => {
-                      return acc && acc[part]
-                    }, nodeData.output)
-                  }
+                  const outputFieldValue = outputField.split(".").reduce((acc: any, part: any) => {
+                    return acc && acc[part]
+                  }, nodeData.output)
                   if (outputFieldValue !== undefined) {
                     logger.debug(`✅ [EMBEDDED] Resolved "${nodeIdOrTitle}.${outputField}" via prefix match from output`)
                     return outputFieldValue
@@ -610,8 +574,6 @@
               }
             }
           }
-=======
->>>>>>> 9141298f
         }
       }
 
