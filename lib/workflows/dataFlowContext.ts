/**
 * Data Flow Context System
 * Manages data flow between workflow nodes and provides variable resolution
 */

import { parseVariableReference, normalizeVariableReference } from './variableReferences'

export interface DataFlowContext {
  // Execution context
  executionId: string
  workflowId: string
  userId: string
  
  // Data storage
  nodeOutputs: Record<string, any> // nodeId -> output data
  variables: Record<string, any> // custom variables set by users
  globalData: Record<string, any> // workflow-level data
  
  // Node metadata for variable resolution
  nodeMetadata: Record<string, {
    title: string
    type: string
    outputSchema?: Array<{
      name: string
      label: string
      type: string
    }>
  }>
  
  // Metadata
  executionStartTime: Date
  currentNodeId?: string
  parentNodeId?: string
}

export interface NodeOutput {
  success: boolean
  data: any
  metadata?: {
    timestamp: Date
    nodeType: string
    executionTime: number
    dataSize?: number
  }
}

export class DataFlowManager {
  private context: DataFlowContext

  constructor(executionId: string, workflowId: string, userId: string) {
    this.context = {
      executionId,
      workflowId,
      userId,
      nodeOutputs: {},
      variables: {},
      globalData: {},
      nodeMetadata: {},
      executionStartTime: new Date()
    }
  }

  /**
   * Store node metadata for variable resolution
   */
  setNodeMetadata(nodeId: string, metadata: { title: string, type: string, outputSchema?: any[] }): void {
    this.context.nodeMetadata[nodeId] = metadata
  }

  /**
   * Store output data from a node execution
   */
  setNodeOutput(nodeId: string, output: NodeOutput): void {
    this.context.nodeOutputs[nodeId] = output
  }

  /**
   * Get output data from a specific node
   */
  getNodeOutput(nodeId: string): NodeOutput | null {
    return this.context.nodeOutputs[nodeId] || null
  }

  /**
   * Set a custom variable
   */
  setVariable(name: string, value: any): void {
    this.context.variables[name] = value
  }

  /**
   * Get a custom variable
   */
  getVariable(name: string): any {
    return this.context.variables[name]
  }

  /**
   * Set global workflow data
   */
  setGlobalData(key: string, value: any): void {
    this.context.globalData[key] = value
  }

  /**
   * Get global workflow data
   */
  getGlobalData(key: string): any {
    return this.context.globalData[key]
  }

  /**
   * Set the current node being executed
   */
  setCurrentNode(nodeId: string): void {
    this.context.currentNodeId = nodeId
  }

  /**
   * Resolve a variable reference (e.g., "{{node1.subject}}" or "{{var.customField}}")
   */
  resolveVariable(reference: string): any {
    console.log(`🔧 DataFlowManager resolving variable: "${reference}"`)
    
    if (!reference || typeof reference !== 'string') {
      return reference
    }

    // Handle human-readable node output references: {{Node Title.Field Label}} or {{Node Title → Field Label}}
    // But skip if it looks like a node ID (node-timestamp-random format)
    const humanReadableMatch = reference.match(/\{\{([^.→]+)(?:\.|\s*→\s*)([^}]+)\}\}/)
    const isNodeId = humanReadableMatch && /^(node|trigger|add-action)-\d+(-[a-z0-9]+)?/.test(humanReadableMatch[1].trim())
    
    if (humanReadableMatch && !isNodeId) {
      const nodeTitle = humanReadableMatch[1].trim()
      const fieldLabel = humanReadableMatch[2].trim()
      
      console.log(`🔍 Human-readable format detected: nodeTitle="${nodeTitle}", fieldLabel="${fieldLabel}"`)
      console.log(`📝 Available node metadata:`, Object.keys(this.context.nodeMetadata).map(id => ({
        id,
        title: this.context.nodeMetadata[id].title,
        type: this.context.nodeMetadata[id].type
      })))
      console.log(`📦 Available node outputs:`, Object.keys(this.context.nodeOutputs).map(id => ({
        id,
        success: this.context.nodeOutputs[id]?.success,
        dataKeys: this.context.nodeOutputs[id]?.data ? Object.keys(this.context.nodeOutputs[id].data) : []
      })))
      
      // Find the node by title using metadata
      const nodeId = Object.keys(this.context.nodeMetadata).find(id => {
        const metadata = this.context.nodeMetadata[id]
        const titleMatch = metadata.title === nodeTitle
        console.log(`🔍 Checking node ${id}: title="${metadata.title}" vs looking for="${nodeTitle}" match=${titleMatch}`)
        return titleMatch
      })
      
      console.log(`🎯 Found nodeId for title "${nodeTitle}": ${nodeId}`)
      
      // If no exact title match, try multiple fallback strategies
      let fallbackNodeId = nodeId
      if (!nodeId) {
        // Strategy 1: Look for AI agent by type
        if (nodeTitle === "AI Agent" || nodeTitle.includes("AI") || nodeTitle.includes("Agent")) {
          fallbackNodeId = Object.keys(this.context.nodeMetadata).find(id => 
            this.context.nodeMetadata[id].type === "ai_agent"
          )
          console.log(`🔄 Fallback 1: Looking for ai_agent type, found: ${fallbackNodeId}`)
        }
        
        // Strategy 2: Look for partial title matches (case-insensitive)
        if (!fallbackNodeId) {
          fallbackNodeId = Object.keys(this.context.nodeMetadata).find(id => {
            const metadata = this.context.nodeMetadata[id]
            return metadata.title.toLowerCase().includes(nodeTitle.toLowerCase()) || 
                   nodeTitle.toLowerCase().includes(metadata.title.toLowerCase())
          })
          console.log(`🔄 Fallback 2: Looking for partial title match, found: ${fallbackNodeId}`)
        }
        
        // Strategy 3: If looking for AI-related fields, find any AI agent node
        if (!fallbackNodeId && (fieldLabel === "AI Agent Output" || fieldLabel === "output")) {
          fallbackNodeId = Object.keys(this.context.nodeMetadata).find(id => 
            this.context.nodeMetadata[id].type === "ai_agent"
          )
          console.log(`🔄 Fallback 3: Looking for any ai_agent for AI output, found: ${fallbackNodeId}`)
        }
      }
      
      if (fallbackNodeId) {
        const output = this.getNodeOutput(fallbackNodeId)
        const metadata = this.context.nodeMetadata[fallbackNodeId]
        
        if (output && output.success && metadata.outputSchema) {
          console.log(`📋 Output schema for ${fallbackNodeId}:`, metadata.outputSchema)
          console.log(`💾 Actual output data:`, output.data)
          
          // Find the field by label in the output schema
          const field = metadata.outputSchema.find(f => {
            const labelMatch = f.label === fieldLabel
            const nameMatch = f.name === fieldLabel
            console.log(`🔍 Checking field: name="${f.name}" label="${f.label}" vs looking for="${fieldLabel}" labelMatch=${labelMatch} nameMatch=${nameMatch}`)
            return labelMatch || nameMatch
          })
          
          console.log(`🎯 Found field for label "${fieldLabel}":`, field)
          
          if (field) {
            // Use the field name to get the actual value
            const result = this.getNestedValue(output.data, field.name)
            console.log(`✅ Resolved value:`, result)
            return result
          } 
            console.log(`⚠️ Field not found in schema, trying fallback approaches...`)
            // Fallback: try to get the value directly if it's a simple structure
            if (output.data && typeof output.data === 'object') {
              // For AI Agent with nested output structure
              if (output.data.output !== undefined && (fieldLabel === "AI Agent Output" || fieldLabel === "output")) {
                console.log(`✅ Found AI Agent output using fallback:`, output.data.output)
                return output.data.output
              }
              // Try direct property access
              const fallbackResult = output.data[fieldLabel] || output.data
              console.log(`✅ Fallback result:`, fallbackResult)
              return fallbackResult
            }
            console.log(`✅ Returning raw output data:`, output.data)
            return output.data
          
        } 
          console.log(`❌ No valid output or metadata found for nodeId: ${fallbackNodeId}`)
        
      }
    }

<<<<<<< HEAD
    const normalizedReference = normalizeVariableReference(reference)
    const parsedReference = parseVariableReference(normalizedReference)
    if (parsedReference && parsedReference.kind === 'node' && parsedReference.nodeId) {
      const output = this.getNodeOutput(parsedReference.nodeId)
      console.log(`📎 Resolving node output reference: nodeId="${parsedReference.nodeId}", field="${parsedReference.fieldPath.join('.') || '(all)'}"`)
=======
    // Handle node output references: {{nodeId.output.field}}
    const nodeOutputMatch = reference.match(/\{\{([^.]+)\.output(?:\.([^}]+))?\}\}/)
    if (nodeOutputMatch) {
      const nodeId = nodeOutputMatch[1]
      const field = nodeOutputMatch[2]
      const output = this.getNodeOutput(nodeId)
      
      console.log(`📎 Resolving node output reference: nodeId="${nodeId}", field="${field}"`)
      console.log(`📎 Node output found:`, output ? 'yes' : 'no')
      if (output) {
        console.log(`📎 Output success:`, output.success)
        console.log(`📎 Output data keys:`, output.data ? Object.keys(output.data) : 'no data')
      }
      
>>>>>>> 7d00bb54
      if (output && output.success) {
        if (parsedReference.fieldPath.length > 0) {
          const fieldValue = this.getNestedValue(output.data, parsedReference.fieldPath.join('.'))
          console.log(`📎 Field value for "${parsedReference.fieldPath.join('.')}":`, fieldValue ? 'found' : 'not found')
          return fieldValue
        }
        return output.data
      }
      if (output) {
        console.log(`📎 Returning null - output not successful`)
      }
    }

    // Handle variable references: {{var.variableName}}
    const varMatch = reference.match(/\{\{var\.([^}]+)\}\}/)
    if (varMatch) {
      const varName = varMatch[1]
      return this.getVariable(varName)
    }

    // Handle global data references: {{global.key}}
    const globalMatch = reference.match(/\{\{global\.([^}]+)\}\}/)
    if (globalMatch) {
      const globalKey = globalMatch[1]
      return this.getGlobalData(globalKey)
    }

    // Handle direct variable references: {{variableName}}
    const directVarMatch = reference.match(/\{\{([^}]+)\}\}/)
    if (directVarMatch) {
      const varName = directVarMatch[1]
      return this.getVariable(varName)
    }

    return reference
  }

  /**
   * Resolve all variable references in an object recursively
   */
  resolveObject(obj: any): any {
    if (typeof obj === 'string') {
      return this.resolveVariable(obj)
    }
    
    if (Array.isArray(obj)) {
      return obj.map(item => this.resolveObject(item))
    }
    
    if (obj && typeof obj === 'object') {
      const resolved: any = {}
      for (const [key, value] of Object.entries(obj)) {
        resolved[key] = this.resolveObject(value)
      }
      return resolved
    }
    
    return obj
  }

  /**
   * Get nested value from an object using dot notation
   */
  private getNestedValue(obj: any, path: string): any {
    return path.split('.').reduce((current, key) => {
      return current && current[key] !== undefined ? current[key] : null
    }, obj)
  }

  /**
   * Get all available variable references for the UI
   */
  getAvailableReferences(): {
    nodeOutputs: Array<{ nodeId: string; fields: string[] }>
    variables: string[]
    globalData: string[]
  } {
    const nodeOutputs = Object.entries(this.context.nodeOutputs).map(([nodeId, output]) => {
      const fields = this.extractFields(output.data)
      return { nodeId, fields }
    })

    const variables = Object.keys(this.context.variables)
    const globalData = Object.keys(this.context.globalData)

    return { nodeOutputs, variables, globalData }
  }

  /**
   * Extract available fields from an object for UI suggestions
   */
  private extractFields(obj: any, prefix = ''): string[] {
    if (!obj || typeof obj !== 'object') {
      return []
    }

    const fields: string[] = []
    
    for (const [key, value] of Object.entries(obj)) {
      const fieldPath = prefix ? `${prefix}.${key}` : key
      fields.push(fieldPath)
      
      if (value && typeof value === 'object' && !Array.isArray(value)) {
        fields.push(...this.extractFields(value, fieldPath))
      }
    }
    
    return fields
  }

  /**
   * Get the current context
   */
  getContext(): DataFlowContext {
    return { ...this.context }
  }

  /**
   * Set the current node being executed
   */
  setCurrentNode(nodeId: string, parentNodeId?: string): void {
    this.context.currentNodeId = nodeId
    this.context.parentNodeId = parentNodeId
  }
}

/**
 * Create a new data flow manager instance
 */
export function createDataFlowManager(executionId: string, workflowId: string, userId: string): DataFlowManager {
  return new DataFlowManager(executionId, workflowId, userId)
} <|MERGE_RESOLUTION|>--- conflicted
+++ resolved
@@ -233,28 +233,18 @@
       }
     }
 
-<<<<<<< HEAD
+    // Handle node output references using normalized variable reference parser
     const normalizedReference = normalizeVariableReference(reference)
     const parsedReference = parseVariableReference(normalizedReference)
     if (parsedReference && parsedReference.kind === 'node' && parsedReference.nodeId) {
       const output = this.getNodeOutput(parsedReference.nodeId)
       console.log(`📎 Resolving node output reference: nodeId="${parsedReference.nodeId}", field="${parsedReference.fieldPath.join('.') || '(all)'}"`)
-=======
-    // Handle node output references: {{nodeId.output.field}}
-    const nodeOutputMatch = reference.match(/\{\{([^.]+)\.output(?:\.([^}]+))?\}\}/)
-    if (nodeOutputMatch) {
-      const nodeId = nodeOutputMatch[1]
-      const field = nodeOutputMatch[2]
-      const output = this.getNodeOutput(nodeId)
-      
-      console.log(`📎 Resolving node output reference: nodeId="${nodeId}", field="${field}"`)
       console.log(`📎 Node output found:`, output ? 'yes' : 'no')
       if (output) {
         console.log(`📎 Output success:`, output.success)
         console.log(`📎 Output data keys:`, output.data ? Object.keys(output.data) : 'no data')
       }
-      
->>>>>>> 7d00bb54
+
       if (output && output.success) {
         if (parsedReference.fieldPath.length > 0) {
           const fieldValue = this.getNestedValue(output.data, parsedReference.fieldPath.join('.'))
