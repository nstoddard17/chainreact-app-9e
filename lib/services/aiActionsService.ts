--- conflicted
+++ resolved
@@ -1,7 +1,6 @@
 import { summarizeContent, extractInformation, analyzeSentiment, translateText, generateContent, classifyContent } from "@/lib/workflows/actions/aiDataProcessing"
 import { applyTemplateDefaultsToConfig } from "@/lib/workflows/nodes/providers/ai/actions/templates"
 import { ExecutionContext } from "./workflowExecutionService"
-
 import { logger } from '@/lib/utils/logger'
 
 export class AIActionsService {
@@ -38,23 +37,13 @@
   }
 
   async executeAIAgent(node: any, context: ExecutionContext): Promise<any> {
-<<<<<<< HEAD
-    console.log("🤖 Executing AI Agent")
+    logger.debug("🤖 Executing AI Agent")
 
     // Resolve variable references in config before executing
     const aiResolvedConfig = context.dataFlowManager.resolveObject(node.data?.config || {})
 
-    console.log("🤖 AI Agent executing with resolved config keys:", Object.keys(aiResolvedConfig || {}))
-
-=======
-    logger.debug("🤖 Executing AI Agent")
-    
-    // Resolve variable references in config before executing
-    const aiResolvedConfig = context.dataFlowManager.resolveObject(node.data?.config || {})
-
     logger.debug("🤖 AI Agent executing with resolved config keys:", Object.keys(aiResolvedConfig || {}))
-    
->>>>>>> 7e3ce20e
+
     // Call AI agent directly
     const { executeAIAgent } = await import('@/lib/workflows/aiAgent')
     return await executeAIAgent({
@@ -65,12 +54,12 @@
   }
 
   async executeAIRouter(node: any, context: ExecutionContext): Promise<any> {
-    console.log("🤖 Executing AI Router")
+    logger.debug("🤖 Executing AI Router")
 
     // Resolve variable references in config before executing
     const resolvedConfig = context.dataFlowManager.resolveObject(node.data?.config || {})
 
-    console.log("🤖 AI Router executing with resolved config")
+    logger.debug("🤖 AI Router executing with resolved config")
 
     // Call AI router action
     const { executeAIRouter } = await import('@/lib/workflows/actions/aiRouterAction')
